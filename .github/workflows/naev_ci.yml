--- conflicted
+++ resolved
@@ -38,11 +38,6 @@
             config: linux.ini
           - image: naev-linux-lts
             config: linux.ini
-<<<<<<< HEAD
-=======
-          - image: naev-steamruntime
-            config: linux.ini
->>>>>>> 7aab1a9c
 
     runs-on: ubuntu-latest
     container:
@@ -92,8 +87,6 @@
           name: ${{ matrix.image }}-${{ github.sha }}-compile-log
           path: ${{ github.workspace }}/build/meson-logs/meson-log.txt
 
-<<<<<<< HEAD
-=======
       - name: Upload Build Artifacts
         uses: actions/upload-artifact@v2
         with:
@@ -101,7 +94,6 @@
           path: |
             ${{ github.workspace }}/build
 
->>>>>>> 7aab1a9c
       - name: Test Install
         run: |
           meson install -C build
@@ -283,48 +275,6 @@
           name: ${{ matrix.image }}-${{ github.sha }}-install-log
           path: ${{ github.workspace }}/build/meson-logs/meson-log.txt
 
-<<<<<<< HEAD
-  "AppImage_Compile_Naev":
-    needs: [Package_Source, Linux_Compile_Naev]
-    runs-on: ubuntu-latest
-    container:
-      image: "ghcr.io/projectsynchro/naev-ubuntu1604:latest"
-
-    steps:
-      - name: Get Source
-        uses: actions/download-artifact@v1
-        with:
-          name: naikari-dist-${{ github.sha }}
-
-      - name: Extract Source
-        run: |
-          mkdir source
-          tar -xf naikari-dist-${{ github.sha }}/naikari-*.tar.xz -C source --strip 1
-
-      - name: Compile AppImage
-        id: appimageCompile
-        run: |
-          script -c "./source/utils/buildAppImage.sh -c -m -s source -b build" appImageBuildLog.txt
-        env:
-          APPIMAGE_EXTRACT_AND_RUN: 1
-
-      - name: Upload AppImage Compile Log
-        uses: actions/upload-artifact@v2
-        if: ${{ (success() || steps.appimageCompile.outcome == 'failure') }}
-        with:
-          name: naikari-${{ github.sha }}-AppImageBuild-log
-          path: |
-            ${{ github.workspace }}/appImageBuildLog.txt
-
-      - name: Upload AppImage Artifact
-        uses: actions/upload-artifact@v2
-        with:
-          name: naikari-${{ github.sha }}-AppImageBuild
-          path: ${{ github.workspace }}/build/dist
-          if-no-files-found: error
-
-=======
->>>>>>> 7aab1a9c
   "Lua_Documentation":
     runs-on: ubuntu-latest
     container:
