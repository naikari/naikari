on:
  repository_dispatch:
    types: manual-nightly
  schedule:
    - cron: '0 0 * * *'

name: Nightly Release

jobs:
<<<<<<< HEAD
  "Windows-MinGW64":
    runs-on: windows-latest

    defaults:
      run:
        shell: msys2 {0}

    steps:
    - name: Setup MINGW64 Environment
      uses: msys2/setup-msys2@v2
      with:
        msystem: MINGW64
        update: true
        install: mingw-w64-x86_64-libtool mingw-w64-x86_64-toolchain mingw-w64-x86_64-gcc mingw-w64-x86_64-SDL2 mingw-w64-x86_64-SDL2_mixer mingw-w64-x86_64-SDL2_image mingw-w64-x86_64-libxml2 mingw-w64-x86_64-libpng mingw-w64-x86_64-openal mingw-w64-x86_64-libvorbis mingw-w64-x86_64-binutils mingw-w64-x86_64-freetype mingw-w64-x86_64-gettext mingw-w64-x86_64-luajit mingw-w64-x86_64-nsis mingw-w64-x86_64-pkg-config libtool autoconf autoconf-archive automake automake-wrapper git gettext pkg-config make intltool zip unzip python3-pip itstool

    - name: Checkout Naikari Repository
      uses: actions/checkout@v2

    - name: Build Naikari on Win64
      run: |
        ./autogen.sh
        ./configure --disable-debug
        make -j$(nproc --all)
      env:
        CFLAGS: "-O3"

    - name: Build Windows Installer
      run: |
        ./extras/windows/packageWindows.sh --nightly

    - name: Upload Artifact
      uses: actions/upload-artifact@v2
      with:
        name: win64
        path: |
          ${{ github.workspace }}/dist/release/naikari-win64.exe

  "Linux-x86_64":
    runs-on: ubuntu-latest

    steps:
    - name: Update APT Cache
      run: |
        sudo apt-get update

    - name: Install Build Dependencies
      run: |
        sudo apt-get install \
          build-essential \
          automake \
          autoconf-archive \
          binutils-dev \
          libsdl2-dev \
          libsdl2-mixer-dev \
          libsdl2-image-dev \
          libgl1-mesa-dev \
          libglu1-mesa-dev \
          libxml2-dev \
          libfreetype6-dev \
          libpng-dev \
          libopenal-dev \
          libvorbis-dev \
          libiberty-dev \
          gettext \
          autopoint \
          intltool

    - name: Checkout Naikari Repository
      uses: actions/checkout@v2

    - name: Build Naikari on Linux64
      run: |
        ./autogen.sh
        ./configure --disable-debug --build=x86_64-linux-gnu --host=x86_64-linux-gnu
        make -j$(nproc --all)
      env:
        CFLAGS: "-O3"

    - name: Package Linux64 Release
      run: |
        chmod +x src/naikari

        BUILD_DATE="$(date +%Y%m%d)"

        VERSION="$(cat dat/VERSION)"

        mkdir -p dist/release/naikari-$VERSION-$BUILD_DATE-linux-x86-64
        mkdir -p dist/release/tar

        mv src/naikari dist/release/naikari-$VERSION-$BUILD_DATE-linux-x86-64/naikari-$VERSION-$BUILD_DATE-linux-x86-64
        chmod +x dist/release/naikari-$VERSION-$BUILD_DATE-linux-x86-64/naikari-$VERSION-$BUILD_DATE-linux-x86-64

        cp -r dat/ dist/release/naikari-$VERSION-$BUILD_DATE-linux-x86-64

        cd dist/release
        tar -czvf linux-x86-64.tar.gz naikari-$VERSION-$BUILD_DATE-linux-x86-64
        mv linux-x86-64.tar.gz tar/

    - name: Upload Artifact
      uses: actions/upload-artifact@v2
      with:
        name: linux-x86-64
        path: ${{ github.workspace }}/dist/release/tar/linux-x86-64.tar.gz

  "Generate-Source":
      runs-on: ubuntu-latest

      steps:
=======
  "Generate_Source":
    runs-on: ubuntu-latest

    steps:
>>>>>>> 456f6de9
      - name: Update APT Cache
        run: |
          sudo apt-get update

      - name: Install Build Dependencies
        run: |
          sudo apt-get install \
            automake \
            autopoint \
            autoconf-archive \
            build-essential \
            binutils-dev \
            gettext \
            intltool \
            libsdl2-dev \
            libsdl2-mixer-dev \
            libsdl2-image-dev \
            libgl1-mesa-dev \
            libxml2-dev \
            libfreetype6-dev \
            libpng-dev \
            libopenal-dev \
            libvorbis-dev \
            libiberty-dev

      - name: Checkout Naikari Repository
        uses: actions/checkout@v2
        with:
          submodules: true

      - name: Generate source archive
        run: |
          ./autogen.sh
          ./configure
          make dist-gzip
          make dat/VERSION

      - name: Collect Artifacts
        run: |
          mkdir -p dist/out
          mv naev-*.tar.gz dist/out/source.tar.gz
          cp dat/VERSION dist/out

<<<<<<< HEAD
      - name: Prepare source artifact
        run: |
          make dat/VERSION
          VERSION="$(cat dat/VERSION)"
          mkdir -p dist/release
          mv naikari-$VERSION.tar.gz dist/release/source.tar.gz
=======
      - name: Upload Source Artifact
        uses: actions/upload-artifact@v2
        with:
          name: naev-dist
          path: ${{ github.workspace }}/dist/out/source.tar.gz
          if-no-files-found: error
>>>>>>> 456f6de9

      - name: Upload Version Artifact
        uses: actions/upload-artifact@v2
        with:
          name: naev-version
          path: ${{ github.workspace }}/dist/out/VERSION
          if-no-files-found: error

<<<<<<< HEAD
  "Upload-Release":
      runs-on: ubuntu-latest
      needs: [Linux-x86_64, Windows-MinGW64, Generate-Source]
      if: ${{ github.repository == 'naikari/naikari' }}
=======
      - name: Upload Deployment Script Artifact
        uses: actions/upload-artifact@v2
        with:
          name: naev-steam-deployment
          path: ${{ github.workspace }}/utils/ci/steam/*
          if-no-files-found: error

  "Build_Naev_Release":
    strategy:
      fail-fast: false
      matrix:
        include:
          - os: ubuntu-16.04
            buildoutput: naev-linux-x86-64
            shell: bash
          - os: windows-latest
            buildoutput: naev-win64
            shell: msys2 {0}
    
    defaults:
      run:
        shell: ${{ matrix.shell }}
            
    runs-on: ${{ matrix.os }}
>>>>>>> 456f6de9

    steps:
      - name: Update APT Cache
        if: ${{ runner.os == 'Linux'}}
        run: |
          sudo apt-get update

      - name: Install Build Dependencies
        if: ${{ runner.os == 'Linux'}}
        run: |
          sudo apt-get install \
            automake \
            autopoint \
            autoconf-archive \
            build-essential \
            binutils-dev \
            gettext \
            intltool \
            libsdl2-dev \
            libsdl2-mixer-dev \
            libsdl2-image-dev \
            libgl1-mesa-dev \
            libxml2-dev \
            libfreetype6-dev \
            libpng-dev \
            libopenal-dev \
            libvorbis-dev \
            libiberty-dev
            
      - name: Install MinGW Packages
        if: ${{ runner.os == 'Windows'}}
        uses: msys2/setup-msys2@v2
        with:
          msystem: MINGW64
          update: true
          install: mingw-w64-x86_64-libtool mingw-w64-x86_64-toolchain mingw-w64-x86_64-gcc mingw-w64-x86_64-SDL2 mingw-w64-x86_64-SDL2_mixer mingw-w64-x86_64-SDL2_image mingw-w64-x86_64-libxml2 mingw-w64-x86_64-libpng mingw-w64-x86_64-openal mingw-w64-x86_64-libvorbis mingw-w64-x86_64-binutils mingw-w64-x86_64-freetype mingw-w64-x86_64-gettext mingw-w64-x86_64-python-pip mingw-w64-x86_64-luajit mingw-w64-x86_64-nsis mingw-w64-x86_64-pkg-config libtool autoconf autoconf-archive automake automake-wrapper git gettext pkg-config make intltool itstool

      - name: Checkout Naikari Repository
        uses: actions/checkout@v2
        with:
          submodules: true
          
      - name: Build Naev for Win64
        if: ${{ runner.os == 'Windows'}}
        run: |
          ./autogen.sh
          ./configure --disable-debug
          make -j$(nproc --all)
        env:
          CFLAGS: "-O3"
          
      - name: Build and Package Naev for Linux64
        if: ${{ runner.os == 'Linux'}}
        run: |
          ./utils/buildAppImage.sh -n -s "$(pwd)" -b "$(pwd)" -o "$(pwd)/dist"
        env:
          CFLAGS: "-O3"
          
      - name: Build Windows Installer
        if: ${{ runner.os == 'Windows'}}
        run: |
          ./extras/windows/packageWindows.sh -n -s "$(pwd)" -b "$(pwd)" -o "$(pwd)/dist"
          
      - name: Upload Artifacts
        uses: actions/upload-artifact@v2
        with:
          name: ${{ matrix.buildoutput }}
          path: |
            ${{ github.workspace }}/dist/out/*
          if-no-files-found: error
            
  "Build_Naev_Steam_Release":
    runs-on: ubuntu-latest

    container:
      image: dosowisko/steam-runtime-amd64
      volumes:
        - ${{ github.workspace }}:${{ github.workspace }}

    steps:
      - name: Clone Naev Repository
        run: |
          git clone https://github.com/naev/naev.git ${{ github.workspace }}

      - name: Install Additional Build Dependencies
        run: |
          sudo apt-get -y install autoconf-archive intltool

      - name: Build Naev for Steam on Linux64
        run: |
          cd ${{ github.workspace }}
          ./autogen.sh
          ./configure --disable-debug --build=x86_64-linux-gnu
          make -j$(nproc --all)
          make data
        env:
          CFLAGS: "-O3 -std=gnu11"

      - name: Collect Steam Linux64 Artifacts
        run: |
          mkdir -p ${{ github.workspace }}/dist/out/

          mv ${{ github.workspace }}/src/naev ${{ github.workspace }}/dist/out/naev.x64
          chmod +x ${{ github.workspace }}/dist/out/naev.x64

          tar -cJvf ${{ github.workspace }}/dist/out/steam-ndata.tar.xz dat
      
      - name: Upload Naev Binary Artifact
        uses: actions/upload-artifact@v1
        with:
          name: naev-steamruntime
          path: ${{ github.workspace }}/dist/out/naev.x64

      - name: Upload Naev Data Artifact
        uses: actions/upload-artifact@v1
        with:
          name: naev-ndata
          path: ${{ github.workspace }}/dist/out/steam-ndata.tar.xz

  "Upload_GitHub_Release":
    runs-on: ubuntu-latest
    needs: [Generate_Source, Build_Naev_Release]
    if: ${{ github.repository == 'naev/naev' }}

    steps:
      - name: Create Release Staging and Output Areas
        run: |
          mkdir -p dist/{staging,out}

      - name: Download Build Artifacts
        uses: actions/download-artifact@v2
        with:
          path: ${{ github.workspace }}/dist/staging

      - name: Collect files and rename for distribution
        run: |
          BUILD_DATE="$(date +%Y%m%d)"
          VERSION="$(<"dist/staging/naev-version/VERSION")"
          SUFFIX="$VERSION.$BUILD_DATE"

<<<<<<< HEAD
          mv dist/linux-x86-64/linux-x86-64.tar.gz dist/release/naikari-$VERSION-$BUILD_DATE-linux-x86-64.tar.gz
          mv dist/win64/naikari-win64.exe dist/release/naikari-$VERSION-$BUILD_DATE-win64.exe
          mv dist/source/source.tar.gz dist/release/naikari-$VERSION-$BUILD_DATE-source.tar.gz
=======
          mv dist/staging/naev-linux-x86-64/*.AppImage dist/out/naev-$SUFFIX-linux-x86-64.AppImage
          mv dist/staging/naev-win64/naev*.exe dist/out/naev-$SUFFIX-win64.exe
          mv dist/staging/naev-dist/source.tar.gz dist/out/naev-$SUFFIX-source.tar.gz

          chmod +x dist/out/naev-$SUFFIX-linux-x86-64.AppImage
>>>>>>> 456f6de9

      - name: Upload Release Assets
        uses: "marvinpinto/action-automatic-releases@latest"
        with:
          repo_token: "${{ secrets.GITHUB_TOKEN }}"
          automatic_release_tag: "nightly"
          prerelease: true
          title: "Nightly Build"
          files: |
<<<<<<< HEAD
            ${{ github.workspace }}/dist/release/*
=======
            ${{ github.workspace }}/dist/out/*

  "Upload_Steam_Release":
    runs-on: ubuntu-latest
    needs: [Generate_Source, Build_Naev_Release, Build_Naev_Steam_Release]
    if: ${{ github.repository == 'naev/naev' }}

    steps:
      - name: Update APT Cache
        run: |
          sudo add-apt-repository multiverse
          sudo dpkg --add-architecture i386
          sudo apt-get update

      - name: Install SteamCMD
        run: |
          echo steamcmd steam/question select "I AGREE" | sudo debconf-set-selections
          sudo apt-get install lib32gcc1 steamcmd

      - name: Download Artifacts
        uses: actions/download-artifact@v2
        with:
          path: ${{ github.workspace }}/dist/staging

      - name: Build and Upload Steam Release
        run: |
          chmod -R +x dist/staging/naev-steam-deployment
          cp -r dist/staging/naev-steam-deployment/* ${{ github.workspace }}
          ./SteamDeploy.sh -n -v "dist/staging/naev-version" -t "dist/staging" -o "dist/out"
        env:
          STEAMCMD_USER: ${{ secrets.STEAMCMD_USER }}
          STEAMCMD_PASS: ${{ secrets.STEAMCMD_PASS }}
          TFA_IMAP: ${{ secrets.TFA_IMAP }}
          TFA_PASS: ${{ secrets.TFA_PASS }}
          TFA_USER: ${{ secrets.TFA_USER }}
>>>>>>> 456f6de9
<|MERGE_RESOLUTION|>--- conflicted
+++ resolved
@@ -7,121 +7,10 @@
 name: Nightly Release
 
 jobs:
-<<<<<<< HEAD
-  "Windows-MinGW64":
-    runs-on: windows-latest
-
-    defaults:
-      run:
-        shell: msys2 {0}
-
-    steps:
-    - name: Setup MINGW64 Environment
-      uses: msys2/setup-msys2@v2
-      with:
-        msystem: MINGW64
-        update: true
-        install: mingw-w64-x86_64-libtool mingw-w64-x86_64-toolchain mingw-w64-x86_64-gcc mingw-w64-x86_64-SDL2 mingw-w64-x86_64-SDL2_mixer mingw-w64-x86_64-SDL2_image mingw-w64-x86_64-libxml2 mingw-w64-x86_64-libpng mingw-w64-x86_64-openal mingw-w64-x86_64-libvorbis mingw-w64-x86_64-binutils mingw-w64-x86_64-freetype mingw-w64-x86_64-gettext mingw-w64-x86_64-luajit mingw-w64-x86_64-nsis mingw-w64-x86_64-pkg-config libtool autoconf autoconf-archive automake automake-wrapper git gettext pkg-config make intltool zip unzip python3-pip itstool
-
-    - name: Checkout Naikari Repository
-      uses: actions/checkout@v2
-
-    - name: Build Naikari on Win64
-      run: |
-        ./autogen.sh
-        ./configure --disable-debug
-        make -j$(nproc --all)
-      env:
-        CFLAGS: "-O3"
-
-    - name: Build Windows Installer
-      run: |
-        ./extras/windows/packageWindows.sh --nightly
-
-    - name: Upload Artifact
-      uses: actions/upload-artifact@v2
-      with:
-        name: win64
-        path: |
-          ${{ github.workspace }}/dist/release/naikari-win64.exe
-
-  "Linux-x86_64":
-    runs-on: ubuntu-latest
-
-    steps:
-    - name: Update APT Cache
-      run: |
-        sudo apt-get update
-
-    - name: Install Build Dependencies
-      run: |
-        sudo apt-get install \
-          build-essential \
-          automake \
-          autoconf-archive \
-          binutils-dev \
-          libsdl2-dev \
-          libsdl2-mixer-dev \
-          libsdl2-image-dev \
-          libgl1-mesa-dev \
-          libglu1-mesa-dev \
-          libxml2-dev \
-          libfreetype6-dev \
-          libpng-dev \
-          libopenal-dev \
-          libvorbis-dev \
-          libiberty-dev \
-          gettext \
-          autopoint \
-          intltool
-
-    - name: Checkout Naikari Repository
-      uses: actions/checkout@v2
-
-    - name: Build Naikari on Linux64
-      run: |
-        ./autogen.sh
-        ./configure --disable-debug --build=x86_64-linux-gnu --host=x86_64-linux-gnu
-        make -j$(nproc --all)
-      env:
-        CFLAGS: "-O3"
-
-    - name: Package Linux64 Release
-      run: |
-        chmod +x src/naikari
-
-        BUILD_DATE="$(date +%Y%m%d)"
-
-        VERSION="$(cat dat/VERSION)"
-
-        mkdir -p dist/release/naikari-$VERSION-$BUILD_DATE-linux-x86-64
-        mkdir -p dist/release/tar
-
-        mv src/naikari dist/release/naikari-$VERSION-$BUILD_DATE-linux-x86-64/naikari-$VERSION-$BUILD_DATE-linux-x86-64
-        chmod +x dist/release/naikari-$VERSION-$BUILD_DATE-linux-x86-64/naikari-$VERSION-$BUILD_DATE-linux-x86-64
-
-        cp -r dat/ dist/release/naikari-$VERSION-$BUILD_DATE-linux-x86-64
-
-        cd dist/release
-        tar -czvf linux-x86-64.tar.gz naikari-$VERSION-$BUILD_DATE-linux-x86-64
-        mv linux-x86-64.tar.gz tar/
-
-    - name: Upload Artifact
-      uses: actions/upload-artifact@v2
-      with:
-        name: linux-x86-64
-        path: ${{ github.workspace }}/dist/release/tar/linux-x86-64.tar.gz
-
-  "Generate-Source":
-      runs-on: ubuntu-latest
-
-      steps:
-=======
   "Generate_Source":
     runs-on: ubuntu-latest
 
     steps:
->>>>>>> 456f6de9
       - name: Update APT Cache
         run: |
           sudo apt-get update
@@ -162,43 +51,21 @@
       - name: Collect Artifacts
         run: |
           mkdir -p dist/out
-          mv naev-*.tar.gz dist/out/source.tar.gz
+          mv naikari-*.tar.gz dist/out/source.tar.gz
           cp dat/VERSION dist/out
 
-<<<<<<< HEAD
-      - name: Prepare source artifact
-        run: |
-          make dat/VERSION
-          VERSION="$(cat dat/VERSION)"
-          mkdir -p dist/release
-          mv naikari-$VERSION.tar.gz dist/release/source.tar.gz
-=======
       - name: Upload Source Artifact
         uses: actions/upload-artifact@v2
         with:
-          name: naev-dist
+          name: naikari-dist
           path: ${{ github.workspace }}/dist/out/source.tar.gz
           if-no-files-found: error
->>>>>>> 456f6de9
 
       - name: Upload Version Artifact
         uses: actions/upload-artifact@v2
         with:
-          name: naev-version
+          name: naikari-version
           path: ${{ github.workspace }}/dist/out/VERSION
-          if-no-files-found: error
-
-<<<<<<< HEAD
-  "Upload-Release":
-      runs-on: ubuntu-latest
-      needs: [Linux-x86_64, Windows-MinGW64, Generate-Source]
-      if: ${{ github.repository == 'naikari/naikari' }}
-=======
-      - name: Upload Deployment Script Artifact
-        uses: actions/upload-artifact@v2
-        with:
-          name: naev-steam-deployment
-          path: ${{ github.workspace }}/utils/ci/steam/*
           if-no-files-found: error
 
   "Build_Naev_Release":
@@ -207,10 +74,10 @@
       matrix:
         include:
           - os: ubuntu-16.04
-            buildoutput: naev-linux-x86-64
+            buildoutput: naikari-linux-x86-64
             shell: bash
           - os: windows-latest
-            buildoutput: naev-win64
+            buildoutput: naikari-win64
             shell: msys2 {0}
     
     defaults:
@@ -218,7 +85,6 @@
         shell: ${{ matrix.shell }}
             
     runs-on: ${{ matrix.os }}
->>>>>>> 456f6de9
 
     steps:
       - name: Update APT Cache
@@ -289,59 +155,11 @@
           path: |
             ${{ github.workspace }}/dist/out/*
           if-no-files-found: error
-            
-  "Build_Naev_Steam_Release":
-    runs-on: ubuntu-latest
-
-    container:
-      image: dosowisko/steam-runtime-amd64
-      volumes:
-        - ${{ github.workspace }}:${{ github.workspace }}
-
-    steps:
-      - name: Clone Naev Repository
-        run: |
-          git clone https://github.com/naev/naev.git ${{ github.workspace }}
-
-      - name: Install Additional Build Dependencies
-        run: |
-          sudo apt-get -y install autoconf-archive intltool
-
-      - name: Build Naev for Steam on Linux64
-        run: |
-          cd ${{ github.workspace }}
-          ./autogen.sh
-          ./configure --disable-debug --build=x86_64-linux-gnu
-          make -j$(nproc --all)
-          make data
-        env:
-          CFLAGS: "-O3 -std=gnu11"
-
-      - name: Collect Steam Linux64 Artifacts
-        run: |
-          mkdir -p ${{ github.workspace }}/dist/out/
-
-          mv ${{ github.workspace }}/src/naev ${{ github.workspace }}/dist/out/naev.x64
-          chmod +x ${{ github.workspace }}/dist/out/naev.x64
-
-          tar -cJvf ${{ github.workspace }}/dist/out/steam-ndata.tar.xz dat
-      
-      - name: Upload Naev Binary Artifact
-        uses: actions/upload-artifact@v1
-        with:
-          name: naev-steamruntime
-          path: ${{ github.workspace }}/dist/out/naev.x64
-
-      - name: Upload Naev Data Artifact
-        uses: actions/upload-artifact@v1
-        with:
-          name: naev-ndata
-          path: ${{ github.workspace }}/dist/out/steam-ndata.tar.xz
 
   "Upload_GitHub_Release":
     runs-on: ubuntu-latest
     needs: [Generate_Source, Build_Naev_Release]
-    if: ${{ github.repository == 'naev/naev' }}
+    if: ${{ github.repository == 'naikari/naikari' }}
 
     steps:
       - name: Create Release Staging and Output Areas
@@ -356,20 +174,14 @@
       - name: Collect files and rename for distribution
         run: |
           BUILD_DATE="$(date +%Y%m%d)"
-          VERSION="$(<"dist/staging/naev-version/VERSION")"
+          VERSION="$(<"dist/staging/naikari-version/VERSION")"
           SUFFIX="$VERSION.$BUILD_DATE"
 
-<<<<<<< HEAD
-          mv dist/linux-x86-64/linux-x86-64.tar.gz dist/release/naikari-$VERSION-$BUILD_DATE-linux-x86-64.tar.gz
-          mv dist/win64/naikari-win64.exe dist/release/naikari-$VERSION-$BUILD_DATE-win64.exe
-          mv dist/source/source.tar.gz dist/release/naikari-$VERSION-$BUILD_DATE-source.tar.gz
-=======
-          mv dist/staging/naev-linux-x86-64/*.AppImage dist/out/naev-$SUFFIX-linux-x86-64.AppImage
-          mv dist/staging/naev-win64/naev*.exe dist/out/naev-$SUFFIX-win64.exe
-          mv dist/staging/naev-dist/source.tar.gz dist/out/naev-$SUFFIX-source.tar.gz
+          mv dist/staging/naikari-linux-x86-64/*.AppImage dist/out/naikari-$SUFFIX-linux-x86-64.AppImage
+          mv dist/staging/naikari-win64/naikari*.exe dist/out/naikari-$SUFFIX-win64.exe
+          mv dist/staging/naikari-dist/source.tar.gz dist/out/naikari-$SUFFIX-source.tar.gz
 
-          chmod +x dist/out/naev-$SUFFIX-linux-x86-64.AppImage
->>>>>>> 456f6de9
+          chmod +x dist/out/naikari-$SUFFIX-linux-x86-64.AppImage
 
       - name: Upload Release Assets
         uses: "marvinpinto/action-automatic-releases@latest"
@@ -379,42 +191,4 @@
           prerelease: true
           title: "Nightly Build"
           files: |
-<<<<<<< HEAD
-            ${{ github.workspace }}/dist/release/*
-=======
-            ${{ github.workspace }}/dist/out/*
-
-  "Upload_Steam_Release":
-    runs-on: ubuntu-latest
-    needs: [Generate_Source, Build_Naev_Release, Build_Naev_Steam_Release]
-    if: ${{ github.repository == 'naev/naev' }}
-
-    steps:
-      - name: Update APT Cache
-        run: |
-          sudo add-apt-repository multiverse
-          sudo dpkg --add-architecture i386
-          sudo apt-get update
-
-      - name: Install SteamCMD
-        run: |
-          echo steamcmd steam/question select "I AGREE" | sudo debconf-set-selections
-          sudo apt-get install lib32gcc1 steamcmd
-
-      - name: Download Artifacts
-        uses: actions/download-artifact@v2
-        with:
-          path: ${{ github.workspace }}/dist/staging
-
-      - name: Build and Upload Steam Release
-        run: |
-          chmod -R +x dist/staging/naev-steam-deployment
-          cp -r dist/staging/naev-steam-deployment/* ${{ github.workspace }}
-          ./SteamDeploy.sh -n -v "dist/staging/naev-version" -t "dist/staging" -o "dist/out"
-        env:
-          STEAMCMD_USER: ${{ secrets.STEAMCMD_USER }}
-          STEAMCMD_PASS: ${{ secrets.STEAMCMD_PASS }}
-          TFA_IMAP: ${{ secrets.TFA_IMAP }}
-          TFA_PASS: ${{ secrets.TFA_PASS }}
-          TFA_USER: ${{ secrets.TFA_USER }}
->>>>>>> 456f6de9
+            ${{ github.workspace }}/dist/out/*