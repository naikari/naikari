--- conflicted
+++ resolved
@@ -127,8 +127,6 @@
           path: ${{ github.workspace }}/dist/out/*
           if-no-files-found: error
 
-<<<<<<< HEAD
-=======
   "Darwin_Naev_Release":
     needs: "Package_Source"
     runs-on: macos-10.15
@@ -156,7 +154,7 @@
       - name: Get Source
         uses: actions/download-artifact@v2
         with:
-          name: naev-dist
+          name: naikari-dist
 
       - name: Extract Source
         run: |
@@ -183,72 +181,16 @@
         run: |
           ./source/extras/macos/bundle.py -n -s "source" -b "build" -o "$(pwd)/dist"
           pushd dist/out
-          zip -r naev-macos.zip Naev.app/*
+          zip -r naikari-macos.zip Naikari.app/*
           popd
 
       - name: Upload Artifacts
         uses: actions/upload-artifact@v2
         with:
-          name: naev-macos
+          name: naikari-macos
           path: ${{ github.workspace }}/dist/out/*.zip
           if-no-files-found: error
 
-  "Steam_Naev_Release":
-    needs: "Package_Source"
-    runs-on: ubuntu-latest
-
-    container:
-      image: projectsynchro/synchros_sexy_docker_images:naev-steamruntime
-
-    steps:
-      - name: Get Source
-        uses: actions/download-artifact@v1
-        with:
-          name: naev-dist
-
-      - name: Extract Source
-        run: |
-          mkdir source
-          tar -xf naev-dist/source.tar.xz -C source --strip 1
-
-      - name: Meson Setup
-        run: |
-          meson setup build source \
-              --native-file='source/utils/build/linux_steamruntime.ini' \
-              --buildtype=release \
-              -Db_lto=true \
-              -Dauto_features=enabled \
-              -Ddocs_c=disabled \
-              -Ddocs_lua=disabled
-
-      - name: Meson Compile
-        run: |
-          meson compile -C build
-          meson compile -C build naev-gmo
-
-      - name: Collect Steam Linux64 Artifacts
-        run: |
-          mkdir -p dist/out/
-
-          mv build/naev dist/out/naev.x64
-          chmod +x dist/out/naev.x64
-
-          source/utils/package-po.sh -b build -o source
-          tar -cJvf dist/out/steam-ndata.tar.xz source/dat
-
-      - name: Upload Naev Binary Artifact
-        uses: actions/upload-artifact@v1
-        with:
-          name: naev-steamruntime
-          path: dist/out/naev.x64
-
-      - name: Upload Naev Data Artifact
-        uses: actions/upload-artifact@v1
-        with:
-          name: naev-ndata
-          path: dist/out/steam-ndata.tar.xz
-
->>>>>>> d3342f53
   "Upload_Naev_Release":
     strategy:
       fail-fast: true
@@ -262,11 +204,7 @@
         Package_Source,
         Linux_Naev_Release,
         Windows_Naev_Release,
-<<<<<<< HEAD
-=======
         Darwin_Naev_Release,
-        Steam_Naev_Release,
->>>>>>> d3342f53
       ]
     if: ${{ github.repository == 'naikari/naikari' }}
 
@@ -314,16 +252,10 @@
           VERSION="$(<"dist/staging/naikari-version/VERSION")"
           SUFFIX="$VERSION.$BUILD_DATE"
 
-<<<<<<< HEAD
           mv dist/staging/naikari-linux-x86-64/*.AppImage dist/out/naikari-$SUFFIX-linux-x86-64.AppImage
+          mv dist/staging/naikari-macos/*.zip dist/out/naikari-$SUFFIX-macos.zip
           mv dist/staging/naikari-win64/naikari*.exe dist/out/naikari-$SUFFIX-win64.exe
           mv dist/staging/naikari-dist/source.tar.xz dist/out/naikari-$SUFFIX-source.tar.xz
-=======
-          mv dist/staging/naev-linux-x86-64/*.AppImage dist/out/naev-$SUFFIX-linux-x86-64.AppImage
-          mv dist/staging/naev-macos/*.zip dist/out/naev-$SUFFIX-macos.zip
-          mv dist/staging/naev-win64/naev*.exe dist/out/naev-$SUFFIX-win64.exe
-          mv dist/staging/naev-dist/source.tar.xz dist/out/naev-$SUFFIX-source.tar.xz
->>>>>>> d3342f53
 
           chmod +x dist/out/naikari-$SUFFIX-linux-x86-64.AppImage
 
@@ -337,42 +269,4 @@
             ${{ steps.Changelog.outputs.changelog }}
           token: ${{ secrets.GITHUB_TOKEN }}
           prerelease: true
-<<<<<<< HEAD
-          tag: "nightly"
-=======
-          tag: "nightly"
-
-      - name: Build and Upload itch.io Release
-        if: ${{ matrix.releasetype == 'itch' }}
-        run: |
-          BUILD_DATE="$(date +%Y%m%d)"
-          VERSION="$(<"dist/staging/naev-version/VERSION")"
-          SUFFIX="$VERSION.$BUILD_DATE"
-
-          mv dist/staging/naev-linux-x86-64/*.AppImage dist/out/lin64/naev-$SUFFIX-linux-x86-64.AppImage
-          chmod +x dist/out/lin64/naev-$SUFFIX-linux-x86-64.AppImage
-
-          mv dist/staging/naev-macos/*.zip dist/out/macos/naev-$SUFFIX-macos.zip
-
-          tar -Jxf "dist/staging/naev-win64/steam-win64.tar.xz" -C "dist/out/win64"
-          tar -Jxf "dist/staging/naev-ndata/steam-ndata.tar.xz" -C "dist/out/win64" --strip 1
-
-          ./butler push --userversion="$SUFFIX" dist/out/lin64 naev/naev:linux-x86-64-nightly
-          ./butler push --userversion="$SUFFIX" dist/out/macos naev/naev:macos-x86-64-nightly
-          ./butler push --userversion="$SUFFIX" dist/out/win64 naev/naev:windows-x86-64-nightly
-        env:
-          BUTLER_API_KEY: ${{ secrets.BUTLER_API_KEY }}
-
-      - name: Build and Upload Steam Release
-        if: ${{ matrix.releasetype == 'steam' }}
-        run: |
-          chmod -R +x dist/staging/naev-steam-deployment
-          cp -r dist/staging/naev-steam-deployment/* ${{ github.workspace }}
-          ./SteamDeploy.sh -n -t "${{ github.workspace }}/dist/staging" -o "${{ github.workspace }}/dist/out"
-        env:
-          STEAMCMD_USER: ${{ secrets.STEAMCMD_USER }}
-          STEAMCMD_PASS: ${{ secrets.STEAMCMD_PASS }}
-          TFA_IMAP: ${{ secrets.TFA_IMAP }}
-          TFA_PASS: ${{ secrets.TFA_PASS }}
-          TFA_USER: ${{ secrets.TFA_USER }}
->>>>>>> d3342f53
+          tag: "nightly"