--- conflicted
+++ resolved
@@ -198,41 +198,4 @@
             ${{ steps.Changelog.outputs.changelog }}
           token: ${{ secrets.GITHUB_TOKEN }}
           prerelease: true
-<<<<<<< HEAD
-          title: "Nightly Build"
-          files: |
-            ${{ github.workspace }}/dist/out/*
-=======
-          tag: "nightly"
-
-      - name: Build and Upload itch.io Release
-        if: ${{ matrix.releasetype == 'itch' }}
-        run: |
-          BUILD_DATE="$(date +%Y%m%d)"
-          VERSION="$(<"dist/staging/naev-version/VERSION")"
-          SUFFIX="$VERSION.$BUILD_DATE"
-
-          mv dist/staging/naev-linux-x86-64/*.AppImage dist/out/lin64/naev-$SUFFIX-linux-x86-64.AppImage
-          chmod +x dist/out/lin64/naev-$SUFFIX-linux-x86-64.AppImage
-
-          tar -Jxf "dist/staging/naev-win64/steam-win64.tar.xz" -C "dist/out/win64"
-          tar -Jxf "dist/staging/naev-ndata/steam-ndata.tar.xz" -C "dist/out/win64" --strip 1
-
-          ./butler push --userversion="$SUFFIX" dist/out/lin64 naev/naev:linux-x86-64-nightly
-          ./butler push --userversion="$SUFFIX" dist/out/win64 naev/naev:windows-x86-64-nightly
-        env:
-          BUTLER_API_KEY: ${{ secrets.BUTLER_API_KEY }}
-
-      - name: Build and Upload Steam Release
-        if: ${{ matrix.releasetype == 'steam' }}
-        run: |
-          chmod -R +x dist/staging/naev-steam-deployment
-          cp -r dist/staging/naev-steam-deployment/* ${{ github.workspace }}
-          ./SteamDeploy.sh -n -t "${{ github.workspace }}/dist/staging" -o "${{ github.workspace }}/dist/out"
-        env:
-          STEAMCMD_USER: ${{ secrets.STEAMCMD_USER }}
-          STEAMCMD_PASS: ${{ secrets.STEAMCMD_PASS }}
-          TFA_IMAP: ${{ secrets.TFA_IMAP }}
-          TFA_PASS: ${{ secrets.TFA_PASS }}
-          TFA_USER: ${{ secrets.TFA_USER }}
->>>>>>> 7ecd3835
+          tag: "nightly"