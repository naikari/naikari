on:
  push:
    tags:
      - 'v*.*.*'
      - '!v*.*.*-beta*'

name: Release

jobs:
  "Windows-MinGW64":
    runs-on: windows-latest

    defaults:
      run:
        shell: msys2 {0}

    steps:
    - name: Setup MINGW64 Environment
      uses: msys2/setup-msys2@v2
      with:
        msystem: MINGW64
        update: true
        install: mingw-w64-x86_64-libtool mingw-w64-x86_64-toolchain mingw-w64-x86_64-gcc mingw-w64-x86_64-SDL2 mingw-w64-x86_64-SDL2_mixer mingw-w64-x86_64-SDL2_image mingw-w64-x86_64-libxml2 mingw-w64-x86_64-libpng mingw-w64-x86_64-openal mingw-w64-x86_64-libvorbis mingw-w64-x86_64-binutils mingw-w64-x86_64-freetype mingw-w64-x86_64-gettext mingw-w64-x86_64-luajit mingw-w64-x86_64-nsis mingw-w64-x86_64-pkg-config libtool autoconf autoconf-archive automake automake-wrapper git gettext pkg-config make intltool zip unzip python3-pip itstool

    - name: Checkout Naikari Repository
      uses: actions/checkout@v2

    - name: Build Naikari on Win64
      run: |
        ./autogen.sh
        ./configure --disable-debug
        make -j$(nproc --all)
      env:
        CFLAGS: "-O3"

    - name: Build Windows Installer
      run: |
        ./extras/windows/packageWindows.sh

    - name: Upload Artifact
      uses: actions/upload-artifact@v2
      with:
        name: win64
        path: |
          ${{ github.workspace }}/dist/release/naikari-win64.exe

  "Linux-x86_64":
    runs-on: ubuntu-latest

    steps:
    - name: Update APT Cache
      run: |
        sudo apt-get update

    - name: Install Build Dependencies
      run: |
        sudo apt-get install \
          build-essential \
          automake \
          autoconf-archive \
          binutils-dev \
          libsdl2-dev \
          libsdl2-mixer-dev \
          libsdl2-image-dev \
          libgl1-mesa-dev \
          libglu1-mesa-dev \
          libxml2-dev \
          libfontconfig1-dev \
          libfreetype6-dev \
          libpng-dev \
          libopenal-dev \
          libvorbis-dev \
          libiberty-dev \
          gettext \
          autopoint \
          intltool

    - name: Checkout Naikari Repository
      uses: actions/checkout@v2

    - name: Build Naikari on Linux64
      run: |
        ./autogen.sh
        ./configure --disable-debug --build=x86_64-linux-gnu --host=x86_64-linux-gnu
        make -j$(nproc --all)
      env:
        CFLAGS: "-O3"

    - name: Package Linux64 Release
      run: |
        chmod +x src/naikari

        VERSION="$(cat dat/VERSION)"

        # Get version, negative minors mean betas
        if [[ -n $(echo "${VERSION}" | grep "-") ]]; then
          BASEVER=$(echo "${VERSION}" | sed 's/\.-.*//')
          BETAVER=$(echo "${VERSION}" | sed 's/.*-//')
          VERSION="${BASEVER}.0-beta.${BETAVER}"
        fi

        mkdir -p dist/release/naikari-$VERSION-linux-x86-64
        mkdir -p dist/release/tar

        mv src/naikari dist/release/naikari-$VERSION-linux-x86-64/naikari-$VERSION-linux-x86-64
        chmod +x dist/release/naikari-$VERSION-linux-x86-64/naikari-$VERSION-linux-x86-64

        cp -r dat/ dist/release/naikari-$VERSION-linux-x86-64

        cd dist/release
        tar -czvf linux-x86-64.tar.gz naikari-$VERSION-linux-x86-64
        mv linux-x86-64.tar.gz tar/

    - name: Upload Artifact
      uses: actions/upload-artifact@v2
      with:
        name: linux-x86-64
        path: ${{ github.workspace }}/dist/release/tar/linux-x86-64.tar.gz

<<<<<<< HEAD
  "macOS":
    runs-on: macos-latest

    steps:
    - name: Update Homebrew Cache
      run: |
        brew update

    - name: Install Additional Build Dependencies
      run: |
        brew install \
          automake \
          autoconf-archive \
          pkg-config \
          luajit \
          intltool \
          sdl2 \
          sdl2_mixer \
          sdl2_image \
          openal-soft

    - name: Remove Homebrew Perl
      run: |
        brew uninstall --ignore-dependencies perl
        
    - name: Checkout Naikari Repository
      uses: actions/checkout@v2

    - name: Build Naikari on MacOS
      run: |
        # PKGCONFIG configuration for OpenAL
        export PKG_CONFIG_PATH="$PKG_CONFIG_PATH:/usr/local/opt/openal-soft/lib/pkgconfig"

        ./autogen.sh
        ./configure --disable-debug
        make -j$(sysctl -n hw.logicalcpu)
      env:
        CFLAGS: "-O3 -mmacosx-version-min=10.7"

    - name: Package MacOS Release
      run: |
        mkdir -p dist/release

        ./extras/macos/bundle.sh
        cp -r dat/ Naikari.app/Contents/Resources/dat/
        zip -r dist/release/naikari-macos.zip Naikari.app/*

    - name: Upload Artifact
      uses: actions/upload-artifact@v2
      with:
        name: macos
        path: ${{ github.workspace }}/dist/release/naikari-macos.zip
=======
  "Linux-x86_64-SteamRuntime":
    runs-on: ubuntu-latest

    container:
      image: dosowisko/steam-runtime-amd64
      volumes:
        - ${{ github.workspace }}:${{ github.workspace }}

    steps:
    - name: Clone Naev Repository
      run: |
        git clone https://github.com/naev/naev.git ${{ github.workspace }}

    - name: Install Additional Build Dependencies
      run: |
        sudo apt-get -y install autoconf-archive intltool

    - name: Build Naev for Steam on Linux64
      run: |
        cd ${{ github.workspace }}
        ./autogen.sh
        ./configure --disable-debug --build=x86_64-linux-gnu
        make -j$(nproc --all)
      env:
        CFLAGS: "-O3 -std=gnu11"

    - name: Collect Steam Linux64 Release
      run: |
        mkdir -p ${{ github.workspace }}/dist/release/

        mv ${{ github.workspace }}/src/naev ${{ github.workspace }}/dist/release/naev.x64
        chmod +x ${{ github.workspace }}/dist/release/naev.x64

    - name: Upload Artifact
      uses: actions/upload-artifact@v1
      with:
        name: steam-x86-64
        path: ${{ github.workspace }}/dist/release/naev.x64
>>>>>>> e1976281

  "Generate-Source":
      runs-on: ubuntu-latest

      steps:
      - name: Update APT Cache
        run: |
          sudo apt-get update

      - name: Install Build Dependencies
        run: |
          sudo apt-get install \
            build-essential \
            automake \
            autoconf-archive \
            libsdl2-dev \
            libsdl2-mixer-dev \
            libsdl2-image-dev \
            libgl1-mesa-dev \
            libxml2-dev \
            libfreetype6-dev \
            libpng-dev \
            libopenal-dev \
            libvorbis-dev \
            binutils-dev \
            libiberty-dev \
            gettext \
            autopoint \
            intltool

      - name: Checkout Naikari Repository
        uses: actions/checkout@v2

      - name: Generate source archive
        run: |
          ./autogen.sh
          ./configure
          make dist-gzip

      - name: Check if source archive is valid
        run: |
          # This currently doesn't work correctly.
          # make distcheck

      - name: Prepare source artifact
        run: |
          make dat/VERSION
          VERSION="$(cat dat/VERSION)"
          mkdir -p dist/release
          mv naikari-$VERSION.tar.gz dist/release/source.tar.gz

      - name: Upload Artifact
        uses: actions/upload-artifact@v2
        with:
          name: source
          path: ${{ github.workspace }}/dist/release/source.tar.gz

  "Upload-Release":
      runs-on: ubuntu-latest
<<<<<<< HEAD
      needs: [Linux-x86_64, Windows-MinGW64, macOS, Generate-Source, Generate-Soundtrack]
      if: ${{ github.repository == 'naikari/naikari' }}
=======
      needs: [Linux-x86_64, Windows-MinGW64, Generate-Source, Generate-Soundtrack]
      if: ${{ github.repository == 'naev/naev' }}
>>>>>>> e1976281

      steps:
      - name: Update APT Cache
        run: |
          sudo apt-get update

      - name: Install Build Dependencies
        run: |
          sudo apt-get install \
            build-essential \
            automake \
            autoconf-archive \
            libsdl2-dev \
            libsdl2-mixer-dev \
            libsdl2-image-dev \
            libgl1-mesa-dev \
            libxml2-dev \
            libfreetype6-dev \
            libpng-dev \
            libopenal-dev \
            libvorbis-dev \
            binutils-dev \
            libiberty-dev \
            gettext \
            autopoint \
            intltool

      - name: Checkout Naikari Repository
        uses: actions/checkout@v2

      - name: Get VERSION
        run: |
          ./autogen.sh
          ./configure
          make dat/VERSION

      - name: Create Release Staging Area
        run: |
          mkdir -p dist/release

      - name: Download Build Artifacts
        uses: actions/download-artifact@v2
        with:
          path: ${{ github.workspace }}/dist
          
      - name: Collect files for distribution
        run: |
          VERSION="$(cat dat/VERSION)"
           # Get version, negative minors mean betas
          if [[ -n $(echo "${VERSION}" | grep "-") ]]; then
              BASEVER=$(echo "${VERSION}" | sed 's/\.-.*//')
              BETAVER=$(echo "${VERSION}" | sed 's/.*-//')
              VERSION="${BASEVER}.0-beta.${BETAVER}"
          fi

<<<<<<< HEAD
          mv dist/linux-x86-64/linux-x86-64.tar.gz dist/release/naikari-$VERSION-linux-x86-64.tar.gz
          mv dist/macos/naikari-macos.zip dist/release/naikari-$VERSION-macos.zip
          mv dist/win64/naikari-win64.exe dist/release/naikari-$VERSION-win64.exe
          mv dist/source/source.tar.gz dist/release/naikari-$VERSION-source.tar.gz
=======
          mv dist/linux-x86-64/linux-x86-64.tar.gz dist/release/naev-$VERSION-linux-x86-64.tar.gz
          mv dist/win64/naev-win64.exe dist/release/naev-$VERSION-win64.exe
          mv dist/source/source.tar.gz dist/release/naev-$VERSION-source.tar.gz
          mv dist/soundtrack/release/soundtrack.zip dist/release/naev-$VERSION-soundtrack.zip
>>>>>>> e1976281

      - name: Upload Release Assets
        uses: "marvinpinto/action-automatic-releases@latest"
        with:
          repo_token: "${{ secrets.GITHUB_TOKEN }}"
          prerelease: false
          files: |
<<<<<<< HEAD
            ${{ github.workspace }}/dist/release/*
=======
            ${{ github.workspace }}/dist/release/*

  "Upload-Steam":
      runs-on: ubuntu-latest
      needs: [Linux-x86_64-SteamRuntime, Windows-MinGW64, Generate-Soundtrack]
      if: ${{ github.repository == 'naev/naev' }}

      steps:
      - name: Update APT Cache
        run: |
          sudo add-apt-repository multiverse
          sudo dpkg --add-architecture i386
          sudo apt-get update

      - name: Install Build Dependencies
        run: |
          sudo apt-get install \
            build-essential \
            automake \
            autoconf-archive \
            libsdl2-dev \
            libsdl2-mixer-dev \
            libsdl2-image-dev \
            libgl1-mesa-dev \
            libxml2-dev \
            libfreetype6-dev \
            libpng-dev \
            libopenal-dev \
            libvorbis-dev \
            binutils-dev \
            libiberty-dev \
            gettext \
            autopoint \
            intltool

      - name: Install SteamCMD
        run: |
          echo steamcmd steam/question select "I AGREE" | sudo debconf-set-selections
          sudo apt install lib32gcc1 steamcmd

      - name: Checkout Naev Repository
        uses: actions/checkout@v2

      - name: Get VERSION
        run: |
          ./autogen.sh
          ./configure
          make dat/VERSION

      - name: Create Release Staging Area
        run: |
          mkdir -p ${{ github.workspace }}/dist/steam/ndata

      - name: Make data
        run: |
          ./autogen.sh
          ./configure
          make data
          cp -r dat/ dist/steam/ndata

      - name: Download Build Artifacts
        uses: actions/download-artifact@v2
        with:
          path: ${{ github.workspace }}/dist/steam

      - name: Build and Upload Steam Release
        run: |
          ./extras/steam/SteamDeploy.sh
        env:
          STEAMCMD_USER: ${{ secrets.STEAMCMD_USER }}
          STEAMCMD_PASS: ${{ secrets.STEAMCMD_PASS }}
          TFA_IMAP: ${{ secrets.TFA_IMAP }}
          TFA_PASS: ${{ secrets.TFA_PASS }}
          TFA_USER: ${{ secrets.TFA_USER }}
>>>>>>> e1976281
<|MERGE_RESOLUTION|>--- conflicted
+++ resolved
@@ -117,100 +117,6 @@
         name: linux-x86-64
         path: ${{ github.workspace }}/dist/release/tar/linux-x86-64.tar.gz
 
-<<<<<<< HEAD
-  "macOS":
-    runs-on: macos-latest
-
-    steps:
-    - name: Update Homebrew Cache
-      run: |
-        brew update
-
-    - name: Install Additional Build Dependencies
-      run: |
-        brew install \
-          automake \
-          autoconf-archive \
-          pkg-config \
-          luajit \
-          intltool \
-          sdl2 \
-          sdl2_mixer \
-          sdl2_image \
-          openal-soft
-
-    - name: Remove Homebrew Perl
-      run: |
-        brew uninstall --ignore-dependencies perl
-        
-    - name: Checkout Naikari Repository
-      uses: actions/checkout@v2
-
-    - name: Build Naikari on MacOS
-      run: |
-        # PKGCONFIG configuration for OpenAL
-        export PKG_CONFIG_PATH="$PKG_CONFIG_PATH:/usr/local/opt/openal-soft/lib/pkgconfig"
-
-        ./autogen.sh
-        ./configure --disable-debug
-        make -j$(sysctl -n hw.logicalcpu)
-      env:
-        CFLAGS: "-O3 -mmacosx-version-min=10.7"
-
-    - name: Package MacOS Release
-      run: |
-        mkdir -p dist/release
-
-        ./extras/macos/bundle.sh
-        cp -r dat/ Naikari.app/Contents/Resources/dat/
-        zip -r dist/release/naikari-macos.zip Naikari.app/*
-
-    - name: Upload Artifact
-      uses: actions/upload-artifact@v2
-      with:
-        name: macos
-        path: ${{ github.workspace }}/dist/release/naikari-macos.zip
-=======
-  "Linux-x86_64-SteamRuntime":
-    runs-on: ubuntu-latest
-
-    container:
-      image: dosowisko/steam-runtime-amd64
-      volumes:
-        - ${{ github.workspace }}:${{ github.workspace }}
-
-    steps:
-    - name: Clone Naev Repository
-      run: |
-        git clone https://github.com/naev/naev.git ${{ github.workspace }}
-
-    - name: Install Additional Build Dependencies
-      run: |
-        sudo apt-get -y install autoconf-archive intltool
-
-    - name: Build Naev for Steam on Linux64
-      run: |
-        cd ${{ github.workspace }}
-        ./autogen.sh
-        ./configure --disable-debug --build=x86_64-linux-gnu
-        make -j$(nproc --all)
-      env:
-        CFLAGS: "-O3 -std=gnu11"
-
-    - name: Collect Steam Linux64 Release
-      run: |
-        mkdir -p ${{ github.workspace }}/dist/release/
-
-        mv ${{ github.workspace }}/src/naev ${{ github.workspace }}/dist/release/naev.x64
-        chmod +x ${{ github.workspace }}/dist/release/naev.x64
-
-    - name: Upload Artifact
-      uses: actions/upload-artifact@v1
-      with:
-        name: steam-x86-64
-        path: ${{ github.workspace }}/dist/release/naev.x64
->>>>>>> e1976281
-
   "Generate-Source":
       runs-on: ubuntu-latest
 
@@ -269,13 +175,8 @@
 
   "Upload-Release":
       runs-on: ubuntu-latest
-<<<<<<< HEAD
-      needs: [Linux-x86_64, Windows-MinGW64, macOS, Generate-Source, Generate-Soundtrack]
+      needs: [Linux-x86_64, Windows-MinGW64, Generate-Source, Generate-Soundtrack]
       if: ${{ github.repository == 'naikari/naikari' }}
-=======
-      needs: [Linux-x86_64, Windows-MinGW64, Generate-Source, Generate-Soundtrack]
-      if: ${{ github.repository == 'naev/naev' }}
->>>>>>> e1976281
 
       steps:
       - name: Update APT Cache
@@ -331,17 +232,9 @@
               VERSION="${BASEVER}.0-beta.${BETAVER}"
           fi
 
-<<<<<<< HEAD
           mv dist/linux-x86-64/linux-x86-64.tar.gz dist/release/naikari-$VERSION-linux-x86-64.tar.gz
-          mv dist/macos/naikari-macos.zip dist/release/naikari-$VERSION-macos.zip
           mv dist/win64/naikari-win64.exe dist/release/naikari-$VERSION-win64.exe
           mv dist/source/source.tar.gz dist/release/naikari-$VERSION-source.tar.gz
-=======
-          mv dist/linux-x86-64/linux-x86-64.tar.gz dist/release/naev-$VERSION-linux-x86-64.tar.gz
-          mv dist/win64/naev-win64.exe dist/release/naev-$VERSION-win64.exe
-          mv dist/source/source.tar.gz dist/release/naev-$VERSION-source.tar.gz
-          mv dist/soundtrack/release/soundtrack.zip dist/release/naev-$VERSION-soundtrack.zip
->>>>>>> e1976281
 
       - name: Upload Release Assets
         uses: "marvinpinto/action-automatic-releases@latest"
@@ -349,81 +242,4 @@
           repo_token: "${{ secrets.GITHUB_TOKEN }}"
           prerelease: false
           files: |
-<<<<<<< HEAD
-            ${{ github.workspace }}/dist/release/*
-=======
-            ${{ github.workspace }}/dist/release/*
-
-  "Upload-Steam":
-      runs-on: ubuntu-latest
-      needs: [Linux-x86_64-SteamRuntime, Windows-MinGW64, Generate-Soundtrack]
-      if: ${{ github.repository == 'naev/naev' }}
-
-      steps:
-      - name: Update APT Cache
-        run: |
-          sudo add-apt-repository multiverse
-          sudo dpkg --add-architecture i386
-          sudo apt-get update
-
-      - name: Install Build Dependencies
-        run: |
-          sudo apt-get install \
-            build-essential \
-            automake \
-            autoconf-archive \
-            libsdl2-dev \
-            libsdl2-mixer-dev \
-            libsdl2-image-dev \
-            libgl1-mesa-dev \
-            libxml2-dev \
-            libfreetype6-dev \
-            libpng-dev \
-            libopenal-dev \
-            libvorbis-dev \
-            binutils-dev \
-            libiberty-dev \
-            gettext \
-            autopoint \
-            intltool
-
-      - name: Install SteamCMD
-        run: |
-          echo steamcmd steam/question select "I AGREE" | sudo debconf-set-selections
-          sudo apt install lib32gcc1 steamcmd
-
-      - name: Checkout Naev Repository
-        uses: actions/checkout@v2
-
-      - name: Get VERSION
-        run: |
-          ./autogen.sh
-          ./configure
-          make dat/VERSION
-
-      - name: Create Release Staging Area
-        run: |
-          mkdir -p ${{ github.workspace }}/dist/steam/ndata
-
-      - name: Make data
-        run: |
-          ./autogen.sh
-          ./configure
-          make data
-          cp -r dat/ dist/steam/ndata
-
-      - name: Download Build Artifacts
-        uses: actions/download-artifact@v2
-        with:
-          path: ${{ github.workspace }}/dist/steam
-
-      - name: Build and Upload Steam Release
-        run: |
-          ./extras/steam/SteamDeploy.sh
-        env:
-          STEAMCMD_USER: ${{ secrets.STEAMCMD_USER }}
-          STEAMCMD_PASS: ${{ secrets.STEAMCMD_PASS }}
-          TFA_IMAP: ${{ secrets.TFA_IMAP }}
-          TFA_PASS: ${{ secrets.TFA_PASS }}
-          TFA_USER: ${{ secrets.TFA_USER }}
->>>>>>> e1976281
+            ${{ github.workspace }}/dist/release/*