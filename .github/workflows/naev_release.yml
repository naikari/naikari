--- conflicted
+++ resolved
@@ -137,125 +137,6 @@
           path: ${{ github.workspace }}/dist/out/*
           if-no-files-found: error
 
-<<<<<<< HEAD
-=======
-  "Steam_Naev_Release":
-    needs: "Package_Source"
-    runs-on: ubuntu-latest
-
-    container:
-      image: projectsynchro/synchros_sexy_docker_images:naev-steamruntime
-
-    steps:
-      - name: Get Source
-        uses: actions/download-artifact@v1
-        with:
-          name: naev-dist
-
-      - name: Extract Source
-        run: |
-          mkdir source
-          tar -xf naev-dist/source.tar.xz -C source --strip 1
-
-      - name: Meson Setup
-        id: setup
-        run: |
-          meson setup build source \
-              --native-file='source/utils/build/linux_steamruntime.ini' \
-              --buildtype=release \
-              -Db_lto=true \
-              -Dauto_features=enabled \
-              -Ddocs_c=disabled \
-              -Ddocs_lua=disabled
-
-      - name: Meson Compile
-        run: |
-          meson compile -C build
-          meson compile -C build naev-gmo
-
-      - name: Collect Steam Linux64 Artifacts
-        run: |
-          mkdir -p dist/out/
-
-          mv build/naev dist/out/naev.x64
-          chmod +x dist/out/naev.x64
-
-          source/utils/package-po.sh -b build -o source
-          tar -cJvf dist/out/steam-ndata.tar.xz source/dat
-
-      - name: Upload Naev Binary Artifact
-        uses: actions/upload-artifact@v1
-        with:
-          name: naev-steamruntime
-          path: dist/out/naev.x64
-
-      - name: Upload Naev Data Artifact
-        uses: actions/upload-artifact@v1
-        with:
-          name: naev-ndata
-          path: dist/out/steam-ndata.tar.xz
-
-  "Steam_Naev_Soundtrack_Release":
-    needs: "Package_Source"
-    runs-on: ubuntu-latest
-
-    container:
-      image: projectsynchro/synchros_sexy_docker_images:naev-ubuntu1604
-
-    steps:
-      - name: Get Source
-        uses: actions/download-artifact@v1
-        with:
-          name: naev-dist
-
-      - name: Extract Source
-        run: |
-          mkdir source
-          tar -xf naev-dist/source.tar.xz -C source --strip 1
-
-      - name: Meson Setup
-        id: setup
-        run: |
-          meson setup build source \
-              --native-file='source/utils/build/linux_steamruntime.ini' \
-              --buildtype=release \
-              -Db_lto=true \
-              -Dauto_features=enabled \
-              -Ddocs_c=disabled \
-              -Ddocs_lua=disabled
-
-      - name: Meson Compile
-        run: |
-          meson compile -C build soundtrack
-
-      - name: Collect Artifacts
-        run: |
-          mkdir -p dist/staging
-          mkdir -p dist/out/steam
-
-          unzip build/naev-*-soundtrack.zip -d dist/staging
-          cp build/naev-*-soundtrack.zip dist/out
-          cp source/extras/logos/naev_soundtrack_cover.png dist/out/steam
-
-      - name: Transcode Steam Soundtrack
-        run: |
-          ./source/utils/convertToMP3.sh -i dist/staging -f ogg -o dist/out/steam
-
-      - name: Upload Soundtrack Artifact
-        uses: actions/upload-artifact@v2
-        with:
-          name: naev-soundtrack
-          path: ${{ github.workspace }}/dist/out/naev-*-soundtrack.zip
-          if-no-files-found: error
-
-      - name: Upload Steam Soundtrack Artifact
-        uses: actions/upload-artifact@v2
-        with:
-          name: naev-steam-soundtrack
-          path: ${{ github.workspace }}/dist/out/steam/*
-          if-no-files-found: error
-
->>>>>>> 90f17176
   "Upload_Naev_Release":
     strategy:
       fail-fast: true
