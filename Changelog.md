--- conflicted
+++ resolved
@@ -1,6 +1,5 @@
 # NAIKARI CHANGELOG
 
-<<<<<<< HEAD
 ## 0.2.0 (unreleased)
 
 * Changed the land and takeoff music to be the same as ambient music.
@@ -55,11 +54,10 @@
   Sirius space.
 * The Brushed and Slim GUIs now hide the radar while the overlay is
   open.
-=======
+
 ## 0.1.3
 
 * Fixed a bug which prevented the Drunkard mission from starting up.
->>>>>>> ebb5ec22
 
 ## 0.1.2
 
