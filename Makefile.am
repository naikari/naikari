--- conflicted
+++ resolved
@@ -11,50 +11,27 @@
 DIST_SUBDIRS += po
 endif # HAVE_NLS
 
-<<<<<<< HEAD
-appicondir = $(datadir)/pixmaps
+appicondir = $(datadir)/icons/hicolor/256x256/apps
 appicon_DATA = extras/logos/naikari.png
 Graphicsdir = $(datadir)/applications
-Graphics_DATA = naikari.desktop
-appdatadir = $(datadir)/appdata
-appdata_DATA = naikari.appdata.xml
-
-dist_man6_MANS = naikari.6
-dist_doc_DATA = AUTHORS Readme.md LICENSE
-nobase_dist_pkgdata_DATA = dat/* po/*
-=======
-appicondir = $(datadir)/icons/hicolor/256x256/apps
-appicon_DATA = extras/logos/naev.png
-Graphicsdir = $(datadir)/applications
-Graphics_DATA = org.naev.Naev.desktop
+Graphics_DATA = org.naikari.Naikari.desktop
 appdatadir = $(datadir)/metainfo
-appdata_DATA = org.naev.Naev.appdata.xml
-dist_pkgdata_DATA = naev-confupdate.sh
+appdata_DATA = org.naikari.Naikari.appdata.xml
 
 dist_man6_MANS = naev.6
 dist_doc_DATA = README TODO LICENSE
->>>>>>> 50c295ad
 
 if HAVE_UTILS
 MKSPR      = $(top_srcdir)/utils/mkspr/mkspr$(EXEEXT)
 endif
-<<<<<<< HEAD
-NAIKARI	     = $(PACKAGE)$(EXEEXT)
-=======
-NAEV	     = $(top_srcdir)/$(PACKAGE)$(EXEEXT)
->>>>>>> 50c295ad
+NAIKARI	     = $(top_srcdir)/$(PACKAGE)$(EXEEXT)
 
 VERSIONFILE = $(top_srcdir)/dat/VERSION
 LICENSEFILE = $(top_srcdir)/dat/LICENSE
 LANGUAGEFILE = $(top_srcdir)/dat/LANGUAGES
 
-<<<<<<< HEAD
-EXTRA_DIST = build/config.rpath LICENSE extras naikari.desktop naikari.appdata.xml
-CLEANFILES = $(NAIKARI) $(VERSIONFILE) $(LANGUAGEFILE)
-=======
-EXTRA_DIST = build/config.rpath LICENSE extras org.naev.Naev.desktop org.naev.Naev.appdata.xml
-CLEANFILES = $(NAEV) $(VERSIONFILE) $(LANGUAGEFILE) $(LICENSEFILE)
->>>>>>> 50c295ad
+EXTRA_DIST = build/config.rpath LICENSE extras org.naikari.Naikari.desktop org.naikari.Naikari.appdata.xml
+CLEANFILES = $(NAIKARI) $(VERSIONFILE) $(LANGUAGEFILE) $(LICENSEFILE)
 
 if HAVE_NLS
 XMLFILES    = $(top_srcdir)/po/POTFILES_XML.in
@@ -65,17 +42,13 @@
 
 .PHONY: data pot docs utils help install-ndata soundtrack
 
-<<<<<<< HEAD
-all-local: $(NAIKARI) pot $(VERSIONFILE)
-=======
-all-local: $(NAEV) data
+all-local: $(NAIKARI) data
 
 data: pot $(VERSIONFILE) $(LICENSEFILE)
 
 $(LICENSEFILE): LICENSE
 	@echo "  CP    $<"
 	cp $< $@
->>>>>>> 50c295ad
 
 if HAVE_NLS
 if HAVE_ITSTOOL
@@ -92,12 +65,8 @@
 endif # HAVE_ITSTOOL
 
 if HAVE_DATA
-<<<<<<< HEAD
-pot: $(LANGUAGEFILE) $(XMLPOT) $(NAIKARI)
-=======
 pot: $(XMLPOT) $(LANGUAGEFILE)
 	$(MAKE) -C po
->>>>>>> 50c295ad
 	$(MAKE) -C po $(PACKAGE).pot
 	./utils/gettext.sh
 
@@ -108,11 +77,7 @@
 endif # HAVE_DATA
 
 else # HAVE_NLS
-<<<<<<< HEAD
-pot: $(XMLPOT) $(NAIKARI)
-=======
 pot:
->>>>>>> 50c295ad
 	@echo "***"
 	@echo "*** You must have NLS enabled to compile translation files"
 	@echo "***"
