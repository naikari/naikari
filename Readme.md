![Nightly Release](https://github.com/naikari/naikari/workflows/Nightly%20Release/badge.svg) ![CI](https://github.com/naikari/naikari/workflows/CI/badge.svg)
# NAEV README

Naikari is a 2D space trading and combat game, taking inspiration from the Escape
Velocity series, among others.

You pilot a space ship from a top-down perspective, and are more or less free
to do what you want. As the genre name implies, you’re able to trade and engage
in combat at will. Beyond that, there’s an ever-growing number of storyline
missions, equipment, and ships; Even the galaxy itself grows larger with each
release. For the literarily-inclined, there are large amounts of lore
accompanying everything from planets to equipment.

## DEPENDENCIES

Naikari's dependencies are intended to be relatively common. In addition to
an OpenGL-capable graphics card and driver, Naikari requires the following:
* SDL 2
* libxml2
* freetype2
* fontconfig
* libpng
* OpenAL
* libvorbis (>= 1.2.1 necessary for Replaygain)
* binutils
* intltool

Note that several distributions ship outdated versions of libvorbis, and
thus libvorbisfile is statically linked into the release binary.

Compiling your own binary on many distributions will result in Replaygain
being disabled.

### Ubuntu

Install compile-time dependencies on Ubuntu 16.04 (and hopefully later) with:

```bash
apt-get install build-essential automake libsdl2-dev libsdl2-image-dev libsdl2-mixer-dev \
libgl1-mesa-dev libxml2-dev libfreetype6-dev libpng-dev libopenal-dev \
libvorbis-dev binutils-dev libiberty-dev autopoint intltool libfontconfig-dev autoconf-archive
```

<<<<<<< HEAD
### Other Linux 
=======
### Other \*nix
>>>>>>> 50c295ad

See https://github.com/naikari/naikari/wiki/Compiling-on-Linux for
package lists for several distributions.

## COMPILING

Run:

```
bash
./autogen.sh && ./configure
make
```

If you need special settings you should pass flags to configure, using -h
will tell you what it supports.

## INSTALLATION

Naikari currently supports make install which will install everything that
is needed.

If you wish to create a .desktop for your desktop environment, logos
from 16x16 to 256x256 can be found in `extras/logos/`.

## WINDOWS

See https://github.com/naikari/naikari/wiki/Compiling-on-Windows for how to compile on windows.

## UPDATING PO FILES

If you are a developer, you may need to update translation files as
text is modified. You can update all translation files with the
following commands:

```
./utils/update-po.sh # only necessary if files have been added or removed
make
make -C po update-po
```

Again, you will only ever need to do this if you are a developer.

## CRASHES & PROBLEMS

Please take a look at the FAQ (linked below) before submitting a new
bug report, as it covers a number of common gameplay questions and
common issues.

If Naikari is crashing during gameplay, please file a bug report.
<|MERGE_RESOLUTION|>--- conflicted
+++ resolved
@@ -1,5 +1,5 @@
 ![Nightly Release](https://github.com/naikari/naikari/workflows/Nightly%20Release/badge.svg) ![CI](https://github.com/naikari/naikari/workflows/CI/badge.svg)
-# NAEV README
+# NAIKARI README
 
 Naikari is a 2D space trading and combat game, taking inspiration from the Escape
 Velocity series, among others.
@@ -41,11 +41,7 @@
 libvorbis-dev binutils-dev libiberty-dev autopoint intltool libfontconfig-dev autoconf-archive
 ```
 
-<<<<<<< HEAD
-### Other Linux 
-=======
-### Other \*nix
->>>>>>> 50c295ad
+### Other Linux
 
 See https://github.com/naikari/naikari/wiki/Compiling-on-Linux for
 package lists for several distributions.
