![Nightly Release](https://github.com/naikari/naikari/workflows/Nightly%20Release/badge.svg) ![CI](https://github.com/naikari/naikari/workflows/CI/badge.svg)
# NAIKARI README

![Naikari](https://naikari.github.io/images/logo.png)

Naikari is a 2D space trading and combat game, taking inspiration from the [Escape
Velocity series](https://en.wikipedia.org/wiki/Escape_Velocity_(video_game)), among others.

You pilot a space ship from a top-down perspective, and are more or less free
to do what you want. As the genre name implies, you’re able to trade and engage
in combat at will. Beyond that, there’s an ever-growing number of storyline
missions, equipment, and ships; Even the galaxy itself grows larger with each
release. For the literarily-inclined, there are large amounts of lore
accompanying everything from planets to equipment.

## DEPENDENCIES

Naikari's dependencies are intended to be relatively common. In addition to
an OpenGL-capable graphics card and driver, Naikari requires the following:
* SDL 2
* libxml2
* freetype2
* libpng
* OpenAL
* libvorbis
* binutils
* intltool

If you're cross-compiling for Windows, you must install this soft dependency:
* [physfs](https://icculus.org/physfs/), example package name mingw-w64-physfs


### Ubuntu

Install compile-time dependencies on Ubuntu 16.04 (and hopefully later) with:

```
apt-get install build-essential libsdl2-dev libsdl2-image-dev \
libgl1-mesa-dev libxml2-dev libfreetype6-dev libpng-dev libopenal-dev \
libvorbis-dev binutils-dev libiberty-dev autopoint intltool libfontconfig-dev \
python3-pip
pip3 install meson ninja
```

### macOS

Warning: this procedure is inadequate if you want to build a Naev.app that you can share with users of older macOS versions than your own.

Dependencies may be installed using [Homebrew](https://brew.sh):
```
brew install freetype gettext intltool libpng libvorbis luajit meson openal-soft physfs pkg-config sdl2_image suite-sparse
```
Building the latest available code in git is recommended, but to build version 0.8 you can add `sdl2_mixer` (and `autoconf-archive` and `automake` if using Autotools to build).

Meson needs an extra argument to find Homebrew's `openal-soft` package: `--pkg-config-path=/usr/local/opt/openal-soft/lib/pkgconfig`.
If build may fail if `suite-sparse` is installed via Homebrew, citing an undefined reference to `_cs_di_spfree`. A workaround is to pass `--force-fallback-for=SuiteSparse`.
(These arguments may be passed to the initial `meson setup` or applied later using `meson configure`. For 0.8/Autotools, set the `PKG_CONFIG_PATH` environment variable before running `./configure`.)

### Other Linux

See https://github.com/naikari/naikari/wiki/Compiling-on-Linux for
package lists for several distributions.

## COMPILING

Run:

```
bash
meson setup builddir .
cd builddir
meson compile
<<<<<<< HEAD
./naikari.sh
=======
meson compile naev-gmo  # To make non-English translations available
./naev.sh
>>>>>>> 90f17176
```

If you need special settings you can run `meson configure` in your build
directory to see a list of all available options.

## INSTALLATION

Naikari currently supports `meson install` which will install everything that
is needed.

If you wish to create a .desktop for your desktop environment, logos
from 16x16 to 256x256 can be found in `extras/logos/`.

## WINDOWS

See https://github.com/naikari/naikari/wiki/Compiling-on-Windows for how to compile on windows.

## UPDATING PO FILES

If you are a developer, you may need to update translation files as
text is modified. You can update all translation files with the
following commands:

```
meson compile potfiles # only necessary if files have been added or removed
meson compile naikari-pot
meson compile naikari-update-po
```

Again, you will only ever need to do this if you are a developer.

## CRASHES & PROBLEMS

Please take a look at the [FAQ](https://github.com/naev/naev/wiki/FAQ) before submitting a new
bug report, as it covers a number of common gameplay questions and
common issues.

If Naikari is crashing during gameplay, please file a bug report.
<|MERGE_RESOLUTION|>--- conflicted
+++ resolved
@@ -70,12 +70,8 @@
 meson setup builddir .
 cd builddir
 meson compile
-<<<<<<< HEAD
+meson compile naev-gmo  # To make non-English translations available
 ./naikari.sh
-=======
-meson compile naev-gmo  # To make non-English translations available
-./naev.sh
->>>>>>> 90f17176
 ```
 
 If you need special settings you can run `meson configure` in your build
