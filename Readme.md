--- conflicted
+++ resolved
@@ -71,12 +71,7 @@
 meson setup builddir .
 cd builddir
 meson compile
-<<<<<<< HEAD
-meson compile naev-gmo  # To make non-English translations available
 ./naikari.sh
-=======
-./naev.sh
->>>>>>> c9a3c466
 ```
 
 If you need special settings you can run `meson configure` in your build
