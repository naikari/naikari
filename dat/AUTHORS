Current Naikari Core Development Team
---------------------------------------

Layla and Emmy "The Diligent Circle" <diligentcircle@riseup.net>
   * Lead Developer



Naikari is forked from the Naev project, which Naikari both owes its existence to and closely works with. Credits for Naev follow. 



Current Naev Core Development Team
---------------------------------------

Edgar Simo-Serra "bobbens" <bobbens@gmail.com>
   * Lead Developer

Bas Fournier "BTAxis" <btaxis@gmail.com>
   * Story Writer and Misc. Development

Ian Douglas Scott "ids1024" <ian@iandouglasscott.com>
   * Misc. Development

Layla and Emmy "The Diligent Circle" <diligentcircle@riseup.net>
   * Misc. Development

Justin Blanchard "UncombedCoconut" <UncombedCoconut@gmail.com>
   * Code Carnage and Bug Beating

nenau
   * Misc. Development

<<<<<<< HEAD
Past Naev Development Team
=======
Jack Greiner <jack@emoss.org>
   * CI dude and Bringer of automated releases

Past Development Team
>>>>>>> daa172ae
---------------------------------------

Nikola Whallon <6.saturn.6@gmail.com>
   * Bringer of Sound

Deiz
   * Misc. Development


Major Naev Contributors
---------------------------------------

Josiah Schwartfeger
   * Graphic Designer and Modeller

Elderman
   * Mission Development
   The first non-bobbens mission developer!

Ingo Ruhnke <grumbel@gmx.de>
   * NPC Portrait Artist

Enigmatic
   * Ships for the Sirius, many other models and faction logos

Felix Schneider "Scaatis" <fsfuenf@gmail.com>
   * Naev logo, Lua GUI development

M. R. Bokhari "Viruk" <withextremeprejudice@gmail.com>
   * Ships for the Soromid and the Za'lek

Askyel
   * Composer of nearly an hour of Naev-exclusive music.

<<<<<<< HEAD
Jack Greiner <jack@emoss.org>
   * CI dude
   * Bringer of automated releases
   * Various helper scripts and build system tweaks

Naev Contributions
=======
Contributions
>>>>>>> daa172ae
---------------------------------------

Vega Strike <http://vegastrike.sf.net>
   * Ship Models
   * Music
   * Sounds
   * Planet images
   Wouldn't have been possible without the Vega Strike team, although they didn't actively participate, by allowing me to use their data they did me a great favour and let me concentrate on the coding.

Joel Hans <wolorf@gmail.com>
   * Planet Graphics
   * Render Script
   Helped out when the project was starting. Great morale booster.

Amir Taaki <genjix@gmail.com>
Rob Loach <http://robloach.net>
   * SDL_collide
   Although we don't use the SDL_collide library itself, it was inspirational for Naev's own collision routines.

Pete Shinners <pete@shinners.org>
   * SavePNG
   Great function ripped straight out of pygame. Works marvelously!

Aurore D. "Rore" <aurore.d@gmail.com>
   * Planet gimp script
   Saved a lot of trouble by allowing us to quickly create space planet graphics.

Andrew Mustun
   * Sprite gimp script
   Although not used directly, it helped create our own sprite script.

J.C. Wilk
   * Turbulence noise
   After the horrible failure of our own plasma fractal attempt, TCOD's turbulence noise seemed to do everything perfectly where we screwed up. With heavy optimization the code was introduced to Naev.

Jordi Pegueroles Queralt "pegue" <j.pegueroles.queralt@gmail.com>
   * Mace Rocket model

Brian J. Cameron
   * Much artwork
   Talented artist, one of the first in creating custom naev content.

Camilo Polymeris <cpolymeris@gmx.net>
   * Art and code
   Great to see someone else working on Naev code and Lua documentation.

Dimitry Marakasov
   * FreeBSD port and CMake
   Talented coder who did the first official port of Naev.

Alexandru Mosoi <brtzsnr@gmail.com>
   * Coded cool features
   First non-bobbens coder to make serious commits! Like the reason the maps are all over or the faction in the maps.

Peter Johnson <zid@zid.yggdrasil.sk>
   * Sped up nebula generation by a lot

Unavowed <unavowed@vexillium.org>
   * Ported Naev's build system to autotools.
   Probably the cleanest autotools implementation I've ever seen.

Cypher3c <cypher3c@gmail.com>
   * Spiced up the boring generic cargo missios.

Nathan Loewen <loewen.nathan@gmail.com>
   * Missions
   * Misc coding support

Fisherman
   * Threading code to speed up nebula generation (and in the future who knows?)
   * Hot dog mission

Ludovic Bellière "xrogaan"
   * Python programmer extraordinaire
His utilities save gray hairs for everyone.

Josh Combs
   * Artist of most of the nebulae.

Galileus
   * Modeller of the Shark and Rhino

Devin Khan
   * Modeller of the Phalanx

Areze
   * Junior assistant galaxy creator

Old Man <oldtopman@gmail.com>
   * Desura Maintainer

NeD
   * Mission contributor

Sudarshan S
   * Event contributor

PhoenixRiver
   * Mission contributor
   * Misc fixes and typos

Alastair Basden
   * Economy development
   * Ship log
   * Solar system information screen

Music by Matthew Pablo
http://www.matthewpablo.com


Naev Testers
---------------------------------------

John Schwartfeger
Leonardo Valeri Manera
EvanR
PhoenixRiver<|MERGE_RESOLUTION|>--- conflicted
+++ resolved
@@ -31,14 +31,11 @@
 nenau
    * Misc. Development
 
-<<<<<<< HEAD
-Past Naev Development Team
-=======
 Jack Greiner <jack@emoss.org>
    * CI dude and Bringer of automated releases
 
-Past Development Team
->>>>>>> daa172ae
+
+Past Naev Development Team
 ---------------------------------------
 
 Nikola Whallon <6.saturn.6@gmail.com>
@@ -73,16 +70,8 @@
 Askyel
    * Composer of nearly an hour of Naev-exclusive music.
 
-<<<<<<< HEAD
-Jack Greiner <jack@emoss.org>
-   * CI dude
-   * Bringer of automated releases
-   * Various helper scripts and build system tweaks
 
 Naev Contributions
-=======
-Contributions
->>>>>>> daa172ae
 ---------------------------------------
 
 Vega Strike <http://vegastrike.sf.net>
