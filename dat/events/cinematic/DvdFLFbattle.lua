--[[

    This is the first of many planned eyecandy cinematics.
    In this one, there will be a battle between the Dvaered and the FLF in the Doranthex system.

]]--

function create ()
    dakron = system.get("Dakron")
    tarsus = system.get("Tarsus")
    torg = system.get("Torg")
    tuoladis = system.get("Tuoladis")
    ogat = system.get("Ogat")
    
    pilot.clear()
    pilot.toggleSpawn(false)
    
    flfguys = {}
    dvaeredguys = {}
    flfwave = 1
    dvaeredwave = 1    
    
    evt.timerStart("FLFSpawn", 3000)
    
    evt.timerStart("DvaeredSpawn", 12000)
<<<<<<< HEAD
    --evt.timerStart("DvaeredSpawn", 15000 + rnd.rnd(100,900))
    --evt.timerStart("DvaeredSpawn", 16000 + rnd.rnd(100,900))
    --evt.timerStart("DvaeredSpawn", 17000 + rnd.rnd(100,900))
    --evt.timerStart("DvaeredSpawn", 18000 + rnd.rnd(100,900))

    -- Clean up when done
    hook.jumpout( "event_finish" )
    hook.land( "event_finish"  )
end


function event_finish()
   evt.finish(true)
=======
    
    hook.jumpout("leave")
    hook.land("leave")
>>>>>>> 6e0220ad
end

function FLFSpawn ()
    if flfwave == 1 then
        source_system = tuoladis
    elseif flfwave == 2 then
        source_system = tuoladis
    elseif flfwave == 3 then
        source_system = dakron
    elseif flfwave == 4 then
        source_system = dakron
    else
        source_system = dakron
    end
    
    flfguys[flfwave] = {}
    flfguys[flfwave][1] = pilot.add("FLF Vendetta", nil, source_system)[1]
    flfguys[flfwave][2] = pilot.add("FLF Vendetta", nil, source_system)[1]
    flfguys[flfwave][3] = pilot.add("FLF Vendetta", nil, source_system)[1]
    flfguys[flfwave][4] = pilot.add("FLF Vendetta", nil, source_system)[1]
    flfguys[flfwave][5] = pilot.add("FLF Pacifier", nil, source_system)[1]
    flfguys[flfwave][6] = pilot.add("FLF Lancelot", nil, source_system)[1]
    flfguys[flfwave][7] = pilot.add("FLF Lancelot", nil, source_system)[1]
    
    flfwave = flfwave + 1
    if flfwave <=5 then
        evt.timerStart("FLFSpawn", 1000 + rnd.rnd(100,900) )
    end
end

function DvaeredSpawn ()
    if dvaeredwave == 1 then
        source_system = tarsus
    elseif dvaeredwave == 2 then
        source_system = tarsus
    elseif dvaeredwave == 3 then
        source_system = torg
    elseif dvaeredwave == 4 then
        source_system = torg
    else
        source_system = ogat
    end
    dvaeredguys[dvaeredwave] = {}
    dvaeredguys[dvaeredwave][1] = pilot.add("Dvaered Vendetta", nil, source_system)[1]
    dvaeredguys[dvaeredwave][2] = pilot.add("Dvaered Vendetta", nil, source_system)[1]
    dvaeredguys[dvaeredwave][3] = pilot.add("Dvaered Vendetta", nil, source_system)[1]
    dvaeredguys[dvaeredwave][4] = pilot.add("Dvaered Ancestor", nil, source_system)[1]
    dvaeredguys[dvaeredwave][5] = pilot.add("Dvaered Ancestor", nil, source_system)[1]
    dvaeredguys[dvaeredwave][6] = pilot.add("Dvaered Vigilance", nil, source_system)[1]
    dvaeredguys[dvaeredwave][7] = pilot.add("Dvaered Vigilance", nil, source_system)[1]
    dvaeredguys[dvaeredwave][8] = pilot.add("Dvaered Goddard", nil, source_system)[1]
    
    dvaeredwave = dvaeredwave + 1
    if dvaeredwave <=5 then
        evt.timerStart("DvaeredSpawn", 3000 + rnd.rnd(100,900) )
    end
end

function leave () --event ends on player leaving the system or landing
    evt.finish()
end<|MERGE_RESOLUTION|>--- conflicted
+++ resolved
@@ -23,25 +23,9 @@
     evt.timerStart("FLFSpawn", 3000)
     
     evt.timerStart("DvaeredSpawn", 12000)
-<<<<<<< HEAD
-    --evt.timerStart("DvaeredSpawn", 15000 + rnd.rnd(100,900))
-    --evt.timerStart("DvaeredSpawn", 16000 + rnd.rnd(100,900))
-    --evt.timerStart("DvaeredSpawn", 17000 + rnd.rnd(100,900))
-    --evt.timerStart("DvaeredSpawn", 18000 + rnd.rnd(100,900))
-
-    -- Clean up when done
-    hook.jumpout( "event_finish" )
-    hook.land( "event_finish"  )
-end
-
-
-function event_finish()
-   evt.finish(true)
-=======
     
     hook.jumpout("leave")
     hook.land("leave")
->>>>>>> 6e0220ad
 end
 
 function FLFSpawn ()
