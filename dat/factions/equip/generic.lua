require "jumpdist"


-- Probability of cargo by class.
equip_classCargo = {
   ["Yacht"] = .7,
   ["Luxury Yacht"] = .6,
   ["Scout"] = .05,
   ["Courier"] = .8,
   ["Freighter"] = .8,
   ["Armoured Transport"] = .8,
   ["Fighter"] = .1,
   ["Bomber"] = .1,
   ["Corvette"] = .15,
   ["Destroyer"] = .2,
   ["Cruiser"] = .2,
   ["Carrier"] = .3,
   ["Drone"] = .05,
   ["Heavy Drone"] = .05,
}

-- Table of available core systems by class.
equip_classOutfits_coreSystems = {
   ["Yacht"] = {
      "Unicorp PT-24 Core System", "Unicorp PT-100 Core System",
      "Milspec Orion 3701 Core System",
   },
   ["Luxury Yacht"] = {
      "Unicorp PT-24 Core System", "Milspec Orion 2301 Core System",
   },
   ["Scout"] = {
      "Unicorp PT-24 Core System", "Milspec Orion 2301 Core System",
   },
   ["Courier"] = {
      "Unicorp PT-100 Core System", "Milspec Orion 3701 Core System",
   },
   ["Freighter"] = {
      "Unicorp PT-420 Core System", "Milspec Orion 5501 Core System",
   },
   ["Armoured Transport"] = {
      "Unicorp PT-420 Core System", "Milspec Orion 5501 Core System",
   },
   ["Fighter"] = {
      "Unicorp PT-100 Core System", "Milspec Orion 3701 Core System",
   },
   ["Bomber"] = {
      "Unicorp PT-100 Core System", "Milspec Orion 3701 Core System",
   },
   ["Corvette"] = {
      "Unicorp PT-300 Core System", "Milspec Orion 4801 Core System",
   },
   ["Destroyer"] = {
      "Unicorp PT-420 Core System", "Milspec Orion 5501 Core System",
   },
   ["Cruiser"] = {
      "Milspec Orion 8601 Core System", "Milspec Orion 9901 Core System",
      "Unicorp PT-3500 Core System",
   },
   ["Carrier"] = {
      "Unicorp PT-3500 Core System", "Milspec Orion 8601 Core System",
      "Milspec Orion 9901 Core System",
   },
   ["Drone"] = {
      "Milspec Orion 2301 Core System",
   },
   ["Heavy Drone"] = {
      "Milspec Orion 3701 Core System",
   },
}


-- Table of available engines by class.
equip_classOutfits_engines = {
   ["Yacht"] = {
      "Nexus Dart 150 Engine", "Unicorp Hawk 350 Engine",
      "Tricon Zephyr II Engine",
   },
   ["Luxury Yacht"] = {
      "Nexus Dart 150 Engine", "Tricon Zephyr Engine",
   },
   ["Scout"] = {
      "Nexus Dart 150 Engine", "Tricon Zephyr Engine",
   },
   ["Courier"] = {
      "Unicorp Hawk 350 Engine", "Tricon Zephyr II Engine",
      "Melendez Ox XL Engine",
   },
   ["Freighter"] = {
      "Unicorp Falcon 1300 Engine", "Melendez Buffalo XL Engine",
   },
   ["Armoured Transport"] = {
      "Unicorp Falcon 1300 Engine", "Melendez Buffalo XL Engine",
   },
   ["Fighter"] = {
      "Unicorp Hawk 350 Engine", "Tricon Zephyr II Engine",
   },
   ["Bomber"] = {
      "Unicorp Hawk 350 Engine", "Tricon Zephyr II Engine",
      "Melendez Ox XL Engine",
   },
   ["Corvette"] = {
      "Nexus Arrow 700 Engine", "Tricon Cyclone Engine",
   },
   ["Destroyer"] = {
      "Unicorp Falcon 1300 Engine", "Tricon Cyclone II Engine",
   },
   ["Cruiser"] = {
      "Unicorp Eagle 7000 Engine", "Tricon Typhoon II Engine",
   },
   ["Carrier"] = {
      "Unicorp Eagle 7000 Engine", "Tricon Typhoon II Engine",
      "Melendez Mammoth XL Engine",
   },
   ["Drone"] = {
      "Nexus Dart 150 Engine",
   },
   ["Heavy Drone"] = {
      "Unicorp Hawk 350 Engine",
   },
}


-- Table of available hulls by class.
equip_classOutfits_hulls = {
   ["Yacht"] = {
      "Unicorp D-2 Light Plating", "Unicorp D-4 Light Plating",
      "S&K Small Cargo Hull",
   },
   ["Luxury Yacht"] = {
      "Unicorp D-2 Light Plating", "Nexus Light Stealth Plating",
   },
   ["Scout"] = {
      "Unicorp D-2 Light Plating", "Nexus Light Stealth Plating",
   },
   ["Courier"] = {
      "Unicorp D-4 Light Plating", "S&K Small Cargo Hull",
   },
   ["Freighter"] = {
      "Unicorp D-24 Medium Plating", "S&K Medium Cargo Hull",
   },
   ["Armoured Transport"] = {
      "Unicorp D-24 Medium Plating", "S&K Medium Cargo Hull",
   },
   ["Fighter"] = {
      "Unicorp D-4 Light Plating", "Nexus Light Stealth Plating",
      "S&K Light Combat Plating"
   },
   ["Bomber"] = {
      "Unicorp D-4 Light Plating", "Nexus Light Stealth Plating",
      "S&K Light Combat Plating"
   },
   ["Corvette"] = {
      "Unicorp D-12 Medium Plating", "Nexus Medium Stealth Plating",
      "S&K Medium Combat Plating"
   },
   ["Destroyer"] = {
      "Unicorp D-24 Medium Plating", "Nexus Medium Stealth Plating",
      "S&K Medium-Heavy Combat Plating"
   },
   ["Cruiser"] = {
      "Unicorp D-68 Heavy Plating", "S&K Superheavy Combat Plating"
   },
   ["Carrier"] = {
      "Unicorp D-68 Heavy Plating", "S&K Superheavy Combat Plating"
   },
   ["Drone"] = {
      "Nexus Light Stealth Plating"
   },
   ["Heavy Drone"] = {
      "Nexus Light Stealth Plating", "S&K Light Combat Plating"
   },
}


-- Tables of available weapons by class.
-- See equip_set function for more info.
equip_classOutfits_weapons = {
   ["Yacht"] = {
      {
         "Laser Cannon MK1", "Razor MK1", "Gauss Gun", "Plasma Blaster MK1",
         "Laser Turret MK1", "Razor Turret MK1", "Turreted Gauss Gun",
         "Plasma Turret MK1", "Particle Beam",
      },
   },
   ["Luxury Yacht"] = {
      {
         "Laser Cannon MK1", "Razor MK1", "Gauss Gun", "Plasma Blaster MK1",
      },
   },
   ["Scout"] = {
      {
         "Laser Cannon MK1", "Razor MK1", "Gauss Gun", "Plasma Blaster MK1",
         "TeraCom Mace Launcher", "TeraCom Banshee Launcher",
      },
   },
   ["Courier"] = {
      {
         "Laser Turret MK1", "Razor Turret MK1", "Turreted Gauss Gun",
         "Plasma Turret MK1", "Particle Beam",
      },
   },
   ["Freighter"] = {
      {
         num = 1;
         "Enygma Systems Turreted Fury Launcher",
         "Enygma Systems Turreted Headhunter Launcher",
      },
      {
         "Laser Turret MK2", "Razor Turret MK2", "Turreted Vulcan Gun",
         "Plasma Turret MK2", "Orion Beam",
      },
   },
   ["Armoured Transport"] = {
      {
         "Heavy Ripper Turret", "Grave Beam", "Heavy Ion Turret",
      },
      {
         num = 1;
         "Enygma Systems Turreted Fury Launcher",
         "Enygma Systems Turreted Headhunter Launcher",
      },
      {
         "Laser Turret MK2", "Razor Turret MK2", "Turreted Vulcan Gun",
         "Plasma Turret MK2", "Orion Beam", "EMP Grenade Launcher",
         "Enygma Systems Turreted Fury Launcher",
         "Enygma Systems Turreted Headhunter Launcher",
      },
   },
   ["Fighter"] = {
      {
         "Unicorp Headhunter Launcher", "Unicorp Fury Launcher",
         "Unicorp Medusa Launcher",
      },
      {
         "Laser Cannon MK2", "Razor MK2", "Vulcan Gun", "Plasma Blaster MK2",
         "Orion Lance", "Ion Cannon",
      },
      {
         "Laser Cannon MK1", "Razor MK1", "Gauss Gun", "Plasma Blaster MK1",
         "Unicorp Mace Launcher", "Unicorp Banshee Launcher",
      },
   },
   ["Bomber"] = {
      {
         varied = true;
         "TeraCom Fury Launcher", "TeraCom Medusa Launcher",
         "Unicorp Headhunter Launcher",
      },
      {
         "Laser Cannon MK2", "Razor MK2", "Vulcan Gun", "Plasma Blaster MK2",
         "Ion Cannon",
      },
   },
   ["Corvette"] = {
      {
         varied = true;
         "Unicorp Fury Launcher", "Unicorp Headhunter Launcher",
         "Unicorp Medusa Launcher", "Unicorp Vengeance Launcher",
         "Enygma Systems Spearhead Launcher", "Unicorp Caesar IV Launcher",
         "TeraCom Fury Launcher", "TeraCom Headhunter Launcher",
         "TeraCom Medusa Launcher", "TeraCom Vengeance Launcher",
         "TeraCom Imperator Launcher",
      },
      {
         probability = {
            ["Ripper Cannon"] = 8, ["Slicer"] = 8, ["Shredder"] = 8,
            ["Plasma Cannon"] = 8,
         };
         "Ripper Cannon", "Slicer", "Shredder", "Plasma Cannon",
         "Laser Cannon MK2", "Razor MK2", "Vulcan Gun", "Plasma Blaster MK2",
      },
   },
   ["Destroyer"] = {
      {
         "Railgun", "Heavy Ripper Turret", "Grave Beam", "Heavy Ion Turret",
      },
      {
         num = 1;
         "Enygma Systems Turreted Fury Launcher",
         "Enygma Systems Turreted Headhunter Launcher",
      },
      {
         num = 1;
         "Heavy Ripper Cannon", "Mass Driver", "Plasma Cluster Cannon",
         "Grave Lance", "Heavy Ion Cannon", "Laser Turret MK2",
         "Razor Turret MK2", "Turreted Vulcan Gun", "Plasma Turret MK2",
         "Orion Beam", "Enygma Systems Turreted Fury Launcher",
         "Enygma Systems Turreted Headhunter Launcher",
      },
      {
         "Heavy Ripper Cannon", "Mass Driver", "Plasma Cluster Cannon",
         "Grave Lance", "Heavy Ion Cannon", "Laser Turret MK2",
         "Razor Turret MK2", "Turreted Vulcan Gun", "Plasma Turret MK2",
         "Orion Beam",
      },
   },
   ["Cruiser"] = {
      {
         num = 1;
         "Enygma Systems Turreted Fury Launcher",
         "Enygma Systems Turreted Headhunter Launcher",
      },
      {
         "Heavy Laser Turret", "Railgun Turret", "Ragnarok Beam",
      },
      {
         "Railgun", "Heavy Ripper Turret", "Grave Beam", "Heavy Ion Turret",
      },
   },
   ["Carrier"] = {
      {
         varied = true;
         "Lancelot Fighter Bay",
      },
      {
         "Heavy Laser Turret", "Railgun Turret", "Ragnarok Beam",
      },
      {
         "Heavy Ripper Turret", "Grave Beam",
      },
   },
   ["Drone"] = {
      {
         "Neutron Disruptor"
      },
   },
   ["Heavy Drone"] = {
      {
         "Heavy Neutron Disruptor"
      },
      {
         "Electron Burst Cannon"
      },
   }
}


-- Tables of available utilities by class.
-- See equip_set function for more info.
equip_classOutfits_utilities = {
   ["Yacht"] = {
      {
         varied = true;
         "Reactor Class I", "Unicorp Scrambler", "Jump Scanner",
         "Unicorp Light Afterburner", "Small Shield Booster", "Solar Panel",
         "Sensor Array",
      },
   },
   ["Luxury Yacht"] = {
      {
         varied = true;
         "Reactor Class I", "Unicorp Scrambler", "Jump Scanner",
         "Unicorp Light Afterburner", "Small Shield Booster", "Solar Panel",
         "Sensor Array",
      },
   },
   ["Scout"] = {
      {
         varied = true;
         "Reactor Class I", "Unicorp Scrambler", "Jump Scanner",
         "Unicorp Light Afterburner", "Small Shield Booster", "Solar Panel",
         "Unicorp Jammer", "Reverse Thrusters", "Sensor Array",
      },
   },
   ["Courier"] = {
      {
         varied = true;
         "Reactor Class I", "Unicorp Scrambler", "Jump Scanner",
         "Unicorp Light Afterburner", "Small Shield Booster", "Solar Panel",
         "Improved Refrigeration Cycle",
      },
   },
   ["Freighter"] = {
      {
         varied = true;
         "Reactor Class II", "Medium Shield Booster", "Droid Repair Crew",
         "Targeting Array", "Improved Power Regulator",  "Milspec Scrambler",
         "Milspec Jammer", "Emergency Shield Booster",
      },
   },
   ["Armoured Transport"] = {
      {
         varied = true;
         "Reactor Class II", "Medium Shield Booster", "Droid Repair Crew",
         "Targeting Array", "Improved Power Regulator",  "Milspec Scrambler",
         "Milspec Jammer", "Emergency Shield Booster",
      },
   },
   ["Fighter"] = {
      {
         varied = true;
         "Reactor Class I", "Unicorp Scrambler", "Unicorp Light Afterburner",
         "Hellburner", "Small Shield Booster", "Solar Panel",
         "Forward Shock Absorbers", "Power Regulation Override",
         "Weapons Ionizer", "Reverse Thrusters", "Emergency Shield Booster",
         "Sensor Array",
      },
   },
   ["Bomber"] = {
      {
         varied = true;
         "Reactor Class I", "Unicorp Scrambler", "Unicorp Light Afterburner",
         "Hellburner", "Small Shield Booster", "Solar Panel",
         "Forward Shock Absorbers", "Power Regulation Override",
         "Milspec Scrambler", "Milspec Jammer", "Weapons Ionizer",
         "Reverse Thrusters", "Emergency Shield Booster", "Sensor Array",
      },
   },
   ["Corvette"] = {
      {
         varied = true;
         "Reactor Class II", "Medium Shield Booster", "Droid Repair Crew",
         "Forward Shock Absorbers", "Power Regulation Override",
         "Milspec Scrambler", "Milspec Jammer", "Weapons Ionizer",
         "Solar Panel", "Reverse Thrusters", "Hellburner",
         "Emergency Shield Booster", "Sensor Array", "Unicorp Medium Afterburner",
      },
   },
   ["Destroyer"] = {
      {
         varied = true;
         "Reactor Class III", "Large Shield Booster", "Reactor Class II",
         "Medium Shield Booster", "Droid Repair Crew",
         "Forward Shock Absorbers", "Power Regulation Override",
         "Targeting Array", "Improved Power Regulator", "Weapons Ionizer",
         "Solar Panel", "Hellburner", "Emergency Shield Booster",
         "Sensor Array",
      },
   },
   ["Cruiser"] = {
      {
         varied = true;
         "Reactor Class III", "Large Shield Booster", "Droid Repair Crew",
         "Targeting Array", "Improved Power Regulator", "Weapons Ionizer",
         "Solar Panel", "Sensor Array",
      },
   },
   ["Carrier"] = {
      {
         varied = true;
         "Reactor Class III", "Large Shield Booster", "Droid Repair Crew",
         "Targeting Array", "Weapons Ionizer", "Sensor Array",
      },
   },
   ["Drone"] = {
      {
         "Solar Panel",
      },
   },
   ["Heavy Drone"] = {
      {
         num = 1;
         "Unicorp Scrambler"
      },
      {
         "Reactor Class I"
      },
   }
}

-- Tables of available structurals by class.
-- See equip_set function for more info.
equip_classOutfits_structurals = {
   ["Yacht"] = {
      {
         varied = true;
         "Cargo Pod", "Fuel Pod", "Battery", "Shield Capacitor",
         "Improved Stabilizer", "Engine Reroute", "Steering Thrusters",
      },
   },
   ["Luxury Yacht"] = {
      {
         varied = true;
         "Improved Stabilizer", "Engine Reroute", "Steering Thrusters",
      },
   },
   ["Scout"] = {
      {
         varied = true, probability = {
            ["Fuel Pod"] = 4, ["Improved Stabilizer"] = 2
         };
         "Fuel Pod", "Improved Stabilizer", "Shield Capacitor",
      },
   },
   ["Courier"] = {
      {
         varied = true, probability = {
            ["Cargo Pod"] = 4,
         };
         "Cargo Pod", "Fuel Pod", "Improved Stabilizer",
      },
   },
   ["Freighter"] = {
      {
         varied = true, probability = {
            ["Medium Cargo Pod"] = 6,
         };
         "Medium Cargo Pod", "Medium Fuel Pod",
      },
   },
   ["Armoured Transport"] = {
      {
         varied = true, probability = {
            ["Cargo Pod"] = 15, ["Medium Fuel Pod"] = 3,
         };
         "Cargo Pod", "Medium Fuel Pod", "Battery II", "Shield Capacitor II",
         "Plasteel Plating",
      },
   },
   ["Fighter"] = {
      {
         varied = true, probability = {
            ["Steering Thrusters"] = 4, ["Engine Reroute"] = 4,
         };
         "Fuel Pod", "Steering Thrusters", "Engine Reroute",
         "Battery", "Shield Capacitor",
      },
   },
   ["Bomber"] = {
      {
         varied = true;
         "Fuel Pod", "Steering Thrusters", "Engine Reroute",
         "Shield Capacitor",
      },
   },
   ["Corvette"] = {
      {
         varied = true;
         "Medium Fuel Pod", "Battery II", "Shield Capacitor II",
         "Plasteel Plating",
      },
   },
   ["Destroyer"] = {
      {
         varied = true;
         "Large Fuel Pod", "Battery III", "Shield Capacitor IV",
         "Shield Capacitor III", "Nanobond Plating",
      },
      {
         varied = true;
         "Medium Fuel Pod", "Battery II", "Shield Capacitor II",
         "Plasteel Plating",
      },
   },
   ["Cruiser"] = {
      {
         varied = true, probability = {
            ["Nanobond Plating"] = 3, ["Shield Capacitor IV"] = 2,
         };
         "Large Fuel Pod", "Biometal Armour", "Nanobond Plating",
         "Battery III", "Shield Capacitor III", "Shield Capacitor IV",
      },
   },
   ["Carrier"] = {
      {
         varied = true, probability = {
            ["Nanobond Plating"] = 6, ["Shield Capacitor IV"] = 4,
            ["Large Fuel Pod"] = 3, ["Biometal Armour"] = 2
         };
         "Large Fuel Pod", "Biometal Armour", "Nanobond Plating",
         "Battery III", "Shield Capacitor III", "Shield Capacitor IV",
      },
   },
   ["Drone"] = {
      {
         "Steering Thrusters"
      },
   },
   ["Heavy Drone"] = {
      {
         num = 1;
         "Battery"
      },
      {
         "Steering Thrusters"
      },
   }
}


-- Table of available core systems by base type.
equip_typeOutfits_coreSystems = {
   ["Hyena"] = {
      "Unicorp PT-24 Core System", "Milspec Orion 2301 Core System",
   },
   ["Shark"] = {
      "Unicorp PT-24 Core System", "Milspec Orion 2301 Core System",
   },
   ["Fidelity"] = {
      "Unicorp PT-24 Core System", "Milspec Orion 2301 Core System",
   },
   ["Derivative"] = {
      "Unicorp PT-24 Core System", "Milspec Orion 2301 Core System",
   },
   ["Vendetta"] = {
      "Unicorp PT-100 Core System", "Milspec Orion 3701 Core System",
   },
   ["Kestrel"] = {
      "Unicorp PT-850 Core System", "Milspec Orion 8601 Core System",
   },
   ["Hawking"] = {
      "Unicorp PT-850 Core System", "Milspec Orion 8601 Core System",
   },
   ["Brigand"] = {
      probability = {
         ["Ultralight Bioship Brain Stage X"] = 2
      };
      "Ultralight Bioship Brain Stage 1", "Ultralight Bioship Brain Stage 2",
      "Ultralight Bioship Brain Stage X",
   },
   ["Reaver"] = {
      probability = {
         ["Light Bioship Brain Stage X"] = 3
      };
      "Light Bioship Brain Stage 1", "Light Bioship Brain Stage 2",
      "Light Bioship Brain Stage 3", "Light Bioship Brain Stage X",
   },
   ["Marauder"] = {
      probability = {
         ["Light Bioship Brain Stage X"] = 3
      };
      "Light Bioship Brain Stage 1", "Light Bioship Brain Stage 2",
      "Light Bioship Brain Stage 3", "Light Bioship Brain Stage X",
   },
   ["Odium"] = {
      probability = {
         ["Medium Bioship Brain Stage X"] = 4
      };
      "Medium Bioship Brain Stage 1", "Medium Bioship Brain Stage 2",
      "Medium Bioship Brain Stage 3", "Medium Bioship Brain Stage 4",
      "Medium Bioship Brain Stage X",
   },
   ["Nyx"] = {
      probability = {
         ["Medium-Heavy Bioship Brain Stage X"] = 5
      };
      "Medium-Heavy Bioship Brain Stage 1",
      "Medium-Heavy Bioship Brain Stage 2",
      "Medium-Heavy Bioship Brain Stage 3",
      "Medium-Heavy Bioship Brain Stage 4",
      "Medium-Heavy Bioship Brain Stage 5",
      "Medium-Heavy Bioship Brain Stage X",
   },
   ["Ira"] = {
      probability = {
         ["Heavy Bioship Brain Stage X"] = 6
      };
      "Heavy Bioship Brain Stage 1",
      "Heavy Bioship Brain Stage 2",
      "Heavy Bioship Brain Stage 3",
      "Heavy Bioship Brain Stage 4",
      "Heavy Bioship Brain Stage 5",
      "Heavy Bioship Brain Stage 6",
      "Heavy Bioship Brain Stage X",
   },
   ["Arx"] = {
      probability = {
         ["Superheavy Bioship Brain Stage X"] = 7
      };
      "Superheavy Bioship Brain Stage 1",
      "Superheavy Bioship Brain Stage 2",
      "Superheavy Bioship Brain Stage 3",
      "Superheavy Bioship Brain Stage 4",
      "Superheavy Bioship Brain Stage 5",
      "Superheavy Bioship Brain Stage 6",
      "Superheavy Bioship Brain Stage 7",
      "Superheavy Bioship Brain Stage X",
   },
   ["Vox"] = {
      probability = {
         ["Superheavy Bioship Brain Stage X"] = 7
      };
      "Superheavy Bioship Brain Stage 1",
      "Superheavy Bioship Brain Stage 2",
      "Superheavy Bioship Brain Stage 3",
      "Superheavy Bioship Brain Stage 4",
      "Superheavy Bioship Brain Stage 5",
      "Superheavy Bioship Brain Stage 6",
      "Superheavy Bioship Brain Stage 7",
      "Superheavy Bioship Brain Stage X",
   },
}


-- Table of available engines by base type.
equip_typeOutfits_engines = {
   ["Hyena"] = {
      "Nexus Dart 150 Engine", "Tricon Zephyr Engine",
   },
   ["Shark"] = {
      "Nexus Dart 150 Engine", "Tricon Zephyr Engine",
   },
   ["Fidelity"] = {
      "Nexus Dart 150 Engine", "Tricon Zephyr Engine",
   },
   ["Derivative"] = {
      "Nexus Dart 150 Engine", "Tricon Zephyr Engine",
   },
   ["Vendetta"] = {
      "Unicorp Hawk 350 Engine", "Melendez Ox XL Engine",
      "Tricon Zephyr II Engine",
   },
   ["Kestrel"] = {
      "Nexus Bolt 4500 Engine", "Krain Remige Engine",
      "Tricon Typhoon Engine",
   },
   ["Hawking"] = {
      "Nexus Bolt 4500 Engine", "Tricon Typhoon Engine",
   },
   ["Brigand"] = {
      probability = {
         ["Ultralight Bioship Fast Fin Stage X"] = 2
      };
      "Ultralight Bioship Fast Fin Stage 1", "Ultralight Bioship Fast Fin Stage 2",
      "Ultralight Bioship Fast Fin Stage X",
   },
   ["Reaver"] = {
      probability = {
         ["Light Bioship Fast Fin Stage X"] = 3
      };
      "Light Bioship Fast Fin Stage 1", "Light Bioship Fast Fin Stage 2",
      "Light Bioship Fast Fin Stage 3", "Light Bioship Fast Fin Stage X",
   },
   ["Marauder"] = {
      probability = {
         ["Light Bioship Fast Fin Stage X"] = 3
      };
      "Light Bioship Fast Fin Stage 1", "Light Bioship Fast Fin Stage 2",
      "Light Bioship Fast Fin Stage 3", "Light Bioship Fast Fin Stage X",
   },
   ["Odium"] = {
      probability = {
         ["Medium Bioship Fast Fin Stage X"] = 4
      };
      "Medium Bioship Fast Fin Stage 1", "Medium Bioship Fast Fin Stage 2",
      "Medium Bioship Fast Fin Stage 3", "Medium Bioship Fast Fin Stage 4",
      "Medium Bioship Fast Fin Stage X",
   },
   ["Nyx"] = {
      probability = {
         ["Medium-Heavy Bioship Fast Fin Stage X"] = 5
      };
      "Medium-Heavy Bioship Fast Fin Stage 1",
      "Medium-Heavy Bioship Fast Fin Stage 2",
      "Medium-Heavy Bioship Fast Fin Stage 3",
      "Medium-Heavy Bioship Fast Fin Stage 4",
      "Medium-Heavy Bioship Fast Fin Stage 5",
      "Medium-Heavy Bioship Fast Fin Stage X",
   },
   ["Ira"] = {
      probability = {
         ["Heavy Bioship Fast Fin Stage X"] = 6
      };
      "Heavy Bioship Fast Fin Stage 1",
      "Heavy Bioship Fast Fin Stage 2",
      "Heavy Bioship Fast Fin Stage 3",
      "Heavy Bioship Fast Fin Stage 4",
      "Heavy Bioship Fast Fin Stage 5",
      "Heavy Bioship Fast Fin Stage 6",
      "Heavy Bioship Fast Fin Stage X",
   },
   ["Arx"] = {
      probability = {
         ["Superheavy Bioship Strong Fin Stage X"] = 7
      };
      "Superheavy Bioship Strong Fin Stage 1",
      "Superheavy Bioship Strong Fin Stage 2",
      "Superheavy Bioship Strong Fin Stage 3",
      "Superheavy Bioship Strong Fin Stage 4",
      "Superheavy Bioship Strong Fin Stage 5",
      "Superheavy Bioship Strong Fin Stage 6",
      "Superheavy Bioship Strong Fin Stage 7",
      "Superheavy Bioship Strong Fin Stage X",
   },
   ["Vox"] = {
      probability = {
         ["Superheavy Bioship Strong Fin Stage X"] = 7
      };
      "Superheavy Bioship Strong Fin Stage 1",
      "Superheavy Bioship Strong Fin Stage 2",
      "Superheavy Bioship Strong Fin Stage 3",
      "Superheavy Bioship Strong Fin Stage 4",
      "Superheavy Bioship Strong Fin Stage 5",
      "Superheavy Bioship Strong Fin Stage 6",
      "Superheavy Bioship Strong Fin Stage 7",
      "Superheavy Bioship Strong Fin Stage X",
   },
}


-- Table of available hulls by base type.
equip_typeOutfits_hulls = {
   ["Hyena"] = {
      "Unicorp D-2 Light Plating", "Nexus Light Stealth Plating",
   },
   ["Shark"] = {
      "Unicorp D-2 Light Plating", "Nexus Light Stealth Plating",
      "S&K Ultralight Combat Plating",
   },
   ["Fidelity"] = {
      "Unicorp D-2 Light Plating", "Nexus Light Stealth Plating",
      "S&K Ultralight Combat Plating",
   },
   ["Derivative"] = {
      "Unicorp D-2 Light Plating", "Nexus Light Stealth Plating",
      "S&K Ultralight Combat Plating",
   },
   ["Kestrel"] = {
      "Unicorp D-48 Heavy Plating", "Unicorp D-68 Heavy Plating",
   },
   ["Hawking"] = {
      "Unicorp D-48 Heavy Plating", "Unicorp D-68 Heavy Plating",
   },
   ["Brigand"] = {
      probability = {
         ["Ultralight Bioship Shell Stage X"] = 2,
      };
      "Ultralight Bioship Shell Stage 1", "Ultralight Bioship Shell Stage 2",
      "Ultralight Bioship Shell Stage X",
   },
   ["Reaver"] = {
      probability = {
         ["Light Bioship Shell Stage X"] = 3,
      };
      "Light Bioship Shell Stage 1", "Light Bioship Shell Stage 2",
      "Light Bioship Shell Stage 3", "Light Bioship Shell Stage X",
   },
   ["Marauder"] = {
      probability = {
         ["Light Bioship Shell Stage X"] = 3,
      };
      "Light Bioship Shell Stage 1", "Light Bioship Shell Stage 2",
      "Light Bioship Shell Stage 3", "Light Bioship Shell Stage X",
   },
   ["Odium"] = {
      probability = {
         ["Medium Bioship Shell Stage X"] = 4,
      };
      "Medium Bioship Shell Stage 1", "Medium Bioship Shell Stage 2",
      "Medium Bioship Shell Stage 3", "Medium Bioship Shell Stage 4",
      "Medium Bioship Shell Stage X",
   },
   ["Nyx"] = {
      probability = {
         ["Medium-Heavy Bioship Shell Stage X"] = 5,
      };
      "Medium-Heavy Bioship Shell Stage 1",
      "Medium-Heavy Bioship Shell Stage 2",
      "Medium-Heavy Bioship Shell Stage 3",
      "Medium-Heavy Bioship Shell Stage 4",
      "Medium-Heavy Bioship Shell Stage 5",
      "Medium-Heavy Bioship Shell Stage X",
   },
   ["Ira"] = {
      probability = {
         ["Heavy Bioship Shell Stage X"] = 6,
      };
      "Heavy Bioship Shell Stage 1",
      "Heavy Bioship Shell Stage 2",
      "Heavy Bioship Shell Stage 3",
      "Heavy Bioship Shell Stage 4",
      "Heavy Bioship Shell Stage 5",
      "Heavy Bioship Shell Stage 6",
      "Heavy Bioship Shell Stage X",
   },
   ["Arx"] = {
      probability = {
         ["Superheavy Bioship Shell Stage X"] = 7,
      };
      "Superheavy Bioship Shell Stage 1",
      "Superheavy Bioship Shell Stage 2",
      "Superheavy Bioship Shell Stage 3",
      "Superheavy Bioship Shell Stage 4",
      "Superheavy Bioship Shell Stage 5",
      "Superheavy Bioship Shell Stage 6",
      "Superheavy Bioship Shell Stage 7",
      "Superheavy Bioship Shell Stage X",
   },
   ["Vox"] = {
      probability = {
         ["Superheavy Bioship Shell Stage X"] = 7,
      };
      "Superheavy Bioship Shell Stage 1",
      "Superheavy Bioship Shell Stage 2",
      "Superheavy Bioship Shell Stage 3",
      "Superheavy Bioship Shell Stage 4",
      "Superheavy Bioship Shell Stage 5",
      "Superheavy Bioship Shell Stage 6",
      "Superheavy Bioship Shell Stage 7",
      "Superheavy Bioship Shell Stage X",
   },
}


-- Tables of available weapons by base type.
-- See equip_set function for more info.
equip_typeOutfits_weapons = {
   ["Hyena"] = {
      {
         num = 1;
         "Unicorp Banshee Launcher", "TeraCom Banshee Launcher",
      },
      {
         "Laser Cannon MK1", "Razor MK1", "Gauss Gun", "Plasma Blaster MK1",
         "Ion Cannon",
      },
   },
   ["Shark"] = {
      {
         num = 1;
         "Unicorp Banshee Launcher", "TeraCom Banshee Launcher",
         "Unicorp Mace Launcher", "TeraCom Mace Launcher",
      },
      {
         "Laser Cannon MK1", "Razor MK1", "Gauss Gun", "Plasma Blaster MK1",
         "Ion Cannon",
      },
   },
   ["Fidelity"] = {
      {
         num = 1;
         "Unicorp Banshee Launcher", "TeraCom Banshee Launcher",
         "Unicorp Mace Launcher", "TeraCom Mace Launcher",
      },
      {
         "Laser Cannon MK1", "Razor MK1", "Gauss Gun", "Plasma Blaster MK1",
         "Ion Cannon",
      },
   },
   ["Derivative"] = {
      {
         num = 1;
         "Unicorp Banshee Launcher", "TeraCom Banshee Launcher",
         "Unicorp Mace Launcher", "TeraCom Mace Launcher",
      },
      {
         "Laser Cannon MK1", "Razor MK1", "Gauss Gun", "Plasma Blaster MK1",
         "Ion Cannon",
      },
   },
   ["Vendetta"] = {
      {
         num = 2;
         "Laser Cannon MK2", "Razor MK2", "Vulcan Gun", "Plasma Blaster MK2",
         "Laser Cannon MK1", "Razor MK1", "Gauss Gun", "Plasma Blaster MK1",
         "Unicorp Mace Launcher", "TeraCom Mace Launcher", "Ion Cannon",
      },
      {
         num = 2;
         "Laser Cannon MK2", "Razor MK2", "Vulcan Gun", "Plasma Blaster MK2",
         "Laser Cannon MK1", "Razor MK1", "Gauss Gun", "Plasma Blaster MK1",
         "Unicorp Mace Launcher", "TeraCom Mace Launcher", "Ion Cannon",
      },
      {
         "Laser Cannon MK2", "Razor MK2", "Vulcan Gun", "Plasma Blaster MK2",
         "Laser Cannon MK1", "Razor MK1", "Gauss Gun", "Plasma Blaster MK1",
         "Unicorp Mace Launcher", "TeraCom Mace Launcher", "Ion Cannon",
      },
   },
   ["Vigilance"] = {
      {
         num = 2;
         "Railgun",
      },
      {
         num = 1;
         "TeraCom Fury Launcher", "TeraCom Headhunter Launcher",
      },
      {
         varied = true;
         "TeraCom Fury Launcher", "TeraCom Headhunter Launcher",
         "Heavy Ripper Cannon", "Mass Driver", "Plasma Cluster Cannon",
      },
   },
   ["Kestrel"] = {
      {
         "Railgun", "Heavy Ripper Turret", "Grave Beam", "Heavy Ion Turret",
      },
      {
         "Enygma Systems Turreted Fury Launcher",
         "Enygma Systems Turreted Headhunter Launcher",
         "TeraCom Fury Launcher", "TeraCom Headhunter Launcher",
      },
   },
   ["Hawking"] = {
      {
         num = 1;
         "Enygma Systems Turreted Fury Launcher",
         "Enygma Systems Turreted Headhunter Launcher",
      },
      {
         "Heavy Ripper Turret", "Grave Beam", "Heavy Ion Turret",
      },
   },
   ["Goddard"] = {
      {
         num = 1;
         "Enygma Systems Turreted Fury Launcher",
         "Enygma Systems Turreted Headhunter Launcher",
      },
      {
         "Railgun", "Heavy Ripper Turret", "Railgun Turret",
      },
      {
         "TeraCom Mace Launcher",
      },
   },
   ["Brigand"] = {
      {
         "Unicorp Banshee Launcher", "TeraCom Banshee Launcher",
         "Unicorp Mace Launcher", "TeraCom Mace Launcher",
      },
      {
         varied = true, probability = {
            ["BioPlasma Stinger Stage X"] = 3,
         };
         "BioPlasma Stinger Stage 1", "BioPlasma Stinger Stage 2",
         "BioPlasma Stinger Stage 3", "BioPlasma Stinger Stage X",
      },
   },
   ["Reaver"] = {
      {
         "Unicorp Headhunter Launcher", "Unicorp Fury Launcher",
         "Unicorp Medusa Launcher",
      },
      {
         varied = true, probability = {
            ["BioPlasma Stinger Stage X"] = 4,
         };
         "BioPlasma Claw Stage 1", "BioPlasma Claw Stage 2",
         "BioPlasma Claw Stage 3", "BioPlasma Claw Stage 4",
         "BioPlasma Claw Stage X",
      },
      {
         varied = true, probability = {
            ["BioPlasma Stinger Stage X"] = 3,
         };
         "BioPlasma Stinger Stage 1", "BioPlasma Stinger Stage 2",
         "BioPlasma Stinger Stage 3", "BioPlasma Stinger Stage X",
      },
   },
   ["Marauder"] = {
      {
         varied = true;
         "TeraCom Fury Launcher", "TeraCom Medusa Launcher",
         "Unicorp Headhunter Launcher", "Unicorp Fury Launcher",
         "Unicorp Medusa Launcher",
      },
      {
         varied = true, probability = {
            ["BioPlasma Claw Stage X"] = 4,
         };
         "BioPlasma Claw Stage 1", "BioPlasma Claw Stage 2",
         "BioPlasma Claw Stage 3", "BioPlasma Claw Stage 4",
         "BioPlasma Claw Stage X",
      },
      {
         varied = true, probability = {
            ["BioPlasma Stinger Stage X"] = 3,
         };
         "BioPlasma Stinger Stage 1", "BioPlasma Stinger Stage 2",
         "BioPlasma Stinger Stage 3", "BioPlasma Stinger Stage X",
      },
   },
   ["Odium"] = {
      {
         varied = true;
         "Unicorp Fury Launcher", "Unicorp Headhunter Launcher",
         "Unicorp Medusa Launcher", "Unicorp Vengeance Launcher",
         "Enygma Systems Spearhead Launcher", "Unicorp Caesar IV Launcher",
         "TeraCom Fury Launcher", "TeraCom Headhunter Launcher",
         "TeraCom Medusa Launcher", "TeraCom Vengeance Launcher",
         "TeraCom Imperator Launcher",
      },
      {
         varied = true, probability = {
            ["BioPlasma Fang Stage X"] = 5,
         };
         "BioPlasma Fang Stage 1", "BioPlasma Fang Stage 2",
         "BioPlasma Fang Stage 3", "BioPlasma Fang Stage 4",
         "BioPlasma Fang Stage 5", "BioPlasma Fang Stage X",
      },
      {
         varied = true, probability = {
            ["BioPlasma Claw Stage X"] = 4,
         };
         "BioPlasma Claw Stage 1", "BioPlasma Claw Stage 2",
         "BioPlasma Claw Stage 3", "BioPlasma Claw Stage 4",
         "BioPlasma Claw Stage X",
      },
   },
   ["Nyx"] = {
      {
         varied = true, probability = {
            ["BioPlasma Talon Stage X"] = 6,
         };
         "BioPlasma Talon Stage 1", "BioPlasma Talon Stage 2",
         "BioPlasma Talon Stage 3", "BioPlasma Talon Stage 4",
         "BioPlasma Talon Stage 5", "BioPlasma Talon Stage 6",
         "BioPlasma Talon Stage X",
      },
      {
         num = 1;
         "TeraCom Fury Launcher", "TeraCom Headhunter Launcher",
      },
      {
         "Plasma Cluster Cannon",
      },
      {
         varied = true, probability = {
            ["BioPlasma Claw Stage X"] = 4,
         };
         "BioPlasma Claw Stage 1", "BioPlasma Claw Stage 2",
         "BioPlasma Claw Stage 3", "BioPlasma Claw Stage 4",
         "BioPlasma Claw Stage X",
      },
   },
   ["Ira"] = {
      {
         num = 1;
         "TeraCom Fury Launcher", "Enygma Systems Turreted Fury Launcher",
         "TeraCom Headhunter Launcher",
         "Enygma Systems Turreted Headhunter Launcher",
      },
      {
         varied = true, probability = {
            ["BioPlasma Talon Stage X"] = 6,
         };
         "BioPlasma Talon Stage 1", "BioPlasma Talon Stage 2",
         "BioPlasma Talon Stage 3", "BioPlasma Talon Stage 4",
         "BioPlasma Talon Stage 5", "BioPlasma Talon Stage 6",
         "BioPlasma Talon Stage X",
      },
   },
   ["Arx"] = {
      {
         varied = true;
         -- TODO: Replace this with Soromid Brigand fighter bays.
         "Lancelot Fighter Bay",
      },
      {
         varied = true, probability = {
            ["BioPlasma Tentacle Stage X"] = 7,
         };
         "BioPlasma Tentacle Stage 1", "BioPlasma Tentacle Stage 2",
         "BioPlasma Tentacle Stage 3", "BioPlasma Tentacle Stage 4",
         "BioPlasma Tentacle Stage 5", "BioPlasma Tentacle Stage 6",
         "BioPlasma Tentacle Stage 7", "BioPlasma Tentacle Stage X",
      },
      {
         "Heavy Ripper Turret", "Grave Beam",
      },
   },
   ["Vox"] = {
      {
         num = 1;
         "Enygma Systems Turreted Fury Launcher",
         "Enygma Systems Turreted Headhunter Launcher",
      },
      {
         varied = true, probability = {
            ["BioPlasma Tentacle Stage X"] = 7,
         };
         "BioPlasma Tentacle Stage 1", "BioPlasma Tentacle Stage 2",
         "BioPlasma Tentacle Stage 3", "BioPlasma Tentacle Stage 4",
         "BioPlasma Tentacle Stage 5", "BioPlasma Tentacle Stage 6",
         "BioPlasma Tentacle Stage 7", "BioPlasma Tentacle Stage X",
      },
   },
}


-- Tables of available utilities by base type.
-- See equip_set function for more info.
equip_typeOutfits_utilities = {}

-- Tables of available structurals by base type.
-- See equip_set function for more info.
equip_typeOutfits_structurals = {
   ["Koala"] = {
      {
         varied = true, probability = {
            ["Cargo Pod"] = 9, ["Fuel Pod"] = 2
         };
         "Cargo Pod", "Fuel Pod",
      },
   },
}


-- Table of available core systems by ship.
equip_shipOutfits_coreSystems = {
   ["Empire Lancelot"] = { "Milspec Orion 3701 Core System" },
   ["Sirius Fidelity"] = { "Milspec Orion 2301 Core System" },
   ["Za'lek Scout Drone"] = { "Milspec Orion 2301 Core System" },
   ["Za'lek Light Drone"] = { "Milspec Orion 2301 Core System" },
   ["Za'lek Heavy Drone"] = {  "Milspec Orion 3701 Core System" },
   ["Za'lek Bomber Drone"] = { "Milspec Orion 3701 Core System" },
}


-- Table of available engines by ship.
equip_shipOutfits_engines = {
   ["Empire Lancelot"] = { "Tricon Zephyr II Engine" },
   ["Sirius Fidelity"] = { "Tricon Zephyr Engine" },
   ["Za'lek Scout Drone"] = { "Tricon Zephyr Engine" },
   ["Za'lek Light Drone"] = { "Tricon Zephyr Engine" },
   ["Za'lek Heavy Drone"] = { "Tricon Zephyr II Engine" },
   ["Za'lek Bomber Drone"] = { "Tricon Zephyr II Engine" },
}


-- Table of available hulls by ship.
equip_shipOutfits_hulls = {
   ["Empire Lancelot"] = {
      "Nexus Light Stealth Plating", "S&K Light Combat Plating",
   },
   ["Sirius Fidelity"] = {
      "Nexus Light Stealth Plating", "S&K Ultralight Combat Plating",
   },
   ["Za'lek Scout Drone"] = { "Nexus Light Stealth Plating" },
   ["Za'lek Light Drone"] = { "S&K Ultralight Combat Plating" },
   ["Za'lek Heavy Drone"] = { "S&K Light Combat Plating" },
   ["Za'lek Bomber Drone"] = { "Nexus Light Stealth Plating" },
}


-- Tables of available weapons by ship.
-- See equip_set function for more info.
equip_shipOutfits_weapons = {
   ["Empire Lancelot"] = {
      {
         num = 1;
         "Unicorp Fury Launcher", "Unicorp Headhunter Launcher",
         "TeraCom Fury Launcher",
      },
      {
         "Laser Cannon MK2", "Plasma Blaster MK2",
      },
   },
   ["Sirius Fidelity"] = {
      {
         num = 1;
         "Unicorp Banshee Launcher", "TeraCom Banshee Launcher",
      },
      {
         "Razor MK1", "Ion Cannon",
      },
   },
   ["Za'lek Scout Drone"] = {
      {
         "Electron Burst Cannon",
      },
   },
   ["Za'lek Light Drone"] = {
      {
<<<<<<< HEAD
         "Particle Lance",
      },
   },
   ["Za'lek Heavy Drone"] = {
      {
         "TeraCom Fury Launcher",
      },
      {
         num = 1;
         "Electron Burst Cannon",
      },
      {
         "Orion Lance",
      },
=======
         "Particle Lance"
      }
   },
   ["Za'lek Heavy Drone"] = {
      {
         num = 2;
         "Orion Lance"
      },
      {
         num = 1;
         "Electron Burst Cannon"
      }
>>>>>>> 1d863dd1
   },
   ["Za'lek Bomber Drone"] = {
      {
         num = 2;
         "Electron Burst Cannon"
      },
      {
         "Particle Lance"
      },
   },
}


-- Tables of available utilities by ship.
-- See equip_set function for more info.
equip_shipOutfits_utilities = {}

-- Tables of available structurals by ship.
-- See equip_set function for more info.
equip_shipOutfits_structurals = {}


--[[
-- @brief Wrapper for pilot.addOutfit that prints a warning if no outfits added.
--]]
function equip_warn( p, outfit, q, bypass )
   if q == nil then q = 1 end
   if bypass == nil then bypass = false end
   local r = pilot.addOutfit( p, outfit, q, bypass )
   if r <= 0 then
      warn( string.format( _("Could not equip %s on pilot %s!"), outfit, p:name() ) )
   end
   return r
end


--[[
-- @brief Choose an outfit from a table of outfits.
--
--    @param p Pilot to equip to.
--    @param set table laying out the set of outfits to equip (see below).
--
-- ``set`` is split up into sub-tables that are iterated through. These
-- tables include a "num" field which indicates how many of the chosen outfit
-- to equip before moving on to the next set; if nil, the chosen outfit will be
-- equipped as many times as possible. For example, if you list 3 tables with
-- "num" set to 2, 1, and nil respectively, two of an outfit from the first
-- table will be equipped, followed by one of an outfit from the second table,
-- and then finally all remaining slots will be filled with an outfit from the
-- third table.
--
-- If, rather than equipping multiples of the same outfit you would like to
-- select a random outfit `num` times, you can do so by setting "varied" to
-- true.
--
-- "probability" can be set to a table specifying the relative chance of each
-- outfit (keyed by name) to the other outfits. If unspecified, each outfit
-- will have a relative chance of 1. So for example, if the outfits are "Foo",
-- "Bar", and "Baz", with no "probability" table, each outfit will have a 1/3
-- chance of being selected; however, with this "probability" table:
--
--    probability = { ["Foo"] = 6, ["Bar"] = 2 }
--
-- This will lead to "Foo" having a 6/9 (2/3) chance, "Bar" will have a 2/9
-- chance, and "Baz" will have a 1/9 chance
--
-- Note that there should only be one type of outfit (weapons, utilities, or
-- structurals) in ``set``; including multiple types will prevent proper
-- detection of how many are needed.
--]]
function equip_set( p, set )
   if set == nil then return end

   local num, varied, probability
   local choices, chance, c, i, equipped

   for k, v in ipairs( set ) do
      num = v.num
      varied = v.varied
      probability = v.probability

      choices = {}
      for i, choice in ipairs( v ) do
         choices[ #choices + 1 ] = choice

         -- Add entries based on "probability".
         if probability ~= nil then
            chance = probability[ choice ]
            if chance ~= nil then
               -- Starting at 2 because the first one is already in the table.
               for j=2,chance do
                  choices[ #choices + 1 ] = choice
               end
            end
         end
      end

      c = rnd.rnd( 1, #choices )
      i = 1
      while #choices > 0 and (num == nil or i <= num) do
         i = i + 1
         if varied then c = rnd.rnd( 1, #choices ) end

         equipped = p:addOutfit( choices[c] )
         if equipped <= 0 then
            if varied or num == nil then
               table.remove( choices, c )
               c = rnd.rnd( 1, #choices )
            else
               break
            end
         end
      end
   end
end


--[[
-- @brief Does generic pilot equipping
--
--    @param p Pilot to equip
--]]
function equip_generic( p )
   -- Start with an empty ship
   p:rmOutfit( "all" )
   p:rmOutfit( "cores" )

   local shipname = p:ship():nameRaw()
   local basetype = p:ship():baseType()
   local class = p:ship():class()
   local success
   local o

   -- Core systems
   success = false
   o = equip_shipOutfits_coreSystems[shipname]
   if o ~= nil then
      success = equip_warn( p, o[rnd.rnd(1, #o)] )
   end
   o = equip_typeOutfits_coreSystems[basetype]
   if not success and o ~= nil then
      success = equip_warn( p, o[rnd.rnd(1, #o)] )
   end
   o = equip_classOutfits_coreSystems[class]
   if not success and o ~= nil then
      success = equip_warn( p, o[rnd.rnd(1, #o)] )
   end
   if not success then
      equip_warn( p, "Unicorp PT-24 Core System" )
   end

   -- Engines
   success = false
   o = equip_shipOutfits_engines[shipname]
   if o ~= nil then
      success = equip_warn( p, o[rnd.rnd(1, #o)] )
   end
   o = equip_typeOutfits_engines[basetype]
   if not success and o ~= nil then
      success = equip_warn( p, o[rnd.rnd(1, #o)] )
   end
   o = equip_classOutfits_engines[class]
   if not success and o ~= nil then
      success = equip_warn( p, o[rnd.rnd(1, #o)] )
   end
   if not success then
      equip_warn( p, "Unicorp Hawk 350 Engine" )
   end

   -- Hulls
   success = false
   o = equip_shipOutfits_hulls[shipname]
   if o ~= nil then
      success = equip_warn( p, o[rnd.rnd(1, #o)] )
   end
   o = equip_typeOutfits_hulls[basetype]
   if not success and o ~= nil then
      success = equip_warn( p, o[rnd.rnd(1, #o)] )
   end
   o = equip_classOutfits_hulls[class]
   if not success and o ~= nil then
      success = equip_warn( p, o[rnd.rnd(1, #o)] )
   end
   if not success then
      equip_warn( p, "Unicorp D-2 Light Plating" )
   end

   -- Weapons
   equip_set( p, equip_shipOutfits_weapons[shipname] )
   equip_set( p, equip_typeOutfits_weapons[basetype] )
   equip_set( p, equip_classOutfits_weapons[class] )

   -- Utilities
   equip_set( p, equip_shipOutfits_utilities[shipname] )
   equip_set( p, equip_typeOutfits_utilities[basetype] )
   equip_set( p, equip_classOutfits_utilities[class] )

   -- Structurals
   equip_set( p, equip_shipOutfits_structurals[shipname] )
   equip_set( p, equip_typeOutfits_structurals[basetype] )
   equip_set( p, equip_classOutfits_structurals[class] )

   -- Add cargo
   local pb = equip_classCargo[class]
   if pb == nil then
      warn( string.format(
            "Class %s not handled by equip_classCargo in equip script",
            class ) )
      return
   end

   if rnd.rnd() < pb then
      local avail_cargo = commodity.getStandard()

      if #avail_cargo > 0 then
         for i=1,rnd.rnd(1,3) do
            local ncargo = rnd.rnd( 0, math.floor(p:cargoFree()*pb) )
            p:cargoAdd( avail_cargo[ rnd.rnd( 1, #avail_cargo ) ]:nameRaw(), ncargo )
         end
      end
   end
end<|MERGE_RESOLUTION|>--- conflicted
+++ resolved
@@ -1254,24 +1254,8 @@
    },
    ["Za'lek Light Drone"] = {
       {
-<<<<<<< HEAD
          "Particle Lance",
       },
-   },
-   ["Za'lek Heavy Drone"] = {
-      {
-         "TeraCom Fury Launcher",
-      },
-      {
-         num = 1;
-         "Electron Burst Cannon",
-      },
-      {
-         "Orion Lance",
-      },
-=======
-         "Particle Lance"
-      }
    },
    ["Za'lek Heavy Drone"] = {
       {
@@ -1282,7 +1266,6 @@
          num = 1;
          "Electron Burst Cannon"
       }
->>>>>>> 1d863dd1
    },
    ["Za'lek Bomber Drone"] = {
       {
