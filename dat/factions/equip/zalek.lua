--- conflicted
+++ resolved
@@ -106,11 +106,7 @@
 
       -- Fighter
       elseif class == "Fighter" then
-<<<<<<< HEAD
          equip_cores(p, "Tricon Zephyr Engine", "Milspec Orion 3701 Core System", "Schafer & Kane Light Stealth Plating")
-=======
-         equip_cores(p, "Tricon Naga Mk9 Engine", "Milspec Orion 3701 Core System", "Schafer & Kane Light Stealth Plating")
->>>>>>> e9246dbb
          use_primary    = nhigh-1
          use_secondary  = 1
          addWeapons( equip_forwardZlkMed(), use_primary )
@@ -121,11 +117,7 @@
 
       -- Bomber
       elseif class == "Bomber" then
-<<<<<<< HEAD
          equip_cores(p, "Tricon Zephyr Engine", "Milspec Orion 3701 Core System", "Schafer & Kane Light Combat Plating")
-=======
-         equip_cores(p, "Tricon Naga Mk9 Engine", "Milspec Orion 3701 Core System", "Schafer & Kane Light Combat Plating")
->>>>>>> e9246dbb
          use_primary    = rnd.rnd(1,2)
          use_secondary  = nhigh - use_primary
          addWeapons( equip_forwardZlkLow(), use_primary )
@@ -140,11 +132,7 @@
       
       -- Corvette
       if class == "Corvette" then
-<<<<<<< HEAD
          equip_cores(p, "Tricon Cyclone Engine", "Milspec Orion 5501 Core System", "Schafer & Kane Medium Solar Plating")
-=======
-         equip_cores(p, "Tricon Centaur Mk7 Engine", "Milspec Orion 5501 Core System", "Schafer & Kane Medium Solar Plating")
->>>>>>> e9246dbb
          use_secondary  = rnd.rnd(1,2)
          use_primary    = nhigh - use_secondary
          addWeapons( equip_forwardZlkMed(), use_primary )
@@ -156,11 +144,7 @@
 
       -- Destroyer
       if class == "Destroyer" then
-<<<<<<< HEAD
-         equip_cores(p, "Tricon Cyclone II Engine", "Milspec Orion 5501 Core System", "Schafer & Kane Medium Solar Plating")
-=======
-         equip_cores(p, "Tricon Centaur Mk7 Engine", "Milspec Orion 5501 Core System", "Schafer & Kane Medium Combat Plating Gamma")
->>>>>>> e9246dbb
+         equip_cores(p, "Tricon Cyclone II Engine", "Milspec Orion 5501 Core System", "Schafer & Kane Medium Combat Plating Gamma")
          use_secondary  = rnd.rnd(1,2)
          use_turrets    = nhigh - use_secondary - rnd.rnd(1,2)
          use_forward    = nhigh - use_secondary - use_turrets
@@ -174,11 +158,7 @@
 
    else -- "large"
       -- TODO: Divide into carrier and cruiser classes.
-<<<<<<< HEAD
-      equip_cores(p, "Tricon Typhoon II Engine", "Milspec Orion 9901 Core System", "Schafer & Kane Heavy Solar Plating")
-=======
-      equip_cores(p, "Tricon Harpy Mk11 Engine", "Milspec Orion 9901 Core System", "Schafer & Kane Heavy Combat Plating Gamma")
->>>>>>> e9246dbb
+      equip_cores(p, "Tricon Typhoon II Engine", "Milspec Orion 9901 Core System", "Schafer & Kane Heavy Combat Plating Gamma")
       use_secondary  = 2
       if rnd.rnd() > 0.4 then -- Anti-fighter variant.
          use_turrets    = nhigh - use_secondary - rnd.rnd(2,3)
