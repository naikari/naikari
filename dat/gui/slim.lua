--[[
	First alternate GUI skin (Mockup)
--]]

function create()

	--Get player
	pp = player.pilot()
	pfact = pp:faction()
	pname = player.name()
	--pshhipname = player.ship()
	pship = pp:ship()
	
	--sys = system.cur()
	
	--Get sizes
	screen_w, screen_h = gfx.dim()
	deffont_h = gfx.fontSize()
	smallfont_h = gfx.fontSize(true)
	gui.viewport( 0, 30, screen_w, screen_h - 30 )
	
	--Colors
	col_txt_bar = colour.new( 192/255, 198/255, 217/255 )
	col_txt_top = colour.new( 148/255, 158/255, 192/255 )
	col_txt_std = colour.new( 111/255, 125/255, 169/255 )
	col_txt_wrn = colour.new( 127/255,  31/255,  31/255 )
	col_txt_enm = colour.new( 222/255,  28/255,  28/255 )
	col_txt_all = colour.new(  19/255, 152/255,  41/255 )
	col_txt_una = colour.new(  44/255,  48/255,  56/255 )
	col_shi = colour.new( 40/255,  51/255,  88/255 )
	col_arm = colour.new( 72/255,  73/255,  60/255 )
	col_ene = colour.new( 41/255,  92/255,  47/255 )
	col_spe = colour.new( 77/255,  80/255,  21/255 )
	col_spe2 = colour.new(169/255,177/255,  46/255 )
	
	--Load Images
	local base = "gfx/gui/slim/"
	player_pane = tex.open( base .. "frame_player.png" )
	target_pane = tex.open( base .. "frame_target.png" )
	radar_gfx = tex.open( base .. "radar.png" )
	target_bg = tex.open( base .. "target_image.png" )
	icon_shi = tex.open( base .. "shield.png" )
	icon_arm = tex.open( base .. "armor.png" )
	icon_ene = tex.open( base .. "energy.png" )
	icon_spe = tex.open( base .. "speed.png" )
	icon_shi_sm = tex.open( base .. "shield_sm.png" )
	icon_arm_sm = tex.open( base .. "armor_sm.png" )
	icon_ene_sm = tex.open( base .. "energy_sm.png" )
	icon_spe_sm = tex.open( base .. "speed_sm.png" )
	bg_bar = tex.open( base .. "bg_bar.png" )
	bg_bar_sm = tex.open( base .. "bg_bar_sm.png" )
	bg_shi = tex.open( base .. "bg_shi.png" )
	bg_arm = tex.open( base .. "bg_arm.png" )
	bg_ene = tex.open( base .. "bg_ene.png" )
	bg_spe = tex.open( base .. "bg_spe.png" )
	bg_shi_sm = tex.open( base .. "bg_shi_sm.png" )
	bg_arm_sm = tex.open( base .. "bg_arm_sm.png" )
	bg_ene_sm = tex.open( base .. "bg_ene_sm.png" )
	bg_spe_sm = tex.open( base .. "bg_spe_sm.png" )
	sheen = tex.open( base .. "sheen.png" )
	sheen_sm = tex.open( base .. "sheen_sm.png" )
	bottom_bar = tex.open( base .. "bottombar.png" )
	warnlight1 = tex.open( base .. "warnlight1.png" )
	warnlight2 = tex.open( base .. "warnlight2.png" )
	warnlight3 = tex.open( base .. "warnlight3.png" )
	target_light_off = tex.open( base .. "targeted_off.png" )
	target_light_on =  tex.open( base .. "targeted_on.png" )
	--cargo_light_off = tex.open( base .. "cargo_off.png" )
	--cargo_light_on =  tex.open( base .. "cargo_on.png" )
	question = tex.open( base .. "question.png" )
	gui.targetPlanetGFX( tex.open( base .. "radar_planet.png" ) )
	gui.targetPilotGFX(  tex.open( base .. "radar_ship.png" ) )
	
	--Messages
	gui.mesgInit( screen_w - 400, 20, 50 )
	--OSD
	gui.osdInit( 30, screen_h-90, 150, 300 )
	
	--Get positions
	--Player pane
	pl_pane_w, pl_pane_h = player_pane:dim()
	pl_pane_x = screen_w - pl_pane_w - 16
	pl_pane_y = screen_h - pl_pane_h - 16
	
	--Radar
	radar_w, radar_h = radar_gfx:dim()
	radar_x = pl_pane_x - radar_w + 24
	radar_y = pl_pane_y + 13
	gui.radarInit( false, 124, 124 )
	
	
	bar_w, bar_h = bg_shi:dim()
	--Shield Bar
	shield_x = pl_pane_x + 46
	shield_y = pl_pane_y + 102
	
	--Armor Bar
	armor_x = shield_x
	armor_y = shield_y - 28
	
	--Energy Bar
	energy_x = shield_x
	energy_y = armor_y - 28
	
	--Speed Bar
	speed_x = shield_x
	speed_y = energy_y - 28
	
	
	
	--Target Pane
	ta_pane_w, ta_pane_h = target_pane:dim()
	ta_pane_x = screen_w - ta_pane_w - 16
	ta_pane_y = pl_pane_y - ta_pane_h - 8
	
	--Target image background
	ta_image_x = ta_pane_x + 14
	ta_image_y = ta_pane_y + 96
	--Target image center
	ta_image_w, ta_image_h = target_bg:dim()
	ta_center_x = ta_image_x + ta_image_w / 2
	ta_center_y = ta_image_y + ta_image_h / 2
	-- ? image
	ta_question_w, ta_question_h = question:dim()
	
	--Targeted icon
	ta_icon_x = ta_pane_x + 82
	ta_icon_y = ta_pane_y + 100
	
	--Target Faction icon
	ta_fact_x = ta_pane_x + 114
	ta_fact_y = ta_pane_y + 100
	
	bar_sm_w, bar_sm_h = bg_shi_sm:dim()
	--Small Shield Bar
	shield_sm_x = ta_pane_x + 13
	shield_sm_y = ta_pane_y + 71
	
	--Small Armor Bar
	armor_sm_x = shield_sm_x
	armor_sm_y = shield_sm_y - 20
	
	--Small Energy Bar
	energy_sm_x = shield_sm_x
	energy_sm_y = armor_sm_y - 20
	
	--Small Speed Bar
	speed_sm_x = shield_sm_x
	speed_sm_y = energy_sm_y - 20
	
	--Targeted warning light
	ta_warning_x = ta_pane_x + 82
	ta_warning_y = ta_pane_y + 100
	
	timers = {}
	timers[1] = 0.5
   timers[2] = 0.5
	blinkcol = col_txt_enm
   gfxWarn = true
	
	update_target()
	update_ship()
	update_system()
end

function update_target()

	ptarget = pp:target()
	if ptarget ~= nil then
		ptarget_gfx = ptarget:ship():gfxTarget()
		ptarget_gfx_w, ptarget_gfx_h = ptarget_gfx:dim()
		ptargetfact = ptarget:faction()
		ptarget_target = ptarget:target()
		ta_stats = ptarget:stats()
		
		ptarget_gfx_aspect = ptarget_gfx_w / ptarget_gfx_h
		
		if ptarget_gfx_aspect >= 1 then
			if ptarget_gfx_w > 92 then
				ptarget_gfx_draw_w = 92
				ptarget_gfx_draw_h = 92 / ptarget_gfx_w * ptarget_gfx_h
			end
		else
			if ptarget_gfx_h > 92 then
				ptarget_gfx_draw_h = 92
				ptarget_gfx_draw_w = 92 / ptarget_gfx_h * ptarget_gfx_w
			end
		end
		ptarget_faction_gfx = ptargetfact:logoTiny()
	end
end

function update_nav()
	nav_pnt, nav_hyp = pp:nav()
end

function update_cargo()
	cargol = player.cargoList()
	cargo = {}
	for k,v in ipairs(cargol) do
		if v.q == 0 then
			cargo[k] = v.name
		else
			cargo[k] = string.format( "%d"  .. "t %s", v.q, v.name )
		end
		if v.m then
			cargo[k] = cargo[k] .. "*"
		end
	end
end

function update_ship()
	stats = pp:stats()
end

function update_system()
	sys = system.cur()
end

function render( dt )
	
	--Radar
	gfx.renderTex( radar_gfx, radar_x, radar_y )
	gui.radarRender( radar_x + 2, radar_y + 2 )
	
	--Player pane
	gfx.renderTex( player_pane, pl_pane_x, pl_pane_y )
	
	--Values
	armor, shield = pp:health()
	energy = pp:energy()
	speed = pp:vel():dist()
	lockons = pp:lockon()
	autonav = player.autonav()
	sec, amm, rdy = pp:secondary()
	credits = player.credits()
	
	local col, small, txt
	--Shield
	if shield == 0. then
		col = col_txt_enm
	elseif shield <= 0.2 then
		col = col_txt_wrn
	else
		col = col_txt_bar
	end
	gfx.renderTex( bg_shi, shield_x + 30, shield_y + 2 )
	gfx.renderRect( shield_x + 30, shield_y + 2, shield/100. * bar_w, bar_h, col_shi )
	gfx.renderTex( bg_bar, shield_x, shield_y )
	gfx.renderTex( icon_shi, shield_x + 7, shield_y + 4 )
	gfx.renderTex( sheen, shield_x + 31, shield_y +15 )
	txt = tostring( math.floor(shield)) .. "% (" .. tostring(math.floor(stats.shield * shield / 100)) .. ")"
	if gfx.printDim( false, txt ) > bar_w then
		small = true
	else
		small = false
	end
	gfx.print( small, txt, shield_x + 30, shield_y + 6, col, bar_w, true)
	
	--Armor
	if armor <= 0.2 then
		col = col_txt_enm
	else
		col = col_txt_bar
	end
	gfx.renderTex( bg_arm, armor_x + 30, armor_y + 2 )
	gfx.renderRect( armor_x + 30, armor_y + 2, armor/100. * bar_w, bar_h, col_arm )
	gfx.renderTex( bg_bar, armor_x, armor_y )
	gfx.renderTex( icon_arm, armor_x + 7, armor_y + 4 )
	gfx.renderTex( sheen, armor_x + 31, armor_y +15 )
	txt = tostring( math.floor(armor)) .. "% (" .. tostring(math.floor(stats.armour * armor / 100)) .. ")"
	if gfx.printDim( false, txt ) > bar_w then
		small = true
	else
		small = false
	end
	gfx.print( small, txt, armor_x + 30, armor_y + 6, col, bar_w, true)
	
	--Energy
	if energy == 0. then
		col = col_txt_enm
	elseif energy <= 0.2 then
		col = col_txt_wrn
	else
		col = col_txt_bar
	end
	gfx.renderTex( bg_ene, energy_x + 30, energy_y + 2 )
	gfx.renderRect( energy_x + 30, energy_y + 2, energy/100. * bar_w, bar_h, col_ene )
	gfx.renderTex( bg_bar, energy_x, energy_y )
	gfx.renderTex( icon_ene, energy_x + 7, energy_y + 4 )
	gfx.renderTex( sheen, energy_x + 31, energy_y +15 )
	txt = tostring( math.floor(energy)) .. "% (" .. tostring(math.floor(stats.energy  * energy / 100)) .. ")"
	if gfx.printDim( false, txt ) > bar_w then
		small = true
	else
		small = false
	end
	gfx.print( small, txt, energy_x + 30, energy_y + 6, col_txt_bar, bar_w, true)
	
	--Speed
	local dispspe, dispspe2
	if math.floor(speed) > stats.speed then
		dispspe2 = speed/stats.speed - 1
		dispspe = 1
		col = col_txt_wrn
		if dispspe2 > 1 then
			dispspe2 = 1
			timers[1] = timers[1] - dt
			if timers[1] <= 0. then
				timers[1] = 0.5
				if blinkcol == col_txt_una then
					blinkcol = col_txt_enm
				else
					blinkcol = col_txt_una
				end
			end
			col = blinkcol
		end
	else
		dispspe = speed / stats.speed
		dispspe2 = 0
		col = col_txt_bar
	end
	gfx.renderTex( bg_spe, speed_x + 30, speed_y + 2 )
	if dispspe2 < 1 then
		gfx.renderRect( speed_x + 30, speed_y + 2, dispspe * bar_w, bar_h, col_spe )
	end
	if dispspe2 then
		gfx.renderRect( speed_x + 30, speed_y + 2, dispspe2 * bar_w, bar_h, col_spe2 )
	end
	gfx.renderTex( bg_bar, speed_x, speed_y )
	gfx.renderTex( icon_spe, speed_x + 7, speed_y + 4 )
	gfx.renderTex( sheen, speed_x + 31, speed_y +15 )
	txt = tostring( math.floor(speed / stats.speed * 100)) .. "% (" .. tostring( math.floor(speed)) .. ")"
	if gfx.printDim( false, txt ) > bar_w then
		small = true
	else
		small = false
	end
	gfx.print( small, txt, speed_x + 30, speed_y + 6, col, bar_w, true)

	--Warning Light
	if lockons > 0 then
<<<<<<< HEAD
      timers[2] = timers[2] - dt
      if timers[2] <= 0. then
         if lockons < 20 then
            timers[2] = 0.5 - (0.025 * lockons)
            gfxWarn = not gfxWarn
         else
            timers[2] = 0
            gfxWarn = true
         end
      end
      if gfxWarn == true then
         gfx.renderTex( warnlight1, pl_pane_x + 6, pl_pane_y + 115 )
      end
=======
		gfx.renderTex( warnlight1, pl_pane_x + 6, pl_pane_y + 115 )
		local length
		length = gfx.printDim( false, "Warning - Missile Lockon detected" )
		gfx.print( false, "Warning - Missile Lockon detected", (screen_w - length)/2, screen_h - 100, col_txt_enm )
>>>>>>> 2421966b
	end
	if armor <= 20 then
		gfx.renderTex( warnlight2, pl_pane_x + 29, pl_pane_y - 2 )
	end
	if autonav then
		gfx.renderTex( warnlight3, pl_pane_x + 162, pl_pane_y + 3 )
	end
	
	
	--Target Pane
	if ptarget ~= nil then
	
		ta_detect, ta_fuzzy = pp:inrange( ptarget )
		if ta_detect then
			
			--Frame
			gfx.renderTex( target_pane, ta_pane_x, ta_pane_y )
			gfx.renderTex( target_bg, ta_image_x, ta_image_y )
			
			local dispspe, dispspe2, specol
			if not ta_fuzzy then
            ptarget_target = ptarget:target()
				ta_armor, ta_shield, ta_disabled = ptarget:health()
				ta_energy = ptarget:energy()
				ta_speed = ptarget:vel():dist()
				ta_pos = ptarget:pos()
				ta_dist = pp:pos():dist( ta_pos )
				ta_dir = ptarget:dir()

				
				if math.floor(ta_speed) > ta_stats.speed then
					dispspe2 = ta_speed/ta_stats.speed - 1
					dispspe = 1
					specol = col_txt_wrn
					if dispspe2 > 1 then
						dispspe2 = 1
						specol = blinkcol
					end
				else
					dispspe = ta_speed / ta_stats.speed
					dispspe2 = 0
					specol = col_txt_bar
				end
				--Render target graphic
				if ptarget_gfx_w > 92 or ptarget_gfx_h > 92 then
					gfx.renderTexRaw( ptarget_gfx, ta_center_x - ptarget_gfx_draw_w / 2, ta_center_y - ptarget_gfx_draw_h / 2, ptarget_gfx_draw_w, ptarget_gfx_draw_h, 1, 1, 0, 0, 1, 1)
				else
					gfx.renderTex( ptarget_gfx, ta_center_x - ptarget_gfx_w / 2, ta_center_y - ptarget_gfx_h / 2)
				end
			else
				dispspe = 0
				dispspe2 = 0
				specol = col_txt_una
				--Render ?
				gfx.renderTex( question, ta_center_x - ta_question_w / 2, ta_center_y - ta_question_h / 2 )
			end
			
			--Title
			gfx.print( false, "TARGETED", ta_pane_x + 14, ta_pane_y + 180, col_txt_top )
			--Bars
			
			--Backgrounds
			gfx.renderTex( bg_shi_sm, shield_sm_x + 22, shield_sm_y + 2 )
			gfx.renderTex( bg_arm_sm, armor_sm_x + 22, armor_sm_y + 2 )
			gfx.renderTex( bg_ene_sm, energy_sm_x + 22, energy_sm_y + 2 )
			gfx.renderTex( bg_spe_sm, speed_sm_x + 22, speed_sm_y + 2 )
			
			--Actual bars
			if not ta_fuzzy then
				gfx.renderRect( shield_sm_x + 22, shield_sm_y + 2, ta_shield/100 * bar_sm_w, bar_sm_h, col_shi )
				gfx.renderRect( armor_sm_x + 22, armor_sm_y + 2, ta_armor/100 * bar_sm_w, bar_sm_h, col_arm )
				gfx.renderRect( energy_sm_x + 22, energy_sm_y + 2, ta_energy/100 * bar_sm_w, bar_sm_h, col_ene )
				if dispspe2 < 1 then
					gfx.renderRect( speed_sm_x + 22, speed_sm_y + 2, dispspe * bar_sm_w, bar_sm_h, col_spe )
				elseif dispspe2 then
					gfx.renderRect( speed_sm_x + 22, speed_sm_y + 2, dispspe2 * bar_sm_w, bar_sm_h, col_spe2 )
				end
			else
				gfx.renderRect( shield_sm_x + 22, shield_sm_y + 2, bar_sm_w, bar_sm_h, col_shi )
				gfx.renderRect( armor_sm_x + 22, armor_sm_y + 2, bar_sm_w, bar_sm_h, col_arm )
				gfx.renderRect( energy_sm_x + 22, energy_sm_y + 2, bar_sm_w, bar_sm_h, col_ene )
				--gfx.renderRect( speed_sm_x + 22, speed_sm_y + 2, bar_sm_w, bar_sm_h, col_spe )
			end
			
			--Metal Frames
			gfx.renderTex( bg_bar_sm, shield_sm_x, shield_sm_y )
			gfx.renderTex( bg_bar_sm, armor_sm_x, armor_sm_y )
			gfx.renderTex( bg_bar_sm, energy_sm_x, energy_sm_y )
			gfx.renderTex( bg_bar_sm, speed_sm_x, speed_sm_y )
			
			--Icons
			gfx.renderTex( icon_shi_sm, shield_sm_x + 5, shield_sm_y + 2 )
			gfx.renderTex( icon_arm_sm, armor_sm_x + 5, armor_sm_y + 2 )
			gfx.renderTex( icon_ene_sm, energy_sm_x + 5, energy_sm_y + 2 )
			gfx.renderTex( icon_spe_sm, speed_sm_x + 5, speed_sm_y + 2 )
			
			--Sheen			
			gfx.renderTex( sheen_sm, shield_sm_x + 23, shield_sm_y + 9 )
			gfx.renderTex( sheen_sm, armor_sm_x + 23, armor_sm_y + 9 )
			gfx.renderTex( sheen_sm, energy_sm_x + 23, energy_sm_y + 9 )
			gfx.renderTex( sheen_sm, speed_sm_x + 23, speed_sm_y + 9 )
			
			--Text, warning light & other texts
			if not ta_fuzzy then
				--Bar Texts
				gfx.print( false, tostring( math.floor(ta_shield) ) .. "% (" .. tostring(math.floor(ta_stats.shield  * ta_shield / 100)) .. ")", shield_sm_x + 22, shield_sm_y + 3, col_txt_bar, bar_sm_w, true )
				gfx.print( false, tostring( math.floor(ta_armor) ) .. "% (" .. tostring(math.floor(ta_stats.armour  * ta_armor / 100)) .. ")", armor_sm_x + 22, armor_sm_y + 3, col_txt_bar, bar_sm_w, true )
				gfx.print( false, tostring( math.floor(ta_energy) ) .. "%", energy_sm_x + 22, energy_sm_y + 3, col_txt_bar, bar_sm_w, true )
				gfx.print( false, tostring( math.floor(ta_speed / ta_stats.speed * 100 )) .. "% (" .. tostring( math.floor(ta_speed) ) .. ")", speed_sm_x + 22, speed_sm_y + 3, specol, bar_sm_w, true )
				
				--Warning Light
				if ptarget_target == pp then
					gfx.renderTex( target_light_on, ta_warning_x - 3, ta_warning_y - 3 )
				else
					gfx.renderTex( target_light_off, ta_warning_x, ta_warning_y )
				end
				
				--Faction Logo
				if ptarget_faction_gfx ~= nil then
					gfx.renderTex( ptarget_faction_gfx, ta_fact_x, ta_fact_y )
				end
				
				--Pilot name
				if ta_disabled then
					col = col_txt_una
				else
					if pfact:areEnemies( ptargetfact ) then
						col = col_txt_enm
					elseif pfact:areAllies( ptargetfact ) then
						col = col_txt_all
					else
						col = col_txt_std
					end
				end
				gfx.print( true, ptarget:name(), ta_pane_x + 14, ta_pane_y + 166, col )
			else
				--Bar Texts
				gfx.print( true, "UNAVAILABLE", shield_sm_x + 22, shield_sm_y + 3, col_txt_una, bar_sm_w, true )
				gfx.print( true, "UNAVAILABLE", armor_sm_x + 22, armor_sm_y + 3, col_txt_una, bar_sm_w, true )
				gfx.print( true, "UNAVAILABLE", energy_sm_x + 22, energy_sm_y + 3, col_txt_una, bar_sm_w, true )
				gfx.print( true, "UNAVAILABLE", speed_sm_x + 22, speed_sm_y + 3, col_txt_bar, bar_sm_w, true )
				
				--Warning light
				gfx.renderTex( target_light_off, ta_warning_x, ta_warning_y )
				
				--Pilot name
				gfx.print( true, "Unknown", ta_pane_x + 14, ta_pane_y + 166, col_txt_una )
			end
			
			--Dist
			gfx.print( true, "DIST", ta_pane_x + 130, ta_pane_y + 150, col_txt_top )
			gfx.print( false, tostring( math.floor(ta_dir) ), ta_pane_x + 86, ta_pane_y + 132, col_txt_std, 30, true)
				
			--Dir
			gfx.print(true, "DIR", ta_pane_x + 86, ta_pane_y + 150, col_txt_top )
			gfx.print( false, largeNumber( ta_dist ), ta_pane_x + 120, ta_pane_y +132, col_txt_std, 38, true )
			
		end
	end
	
	
	--Bottom bar
	local length = 8
	gfx.renderTexRaw( bottom_bar, 0, 0, screen_w, 30, 1, 1, 0, 0, 1, 1 )
	
	gfx.print( false, "Player: ", length, 5, col_txt_top )
	length = length + gfx.printDim( false, "Player: " )
	
	gfx.print( true, pname, length, 6, col_txt_std )
	length = length + gfx.printDim( true, pname ) + 10
	
	gfx.print( false, "System: ", length, 5, col_txt_top )
	length = length + gfx.printDim( false, "System: " )
	
	gfx.print( true, sys:name(), length, 6, col_txt_std )
	length = length + gfx.printDim( true, sys:name() ) + 10
	
	gfx.print( false, "Credits: ", length, 5, col_txt_top )
	length = length + gfx.printDim( false, "Credits: " )
	
	gfx.print( true, largeNumber( credits ), length, 6, col_txt_std )
	length = length + gfx.printDim( true, largeNumber( credits ) ) + 10
	
	gfx.print( false, "Nav: ", length, 5, col_txt_top )
	length = length + gfx.printDim( false, "Nav: " )
	
	if nav_hyp ~= nil then
		local navstring = nav_hyp:name() .. " (" .. tostring(nav_hyp:jumpDist()) .. ")" 
		gfx.print( true, navstring, length, 6, col_txt_std )
		length = length + gfx.printDim( true, navstring ) + 10
	else
		gfx.print( true, "none", length, 6, col_txt_una )
		length = length + gfx.printDim( true, "none" ) + 10
	end
	
	gfx.print( false, "Planet: ", length, 5, col_txt_top )
	length = length + gfx.printDim( false, "Planet: " )
	
	if nav_pnt ~= nil then
		gfx.print( true, nav_pnt:name(), length, 6, col_txt_std )
		length = length + gfx.printDim( true, nav_pnt:name() ) + 10
	else
		gfx.print( true, "none", length, 6, col_txt_una )
		length = length + gfx.printDim( true, "none" ) + 10
	end
	
	gfx.print( false, "Secondary: ", length, 5, col_txt_top )
	length = length + gfx.printDim( false, "Secondary: " )
	
	if sec ~= nil then
		local col, secstr
		if rdy then
			col = col_txt_std
		else
			col = col_txt_una
		end
		secstr = sec
		if amm ~= nil then
			secstr = secstr .. " (" .. tostring(amm) .. ")"
		end
		gfx.print( true, secstr, length, 6, col )
		length = length + gfx.printDim( true, secstr ) + 10
	else
		gfx.print( true, "none", length, 6, col_txt_una )
		length = length + gfx.printDim( true, "none" ) + 10
	end
	
	if #cargo == 0 and length + gfx.printDim( false, "Cargo: " ) + gfx.printDim( true, "none" ) <= screen_w - 8 then
		gfx.print( false, "Cargo: ", length, 5, col_txt_top )
		length = length + gfx.printDim( false, "Cargo: " )
		gfx.print( true, "none", length, 6, col_txt_una )
		
	elseif #cargo == 1 and length + gfx.printDim( false, "Cargo: " ) + gfx.printDim( true, cargo[1] ) <= screen_w - 8 then
		gfx.print( false, "Cargo: ", length, 5, col_txt_top )
		length = length + gfx.printDim( false, "Cargo: " )
		gfx.print( true, cargo[1], length, 6, col_txt_std )
		
	elseif #cargo > 1 and length + gfx.printDim( false, "Cargo: " ) + gfx.printDim( true, cargo[1] .. "[...]" ) <= screen_w - 8 then
		gfx.print( false, "Cargo: ", length, 5, col_txt_top )
		length = length + gfx.printDim( false, "Cargo: " )
		
		gfx.print( true, cargo[1], length, 6, col_txt_std )
		length = length + gfx.printDim( true, cargo[1] )
		for k,v in pairs(cargo) do
			if k ~= 1 then
				if length + gfx.printDim( true, v ) > screen_w - 8 then
					gfx.print( true, "[...]", length, 6, col_txt_std )
					break
				else
					gfx.print( true, ", " .. v, length, 6, col_txt_std )
					length = length + gfx.printDim( true, v .. ", " )
				end
			end
		end
	end
	
end

function largeNumber( number )
	local formatted
	if number < 10000 then
		formatted = tostring(math.floor(number))
	elseif number < 1000000 then
		formatted = tostring( round( number / 1000, 2) ) .. "K"
	elseif number < 1000000000 then
		formatted = tostring( round( number / 1000000, 2) ) .. "M"
	elseif number < 1000000000000 then
		formatted = tostring( round( number / 1000000000, 2) ) .. "B"
	elseif number < 1000000000000000 then
		formatted = tostring( round( number / 1000000000000, 2) ) .. "T"
	else
		formatted = "Too big!"
	end
	return formatted
end

			
function round(num, idp)
	return tonumber(string.format("%." .. (idp or 0) .. "f", num))
end

function destroy()
end<|MERGE_RESOLUTION|>--- conflicted
+++ resolved
@@ -341,7 +341,6 @@
 
 	--Warning Light
 	if lockons > 0 then
-<<<<<<< HEAD
       timers[2] = timers[2] - dt
       if timers[2] <= 0. then
          if lockons < 20 then
@@ -355,12 +354,9 @@
       if gfxWarn == true then
          gfx.renderTex( warnlight1, pl_pane_x + 6, pl_pane_y + 115 )
       end
-=======
-		gfx.renderTex( warnlight1, pl_pane_x + 6, pl_pane_y + 115 )
 		local length
 		length = gfx.printDim( false, "Warning - Missile Lockon detected" )
 		gfx.print( false, "Warning - Missile Lockon detected", (screen_w - length)/2, screen_h - 100, col_txt_enm )
->>>>>>> 2421966b
 	end
 	if armor <= 20 then
 		gfx.renderTex( warnlight2, pl_pane_x + 29, pl_pane_y - 2 )
@@ -512,11 +508,15 @@
 			
 			--Dist
 			gfx.print( true, "DIST", ta_pane_x + 130, ta_pane_y + 150, col_txt_top )
-			gfx.print( false, tostring( math.floor(ta_dir) ), ta_pane_x + 86, ta_pane_y + 132, col_txt_std, 30, true)
+			if ta_dist ~= nil then
+			   gfx.print( false, largeNumber( ta_dist ), ta_pane_x + 120, ta_pane_y +132, col_txt_std, 38, true )
+         end
 				
 			--Dir
 			gfx.print(true, "DIR", ta_pane_x + 86, ta_pane_y + 150, col_txt_top )
-			gfx.print( false, largeNumber( ta_dist ), ta_pane_x + 120, ta_pane_y +132, col_txt_std, 38, true )
+         if ta_dir ~= nil then
+            gfx.print( false, tostring( math.floor(ta_dir) ), ta_pane_x + 86, ta_pane_y + 132, col_txt_std, 30, true)
+         end
 			
 		end
 	end
