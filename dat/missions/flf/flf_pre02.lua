--- conflicted
+++ resolved
@@ -317,12 +317,6 @@
    end
 end
 
-<<<<<<< HEAD
-function refuelPlayer()
-    if player.jumps() == 0 then
-        for i, j in ipairs (fleetFLF) do
-=======
-
 function pilot_death_dv ()
    dv_ships_left = dv_ships_left - 1
    if dv_ships_left <= 0 then
@@ -338,7 +332,6 @@
       local hailed = false
       if fleetFLF ~= nil then
          for i, j in ipairs( fleetFLF ) do
->>>>>>> a9e89986
             if j:exists() then
                j:control()
                j:hyperspace()
