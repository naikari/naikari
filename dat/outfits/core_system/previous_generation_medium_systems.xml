<?xml version='1.0' encoding='UTF-8'?>
<outfit name="Previous Generation Medium Systems">
 <general>
  <typename>Core Systems (System)</typename>
  <slot prop="systems">utility</slot>
  <size>medium</size>
  <mass>110</mass>
  <price>0</price>
  <description>A jury-rigged mess of processors and generators that most captains wouldn't be seen dead having installed on their ship.</description>
<<<<<<< HEAD
  <gfx_store>reactor01.png</gfx_store>
=======
  <gfx_store>reactor01</gfx_store>
>>>>>>> 6b11c669
 </general>
 <specific type="modification">
  <cpu_max>40</cpu_max>
  <shield>250</shield>
  <shield_regen>6</shield_regen>
  <energy>700</energy>
  <energy_regen>40</energy_regen>
  <ew_hide>0</ew_hide>
 </specific>
</outfit><|MERGE_RESOLUTION|>--- conflicted
+++ resolved
@@ -7,11 +7,7 @@
   <mass>110</mass>
   <price>0</price>
   <description>A jury-rigged mess of processors and generators that most captains wouldn't be seen dead having installed on their ship.</description>
-<<<<<<< HEAD
-  <gfx_store>reactor01.png</gfx_store>
-=======
   <gfx_store>reactor01</gfx_store>
->>>>>>> 6b11c669
  </general>
  <specific type="modification">
   <cpu_max>40</cpu_max>
