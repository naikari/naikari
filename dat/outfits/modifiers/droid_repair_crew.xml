<?xml version='1.0' encoding='UTF-8'?>
<outfit name="Droid Repair Crew">
 <general>
<<<<<<< HEAD
  <typename>Armor Repair Modifier</typename>
=======
  <typename>Energy Modifier</typename>
>>>>>>> 8995de70
  <slot>utility</slot>
  <size>medium</size>
  <mass>3</mass>
  <price>430000</price>
  <gfx_store>droid.png</gfx_store>
  <description>This low maintenance droid crew will scour your ship to repair any damages caused by space hazards. They are very small and able to work both on the interior or exterior of the ship. Power is drawn from the ship to feed the robots, although the load is generally very low compared to the benefits of having a robotic repair crew.</description>
  <cpu>-5</cpu>
 </general>
 <specific type="modification">
  <armour_regen>1.7</armour_regen>
  <energy_usage>10</energy_usage>
 </specific>
</outfit><|MERGE_RESOLUTION|>--- conflicted
+++ resolved
@@ -1,11 +1,7 @@
 <?xml version='1.0' encoding='UTF-8'?>
 <outfit name="Droid Repair Crew">
  <general>
-<<<<<<< HEAD
-  <typename>Armor Repair Modifier</typename>
-=======
   <typename>Energy Modifier</typename>
->>>>>>> 8995de70
   <slot>utility</slot>
   <size>medium</size>
   <mass>3</mass>
