<?xml version='1.0' encoding='UTF-8'?>
<outfit name="Reverse Thrusters">
 <general>
  <slot>utility</slot>
  <size>small</size>
  <mass>13</mass>
  <price>20000</price>
<<<<<<< HEAD
  <description>Most ships can only thrust in one direction since mounting engines on all sides of the ship tends to be impractical. However, it can be helpful to be able to thrust backwards to some, and for those people there is a solution: hull-mounted reverse thrusters. These thrusters can't propel the ship quite as well as real engines due to their limited output.</description>
  <gfx_store>afterburner</gfx_store>
=======
  <description>Most ships can only thrust in one direction, because mounting engines on all sides of the ship tends to be impractical. However, it can be helpful to be able to thrust backwards to some, and for those people there is a solution: hull-mounted reverse thrusters. These thrusters can't propel the ship quite as well as real engines, due to their limited output.</description>
  <gfx_store>afterburner.png</gfx_store>
>>>>>>> 167c4f45
  <limit>reverse_thruster</limit>
  <cpu>-2</cpu>
 </general>
 <specific type="modification">
  <misc_reverse_thrust>1</misc_reverse_thrust>
 </specific>
</outfit><|MERGE_RESOLUTION|>--- conflicted
+++ resolved
@@ -5,13 +5,8 @@
   <size>small</size>
   <mass>13</mass>
   <price>20000</price>
-<<<<<<< HEAD
-  <description>Most ships can only thrust in one direction since mounting engines on all sides of the ship tends to be impractical. However, it can be helpful to be able to thrust backwards to some, and for those people there is a solution: hull-mounted reverse thrusters. These thrusters can't propel the ship quite as well as real engines due to their limited output.</description>
-  <gfx_store>afterburner</gfx_store>
-=======
   <description>Most ships can only thrust in one direction, because mounting engines on all sides of the ship tends to be impractical. However, it can be helpful to be able to thrust backwards to some, and for those people there is a solution: hull-mounted reverse thrusters. These thrusters can't propel the ship quite as well as real engines, due to their limited output.</description>
   <gfx_store>afterburner.png</gfx_store>
->>>>>>> 167c4f45
   <limit>reverse_thruster</limit>
   <cpu>-2</cpu>
  </general>
