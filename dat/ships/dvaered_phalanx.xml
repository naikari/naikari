<?xml version='1.0' encoding='UTF-8'?>
<ship name="Dvaered Phalanx">
 <base_type>Phalanx</base_type>
 <GFX sx="10" sy="10">phalanx_dvaered</GFX>
 <GUI>brushed</GUI>
 <rarity>2</rarity>
 <sound>engine</sound>
 <class>Corvette</class>
 <price>650000</price>
 <time_mod>1.25</time_mod>
 <trail_generator x="-10" y="-3" h="0">fire</trail_generator>
 <trail_generator x="-10" y="3" h="0">fire</trail_generator>
 <trail_generator x="-8" y="40" h="0">nebula</trail_generator>
 <trail_generator x="-8" y="-40" h="0">nebula</trail_generator>
 <fabricator>House Dvaered</fabricator>
 <license>Medium Combat Vessel License</license>
 <description>This military grade version of the Phalanx has slightly stronger armor compared to its standard counterpart, and it also features a special cooling chamber for its forward-mounted weapons that doubles as additional cargo space.</description>
 <health>
  <armour>220</armour>
  <armour_regen>0</armour_regen>
 </health>
 <characteristics>
  <crew>15</crew>
  <mass>190</mass>
  <fuel_consumption>200</fuel_consumption>
  <cargo>25</cargo>
 </characteristics>
 <slots>
  <weapon size="medium" x="8" y="0" h="2" />
  <weapon size="medium" x="4" y="5" h="-2" />
  <weapon size="medium" x="4" y="-5" h="-2" />
  <weapon size="small" x="0" y="10" h="-2" />
  <weapon size="small" x="0" y="-10" h="-2" />
<<<<<<< HEAD
  <utility size="medium" prop="systems" exclusive="1" required="1">Unicorp PT-500 Core System</utility>
=======
  <utility size="medium" prop="systems" exclusive="1" required="1">Unicorp PT-280 Core System</utility>
  <utility size="medium" prop="accessory" exclusive="1" />
>>>>>>> 8995de70
  <utility size="medium" />
  <utility size="medium" />
  <utility size="small" />
  <structure size="medium" prop="engines" exclusive="1" required="1">Nexus Arrow 700 Engine</structure>
  <structure size="medium" prop="hull" exclusive="1" required="1">Unicorp D-12 Medium Plating</structure>
  <structure size="medium" />
  <structure size="medium" />
  <structure size="medium" />
  <structure size="medium" />
 </slots>
 <stats>
  <speed_mod>-10</speed_mod>
  <armour_mod>20</armour_mod>
  <energy_mod>20</energy_mod>
  <energy_regen_mod>-10</energy_regen_mod>
  <fwd_heat>-10</fwd_heat>
 </stats>
</ship><|MERGE_RESOLUTION|>--- conflicted
+++ resolved
@@ -31,12 +31,7 @@
   <weapon size="medium" x="4" y="-5" h="-2" />
   <weapon size="small" x="0" y="10" h="-2" />
   <weapon size="small" x="0" y="-10" h="-2" />
-<<<<<<< HEAD
-  <utility size="medium" prop="systems" exclusive="1" required="1">Unicorp PT-500 Core System</utility>
-=======
   <utility size="medium" prop="systems" exclusive="1" required="1">Unicorp PT-280 Core System</utility>
-  <utility size="medium" prop="accessory" exclusive="1" />
->>>>>>> 8995de70
   <utility size="medium" />
   <utility size="medium" />
   <utility size="small" />
