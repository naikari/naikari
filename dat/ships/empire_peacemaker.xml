--- conflicted
+++ resolved
@@ -32,17 +32,10 @@
   <weapon size="large" prop="fighter_bay" exclusive="1" x="25" y="0" h="2" />
   <weapon size="large" x="12" y="-6" h="0" />
   <weapon size="large" x="12" y="6" h="0" />
-<<<<<<< HEAD
-  <weapon size="large" x="0" y="0" h="7" />
-  <weapon size="large" x="0" y="0" h="7" />
-  <weapon size="large" x="-15" y="0" h="7" />
-  <weapon size="large" x="-33" y="0" h="7" />
-=======
   <weapon size="large" prop="fighter_bay" exclusive="1" x="0" y="0" h="7" />
   <weapon size="large" prop="fighter_bay" exclusive="1" x="0" y="0" h="7" />
   <weapon size="large" prop="fighter_bay" exclusive="1" x="-15" y="0" h="7" />
   <weapon size="large" prop="fighter_bay" exclusive="1" x="-33" y="0" h="7" />
->>>>>>> d898d24e
   <utility size="large" prop="systems" exclusive="1" required="1">Unicorp PT-3400 Core System</utility>
   <utility size="large" prop="accessory" exclusive="1" />
   <utility size="large" />
