<?xml version='1.0' encoding='UTF-8'?>
<ship name="Proteron Kahan">
 <base_type>Kahan</base_type>
 <GFX sx="10" sy="10">kahan</GFX>
 <rarity>3</rarity>
 <GUI>brushed</GUI>
 <sound>engine</sound>
 <class>Destroyer</class>
 <price>1400000</price>
 <time_mod>1.375</time_mod>
 <trail_generator x="-40" y="17" h="0" />
 <trail_generator x="-40" y="-17" h="0" />
 <fabricator>Proteron</fabricator>
 <license>Medium Combat Vessel License</license>
 <description>The Kahan is a cutting-edge vessel. Its design was completed shortly before the Incident, and it was on track to become the Proteron military's primary combat vessel. While possessing fewer weapon mounts than the Pacifier, it makes up for it with its lower mass and expanded structural space.</description>
 <health>
  <armour>500</armour>
  <armour_regen>0</armour_regen>
 </health>
 <characteristics>
  <crew>20</crew>
  <mass>300</mass>
  <fuel_consumption>200</fuel_consumption>
  <cargo>40</cargo>
 </characteristics>
 <slots>
  <weapon size="large" x="28" y="0" h="5" />
  <weapon size="large" x="18" y="0" h="5" />
<<<<<<< HEAD
  <weapon size="medium" x="-30" y="-8" h="3" />
  <weapon size="medium" x="-30" y="8" h="3" />
  <utility size="medium" prop="systems" exclusive="1" required="1">Unicorp PT-600 Core System</utility>
=======
  <weapon size="medium" prop="fighter_bay" x="-30" y="-8" h="3" />
  <weapon size="medium" prop="fighter_bay" x="-30" y="8" h="3" />
  <utility size="medium" prop="systems" exclusive="1" required="1">Unicorp PT-400 Core System</utility>
  <utility size="medium" prop="accessory" exclusive="1" />
>>>>>>> 8995de70
  <utility size="large" />
  <utility size="large" />
  <utility size="medium" />
  <utility size="medium" />
  <structure size="medium" prop="engines" exclusive="1" required="1">Unicorp Falcon 1200 Engine</structure>
  <structure size="medium" prop="hull" exclusive="1" required="1">Unicorp D-24 Medium Plating</structure>
  <structure size="large" />
  <structure size="large" />
  <structure size="large" />
  <structure size="medium" />
  <structure size="medium" />
 </slots>
 <stats>
  <shield_mod>15</shield_mod>
  <shield_regen_mod>20</shield_regen_mod>
  <heat_dissipation>15</heat_dissipation>
  <engine_limit_rel>20</engine_limit_rel>
 </stats>
</ship><|MERGE_RESOLUTION|>--- conflicted
+++ resolved
@@ -26,16 +26,9 @@
  <slots>
   <weapon size="large" x="28" y="0" h="5" />
   <weapon size="large" x="18" y="0" h="5" />
-<<<<<<< HEAD
-  <weapon size="medium" x="-30" y="-8" h="3" />
-  <weapon size="medium" x="-30" y="8" h="3" />
-  <utility size="medium" prop="systems" exclusive="1" required="1">Unicorp PT-600 Core System</utility>
-=======
   <weapon size="medium" prop="fighter_bay" x="-30" y="-8" h="3" />
   <weapon size="medium" prop="fighter_bay" x="-30" y="8" h="3" />
   <utility size="medium" prop="systems" exclusive="1" required="1">Unicorp PT-400 Core System</utility>
-  <utility size="medium" prop="accessory" exclusive="1" />
->>>>>>> 8995de70
   <utility size="large" />
   <utility size="large" />
   <utility size="medium" />
