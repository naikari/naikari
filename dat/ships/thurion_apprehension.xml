<?xml version='1.0' encoding='UTF-8'?>
<ship name="Thurion Apprehension">
 <base_type>Apprehension</base_type>
 <GFX sx="12" sy="12">apprehension</GFX>
 <rarity>3</rarity>
 <GUI>brushed</GUI>
 <sound>engine</sound>
 <class>Destroyer</class>
 <price>1500000</price>
 <time_mod>1.5</time_mod>
 <trail_generator x="-30" y="7" h="-7" />
 <trail_generator x="-30" y="-7" h="-7" />
 <trail_generator x="-30" y="0" h="10" />
 <fabricator>Thurion shipyards</fabricator>
 <license>Medium Combat Vessel License</license>
 <description>...</description>
 <health>
  <armour>550</armour>
  <armour_regen>0</armour_regen>
 </health>
 <characteristics>
  <crew>12</crew>
  <mass>320</mass>
  <fuel_consumption>200</fuel_consumption>
  <cargo>50</cargo>
 </characteristics>
 <slots>
  <weapon size="large" x="23" y="0" h="4" />
  <weapon size="large" x="6" y="0" h="6" />
<<<<<<< HEAD
  <weapon size="medium" x="8" y="0" h="-6" />
=======
  <weapon size="medium" prop="fighter_bay" x="8" y="0" h="-6" />
>>>>>>> d898d24e
  <utility size="medium" prop="systems" exclusive="1" required="1">Unicorp PT-400 Core System</utility>
  <utility size="medium" prop="accessory" exclusive="1" />
  <utility size="large" />
  <utility size="large" />
  <utility size="large" />
  <utility size="medium" />
  <utility size="medium" />
  <structure size="medium" prop="engines" exclusive="1" required="1">Unicorp Falcon 1200 Engine</structure>
  <structure size="medium" prop="hull" exclusive="1" required="1">Unicorp D-24 Medium Plating</structure>
  <structure size="large" />
  <structure size="large" />
  <structure size="medium" />
 </slots>
 <stats>
  <shield_mod>10</shield_mod>
  <shield_regen_mod>15</shield_regen_mod>
  <ew_hide>30</ew_hide>
  <nebu_absorb_shield>80</nebu_absorb_shield>
  <nebu_absorb_armour>97</nebu_absorb_armour>
 </stats>
</ship><|MERGE_RESOLUTION|>--- conflicted
+++ resolved
@@ -27,11 +27,7 @@
  <slots>
   <weapon size="large" x="23" y="0" h="4" />
   <weapon size="large" x="6" y="0" h="6" />
-<<<<<<< HEAD
-  <weapon size="medium" x="8" y="0" h="-6" />
-=======
   <weapon size="medium" prop="fighter_bay" x="8" y="0" h="-6" />
->>>>>>> d898d24e
   <utility size="medium" prop="systems" exclusive="1" required="1">Unicorp PT-400 Core System</utility>
   <utility size="medium" prop="accessory" exclusive="1" />
   <utility size="large" />
