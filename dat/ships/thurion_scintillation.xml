--- conflicted
+++ resolved
@@ -26,10 +26,7 @@
  <slots>
   <weapon size="medium" x="11" y="-4" h="1" />
   <weapon size="medium" x="11" y="4" h="1" />
-<<<<<<< HEAD
-=======
   <weapon size="small" x="11" y="4" h="1" />
->>>>>>> d898d24e
   <utility size="small" prop="systems" exclusive="1" required="1">Unicorp PT-80 Core System</utility>
   <utility size="small" prop="accessory" exclusive="1" />
   <utility size="small" />
