<?xml version='1.0' encoding='UTF-8'?>
<ship name="Za'lek Light Drone">
 <base_type>Za'lek Light Drone</base_type>
 <GFX>zalek_drone_light</GFX>
 <GUI>brushed</GUI>
 <sound>engine</sound>
 <class>Drone</class>
 <price>120000</price>
 <time_mod>1</time_mod>
 <trail_generator x="-15" y="0" h="0">zalekXS</trail_generator>
 <fabricator>Za'lek Robotics</fabricator>
 <description>This is the Za'lek Light Drone. Very weak, cheap and numerous. Not to be flown by the player.</description>
 <health>
  <armour>20</armour>
 </health>
 <characteristics>
  <crew>1</crew>
  <mass>15</mass>
  <fuel>100</fuel>
  <cargo>0</cargo>
  <fuel_consumption>1</fuel_consumption>
 </characteristics>
 <slots>
  <weapon size="small" x="10" y="-1" h="-3" />
  <weapon size="small" x="10" y="-1" h="-3" />
  <weapon size="small" x="10" y="-1" h="-3" />
<<<<<<< HEAD
  <utility size="small" prop="systems" exclusive="1" required="1">Unicorp PT-100 Core System</utility>
=======
  <utility size="small" prop="systems" exclusive="1" required="1">Unicorp PT-18 Core System</utility>
  <utility size="small" prop="accessory" exclusive="1" />
>>>>>>> 8995de70
  <utility size="small" />
  <structure size="small" prop="engines" exclusive="1" required="1">Nexus Dart 150 Engine</structure>
  <structure size="small" prop="hull" exclusive="1" required="1">Unicorp D-2 Light Plating</structure>
  <structure size="small" />
 </slots>
 <stats>
  <speed_mod>15</speed_mod>
  <turn_mod>15</turn_mod>
  <thrust_mod>15</thrust_mod>
  <armour_mod>-70</armour_mod>
  <shield_mod>0</shield_mod>
  <shield_regen_mod>30</shield_regen_mod>
  <stress_dissipation>10</stress_dissipation>
 </stats>
</ship><|MERGE_RESOLUTION|>--- conflicted
+++ resolved
@@ -24,12 +24,7 @@
   <weapon size="small" x="10" y="-1" h="-3" />
   <weapon size="small" x="10" y="-1" h="-3" />
   <weapon size="small" x="10" y="-1" h="-3" />
-<<<<<<< HEAD
-  <utility size="small" prop="systems" exclusive="1" required="1">Unicorp PT-100 Core System</utility>
-=======
   <utility size="small" prop="systems" exclusive="1" required="1">Unicorp PT-18 Core System</utility>
-  <utility size="small" prop="accessory" exclusive="1" />
->>>>>>> 8995de70
   <utility size="small" />
   <structure size="small" prop="engines" exclusive="1" required="1">Nexus Dart 150 Engine</structure>
   <structure size="small" prop="hull" exclusive="1" required="1">Unicorp D-2 Light Plating</structure>
