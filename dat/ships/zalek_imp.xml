<?xml version='1.0' encoding='UTF-8'?>
<ship name="Za'lek Imp">
 <base_type>Imp</base_type>
 <GFX sx="12" sy="12">imp</GFX>
 <rarity>2</rarity>
 <GUI>brushed</GUI>
 <sound>engine</sound>
 <class>Corvette</class>
 <price>650000</price>
 <time_mod>1.25</time_mod>
 <trail_generator x="-20" y="0" h="0">zalek</trail_generator>
 <fabricator>Za'lek Fabricators</fabricator>
 <license>Medium Combat Vessel License</license>
 <description>The Za'lek Imp is a lightweight corvette that features a cutting-edge sensor suite, even relative to most other Za'lek vessels. While it lacks the firepower of heavier corvettes, the information advantage it confers to fleets should not be dismissed.</description>
 <health>
  <armour>180</armour>
  <armour_regen>0</armour_regen>
 </health>
 <characteristics>
  <crew>10</crew>
  <mass>150</mass>
  <fuel_consumption>200</fuel_consumption>
  <cargo>15</cargo>
 </characteristics>
 <slots>
  <weapon size="medium" x="15" y="1" h="2" />
  <weapon size="medium" x="-9" y="-10" h="2" />
  <weapon size="medium" x="-9" y="10" h="2" />
  <weapon size="medium" x="-9" y="-3" h="2" />
  <weapon size="medium" x="-9" y="3" h="2" />
<<<<<<< HEAD
  <utility size="medium" prop="systems" exclusive="1" required="1">Unicorp PT-500 Core System</utility>
=======
  <utility size="medium" prop="systems" exclusive="1" required="1">Unicorp PT-280 Core System</utility>
  <utility size="medium" prop="accessory" exclusive="1" />
>>>>>>> 8995de70
  <utility size="medium" />
  <utility size="medium" />
  <utility size="small" />
  <structure size="medium" prop="engines" exclusive="1" required="1">Nexus Arrow 700 Engine</structure>
  <structure size="medium" prop="hull" exclusive="1" required="1">Unicorp D-12 Medium Plating</structure>
  <structure size="medium" />
  <structure size="medium" />
 </slots>
 <stats>
  <armour_mod>-30</armour_mod>
  <shield_mod>40</shield_mod>
  <shield_regen_mod>30</shield_regen_mod>
  <stress_dissipation>10</stress_dissipation>
  <ew_detect>15</ew_detect>
 </stats>
</ship><|MERGE_RESOLUTION|>--- conflicted
+++ resolved
@@ -28,12 +28,7 @@
   <weapon size="medium" x="-9" y="10" h="2" />
   <weapon size="medium" x="-9" y="-3" h="2" />
   <weapon size="medium" x="-9" y="3" h="2" />
-<<<<<<< HEAD
-  <utility size="medium" prop="systems" exclusive="1" required="1">Unicorp PT-500 Core System</utility>
-=======
   <utility size="medium" prop="systems" exclusive="1" required="1">Unicorp PT-280 Core System</utility>
-  <utility size="medium" prop="accessory" exclusive="1" />
->>>>>>> 8995de70
   <utility size="medium" />
   <utility size="medium" />
   <utility size="small" />
