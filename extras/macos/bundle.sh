--- conflicted
+++ resolved
@@ -1,13 +1,8 @@
 #!/bin/bash
 
-<<<<<<< HEAD
 # After building Naikari, run this script from the toplevel source directory to
 # create Naikari.app.
-=======
-# After building Naev, run this script from the toplevel source directory to
-# create Naev.app.
 # FIXME: The real instructions are more like: cd to Meson build directory, fix bugs in script, use script.
->>>>>>> 4ffc7aac
 
 # This script assumes the environment we set up in Travis, and copies the
 # dependencies to the bundle. These are:
