#include <winresrc.h>
#include <winuser.h>

1 RT_MANIFEST "naikari.exe.manifest"
101 ICON DISCARDABLE "logo.ico"

VS_VERSION_INFO VERSIONINFO
FILEFLAGSMASK 0x17L
#ifdef DEBUG
	FILEFLAGS 0x3L
#else
	FILEFLAGS 0x2L
#endif
FILEVERSION @VMAJOR@,@VMINOR@,@VREV@,0
FILEOS 0x4L
FILETYPE 0x1L
FILESUBTYPE 0x0L
BEGIN
	BLOCK "StringFileInfo"
	BEGIN
		BLOCK "040004b0"
		BEGIN
<<<<<<< HEAD
			VALUE "Comments", "https://naikari.github.io"
			VALUE "CompanyName", "Naikari Team"
			VALUE "FileDescription", "Naikari: Imperial Storm"
			VALUE "InternalName", "naikari"
			VALUE "LegalCopyright", "Copyright (C) 2006-2020"
			VALUE "OriginalFilename", "naikari.exe"
			VALUE "ProductName", "Naikari: Imperial Storm"
=======
			VALUE "Comments", "https://naev.org/"
			VALUE "CompanyName", "Naev Team"
			VALUE "FileDescription", "Naev: Sea of Darkness"
			VALUE "InternalName", "naev"
			VALUE "LegalCopyright", "Copyright (C) 2006-2021"
			VALUE "OriginalFilename", "naev.exe"
			VALUE "ProductName", "Naev: Sea of Darkness"
>>>>>>> ff1397c3
			VALUE "ProductVersion", "@VMAJOR@.@VMINOR@.@VREV@"
		END
	END
	BLOCK "VarFileInfo"
	BEGIN
		VALUE "Translation", 0x400, 1200
	END
END<|MERGE_RESOLUTION|>--- conflicted
+++ resolved
@@ -20,23 +20,13 @@
 	BEGIN
 		BLOCK "040004b0"
 		BEGIN
-<<<<<<< HEAD
 			VALUE "Comments", "https://naikari.github.io"
 			VALUE "CompanyName", "Naikari Team"
 			VALUE "FileDescription", "Naikari: Imperial Storm"
 			VALUE "InternalName", "naikari"
-			VALUE "LegalCopyright", "Copyright (C) 2006-2020"
+			VALUE "LegalCopyright", "Copyright (C) 2006-2021"
 			VALUE "OriginalFilename", "naikari.exe"
 			VALUE "ProductName", "Naikari: Imperial Storm"
-=======
-			VALUE "Comments", "https://naev.org/"
-			VALUE "CompanyName", "Naev Team"
-			VALUE "FileDescription", "Naev: Sea of Darkness"
-			VALUE "InternalName", "naev"
-			VALUE "LegalCopyright", "Copyright (C) 2006-2021"
-			VALUE "OriginalFilename", "naev.exe"
-			VALUE "ProductName", "Naev: Sea of Darkness"
->>>>>>> ff1397c3
 			VALUE "ProductVersion", "@VMAJOR@.@VMINOR@.@VREV@"
 		END
 	END
