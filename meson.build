<<<<<<< HEAD
project('naikari', 'c',
   version : '0.8.0-beta.3',
=======
project('naev', 'c',
   version : '0.9.0-alpha',
>>>>>>> 4ffc7aac
   default_options : [
      'warning_level=2',
      'optimization=g',
      'c_std=gnu11',
      'werror=false'
   ],
   meson_version: '>=0.55.0')

issue_address = 'https://github.com/naikari/naikari/issues'
copyright_holder = 'Naev Dev Team'

# Tools
cc = meson.get_compiler('c')
subdir('utils')

# Version Generation
version_result = run_command(gen_version, meson.project_version())
if version_result.returncode() != 0
   error(version_result.stderr())
else
   version = version_result.stdout().strip()
   meson.add_dist_script(add_to_package, 'dat/VERSION')
   summary('tag', version)
endif

# Initializeation
config_data = configuration_data()
naev_deps = []

ndata_path = get_option('ndata_path')
if ndata_path == ''
   ndata_path = get_option('datadir') / 'naikari'
endif
summary('NData Path', ndata_path, section: 'Features')

# Subdirs
subdir('src')
subdir('docs')
subdir('po')

####
# Naev
####
buildExec = get_option('executable')
if buildExec.disabled() == false

   debug    = get_option('debug')
   paranoid = get_option('paranoid')
   config_data.set_quoted('PACKAGE', meson.project_name())
   config_data.set_quoted('PACKAGE_NAME', meson.project_name())
   config_data.set_quoted('PACKAGE_VERSION', meson.project_version())
   config_data.set_quoted('PKGDATADIR', get_option('prefix') / ndata_path)
   config_data.set_quoted('HOST', host_machine.system() + '-' + host_machine.cpu_family())
   # Cut out the numeric fields from our SemVer <major>.<minor>.<rev>[-pre_release][+build] for OS versioning.
   config_data.set('VMAJOR', meson.project_version().split('.')[0])
   config_data.set('VMINOR', meson.project_version().split('.')[1])
   config_data.set('VREV', meson.project_version().split('.')[2].split('-')[0].split('+')[0])
   config_data.set('DEBUG', debug ? 1 : false)
   config_data.set('DEBUGGING', debug ? 1 : false)
   config_data.set('DEBUG_PARANOID', paranoid ? 1 : false)
   summary('Enabled' , debug   , section: 'Debug', bool_yn: true)
   summary('Paranoid', paranoid, section: 'Debug', bool_yn: true)

   ### Hard deps (required: true)

   csparse = dependency('', required: false)
   if 'SuiteSparse' not in get_option('force_fallback_for')
      csparse_names = ['csparse', 'cxsparse']
      foreach n : csparse_names
         csparse = cc.find_library(n, required: false)
         if csparse.found()
            break
         endif
      endforeach
   endif

   if csparse.found()
      if cc.has_header('suitesparse/cs.h')
         config_data.set10('HAVE_SUITESPARSE_CS_H', true)
      endif
   else
      csparse = dependency(
         'SuiteSparse',
         fallback: ['SuiteSparse', 'CSparse_dep'],
         required: true)
   endif
   naev_deps += csparse

   naev_deps += cc.find_library('m', required : false)

   sdl = dependency('sdl2', required: true)
   naev_deps += [
      dependency('freetype2', required: true),
      sdl,
      declare_dependency(
         dependencies: dependency('libpng', required: true),
         compile_args: '-DNOLOGPRINTFCONSOLE',
         link_args: '-DNOLOGPRINTFCONSOLE'),
      dependency('libxml-2.0', required: true)
   ]

   # Lua
   useLuaJIT = get_option('luajit')
   lua = dependency('', required: false)
   if useLuaJIT.disabled() == false
      lua = dependency('luajit', fallback: ['luajit', 'luajit_dep'], required: useLuaJIT)
   endif
   config_data.set10('HAVE_LUAJIT', lua.found())
   summary('LuaJIT', lua.found(), section: 'Features', bool_yn: true)

   if not lua.found()
      lua = dependency('lua51', fallback: ['lua', 'lua_dep'], required: true)
   endif

   naev_deps += lua

   ### Soft deps (required: false

   # BFD
   if get_option('debug')
      bfd = cc.find_library('bfd', required: false)
   else
      bfd = dependency('', required: false)
   endif
   summary('BFD', bfd.found(), section: 'Debug', bool_yn: true)

   naev_deps += bfd
   config_data.set10('HAS_BFD', bfd.found())

   # Appstream (Used for generating desktop files and verifying metadata)
   ascli_exe = find_program('appstreamcli', version: '>=0.12.9', required: false)

   # OpenAL
   openal    = dependency('openal', required: true)
   vorbis = dependency('vorbis', required: true)
   vorbisfile = dependency('vorbisfile', required: true)
   naev_deps += [openal, vorbis, vorbisfile]

   # Standard library feature tests
   config_data.set10('HAVE_DECL_SETENV', cc.has_header_symbol('stdlib.h', 'setenv'))
   config_data.set10('HAVE_DECL__PUTENV_S', cc.has_header_symbol('stdlib.h', '_putenv_s'))
   config_data.set10('HAVE_DECL_GETENV_S', cc.has_header_symbol('stdlib.h', 'getenv_s'))
   config_data.set10('HAVE_FEENABLEEXCEPT', cc.has_header_symbol('fenv.h', 'feenableexcept'))
   config_data.set10('HAVE_FENV_H', cc.has_header('fenv.h'))
   config_data.set10('HAVE_OV_READ_FILTER', cc.has_header_symbol('vorbis/vorbisfile.h', 'ov_read_filter'))
   config_data.set10('HAVE_STDALIGN_H', cc.has_header('stdalign.h'))

   # OS declaration (Shows which OS we built this with in the options menu)
   if host_machine.system() == 'linux'
      config_data.set10('LINUX', true)
   elif host_machine.system() == 'freebsd'
      config_data.set10('FREEBSD', true)
   elif host_machine.system() == 'darwin'
      config_data.set10('MACOS', true)
   elif host_machine.system() == 'windows'
      config_data.set10('WIN32', true)
   endif

   ### Generated sources

   # VERSION
   config_data.set_quoted('VERSION', version)

   # config.h
   configure_file(
      output: 'config.h',
      configuration: config_data
   )
   add_project_arguments('-include', 'config.h', language: 'c')

   # GLAD
   if not cc.has_header('windows.h')
      naev_deps += cc.find_library('dl', required: true)
   endif

   include_dirs = include_directories(
      'src',
      'src/tk',
      'src/tk/widget'
   )

   if host_machine.system() == 'darwin'
      add_languages('objc')
      naev_source += mac_source
      naev_deps += dependency('Foundation', required: true )
   endif

   if host_machine.system() == 'windows'
      windows = import('windows')
      icon = files('extras/logos/logo.ico')
      res_include = include_directories('extras/logos')
      win_manifest = configure_file(input: 'extras/windows/naikari.exe.manifest.in', output: 'naikari.exe.manifest', configuration: config_data)
      win_rc = configure_file(input: 'extras/windows/resource.rc.in', output: 'resource.rc', configuration: config_data)
      naev_source += windows.compile_resources(win_rc, depend_files: [win_manifest, icon], include_directories: res_include)
   endif

   shader_source = custom_target(
      'generate_shaders',
      command: ['python3', '@INPUT@'],
      input: 'src/shaders_c_gen.py',
      output: ['shaders.gen.c', 'shaders.gen.h']
   )

   naev_source += shader_source

   naev_bin = executable(
      'naikari',
      naev_source,
      include_directories: include_dirs,
      dependencies: naev_deps,
      export_dynamic: bfd.found(),
      install: true)

   configure_file(
      input: 'utils/build/naev.sh',
      output: 'naikari.sh',
      configuration: {
         'source_root': meson.source_root(),
         'naev_bin' : naev_bin.full_path()
      }
   )

   install_data(
      'LICENSE',
      install_dir: get_option('datadir') / 'doc/naikari'
   )

   install_data(
      'extras/logos/naikari.png',
      install_dir: get_option('datadir') / 'naikari'
   )

   install_subdir(
      'dat',
      install_dir: ndata_path,
   )

   if host_machine.system() not in ['windows', 'cygwin', 'emscripten', 'android', 'darwin']
         metainfo_file = 'org.naikari.naikari.metainfo.xml'

         if (ascli_exe.found())
         # Create desktop-entry file from metainfo
         custom_target('gen-desktop-entry',
            input : [metainfo_file],
            output : ['org.naikari.naikari.desktop'],
            command : [ascli_exe, 'make-desktop-file', '@INPUT@', '@OUTPUT@'],
            install: true,
            install_dir: join_paths (get_option ('datadir'), 'applications')
         )
         else
            install_data('org.naikari.naikari.desktop', install_dir: join_paths (get_option ('datadir'), 'applications'))
         endif

         install_data(metainfo_file, install_dir: get_option('datadir') / 'metainfo')

      install_data(['extras/logos/logo16.png', 'extras/logos/logo32.png', 'extras/logos/logo64.png', 'extras/logos/logo128.png', 'extras/logos/naikari.png'],
             rename : ['16x16/apps/naikari.png', '32x32/apps/naikari.png', '64x64/apps/naikari.png', '128x128/apps/naikari.png', '256x256/apps/naikari.png'],
             install_dir: get_option('datadir') / 'icons/hicolor')
      install_man('naikari.6')

   endif

   subdir('test')

endif

####
# Soundtrack
####
soundtrackpy = find_program('utils/soundtrack.py')
custom_target(
   'soundtrack',
   command: [
      soundtrackpy,
      '--csv', 'yes',
      '--source-dir', meson.source_root(),
      '--output', '@OUTPUT0@'
   ],
   output: [
      'naikari-' + meson.project_version() + '-soundtrack.zip',
      'naikari-' + meson.project_version() + '-soundtrack.csv'
   ]
)<|MERGE_RESOLUTION|>--- conflicted
+++ resolved
@@ -1,10 +1,5 @@
-<<<<<<< HEAD
 project('naikari', 'c',
    version : '0.8.0-beta.3',
-=======
-project('naev', 'c',
-   version : '0.9.0-alpha',
->>>>>>> 4ffc7aac
    default_options : [
       'warning_level=2',
       'optimization=g',
