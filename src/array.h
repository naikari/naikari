/*
 * See Licensing and Copyright notice in naev.h
 */

/**
 * @file array.h
 *
 * @brief Provides macros to work with dynamic arrays.
 *
 * @note Except were noted, macros do not have side effects from
 * expansions.
 *
 * Usage example:
 *
 * @code
 * static my_type *my_array = NULL;
 *
 * // Create array
 * my_array = array_create( my_type );
 *
 * // Fill array
 * while (need_fill)
 *    need_fill = fill_array_member( &array_grow( &my_array ) );
 *
 * // Shrink to minimum (if static it's a good idea).
 * array_shrink( &my_array );
 *
 * // Do stuff
 * for (i=0; i<array_size( my_array ); i++)
 *    do_stuff( &my_array[i] );
 *
 * // Clean up
 * array_free( my_array );
 * my_array = NULL;
 * @endcode
 */

#ifndef ARRAY_H
#  define ARRAY_H

/** @cond */
#include <assert.h>
#include <stddef.h>
#include <stdalign.h>
#include <stdint.h>
/** @endcond */

#include "attributes.h"

#define ARRAY_SENTINEL 0x15bada55 /**< Badass sentinel. */

/**
 * @brief Private container type for the arrays.
 */
typedef struct {
#if DEBUG_ARRAYS
   int _sentinel;         /**< Sentinel for when debugging. */
#endif /* DEBUG_ARRAYS */
   size_t _reserved;      /**< Number of elements reserved */
   size_t _size;          /**< Number of elements in the array */
   char alignas(max_align_t) _array[0];  /**< Begin of the array */
} _private_container;


void *_array_create_helper(size_t e_size, size_t initial_size);
void *_array_grow_helper(void **a, size_t e_size);
<<<<<<< HEAD
void *_array_end_helper(void *a, size_t e_size);
void _array_resize_helper(void **a, size_t e_size, int new_size);
=======
void _array_resize_helper(void **a, size_t e_size, size_t new_size);
>>>>>>> 6ce5d2c6
void _array_erase_helper(void **a, size_t e_size, void *first, void *last);
void _array_shrink_helper(void **a, size_t e_size);
void _array_free_helper(void *a);
void *_array_copy_helper(size_t e_size, void *a);

/**
 * @brief Gets the container of an array.
 *
 *    @param a Array to get container of.
 *    @return The container of the array a.
 */
static inline _private_container *_array_private_container(void *a)
{
   assert("NULL array!" && (a != NULL));

   _private_container *c = (_private_container *)a - 1;

#if DEBUG_ARRAYS
   assert("Sentinel not found. Use array_create() to create the array." && (c->_sentinel == ARRAY_SENTINEL));
#endif /* DEBUG_ARRAYS */

   return c;
}

/**
 * @brief Creates a new dynamic array of `basic_type'
<<<<<<< HEAD
=======
 *
 *    @param basic_type Type of the array to create.
 */
#define array_create(basic_type) \
      ((basic_type *)(_array_create_helper(sizeof(basic_type), 1)))

/**
 * @brief Creates a new dynamic array of `basic_type' with an initial capacity
>>>>>>> 6ce5d2c6
 *
 *    @param basic_type Type of the array to create.
 *    @param capacity Initial size.
 */
#define array_create_size(basic_type, capacity) \
      ((basic_type *)(_array_create_helper(sizeof(basic_type), capacity)))
/**
 * @brief Resizes the array to accomodate new_size elements.
 *
 * @note Invalidates all iterators.
 *
 *    @param ptr_array Array being manipulated.
 *    @param new_size New size to grow to (in number of elements).
 */
#define array_resize(ptr_array, new_size) \
   (_array_resize_helper((void **)(ptr_array), sizeof((ptr_array)[0][0]), new_size))
/**
 * @brief Increases the number of elements by one and returns the last element.
 *
 * @note Invalidates all iterators.
 */
#define array_grow(ptr_array) \
      (*(__typeof__((ptr_array)[0]))_array_grow_helper((void **)(ptr_array), sizeof((ptr_array)[0][0])))
/**
 * @brief Adds a new element at the end of the array.
 *
 * @note Invalidates all iterators.
 *
 *    @param ptr_array Array being manipulated.
 *    @param element Element being pushed to the back.
 */
#define array_push_back(ptr_array, element) \
   do array_grow(ptr_array) = element; while (0)
/**
 * @brief Erases elements in interval [first, last).
 *
 * @note Invalidates all iterators.
 *
 *    @param ptr_array Array being manipulated.
 *    @param first First iterator to erase.
 *    @param last Last iterator in erase section but is not erased.
 */
#define array_erase(ptr_array, first, last) \
      (_array_erase_helper((void **)(ptr_array), sizeof((ptr_array)[0][0]), (void *)(first), (void *)(last)))
/**
 * @brief Shrinks memory to fit only `size' elements.
 *
 * @note Invalidates all iterators.
 *
 *    @param ptr_array Array being manipulated.
 */
#define array_shrink(ptr_array) \
      (_array_shrink_helper((void **)(ptr_array), sizeof((ptr_array)[0][0])))
/**
 * @brief Frees memory allocated and sets array to NULL.
 *
 * @note Invalidates all iterators.
 *
 *    @param ptr_array Array being manipulated.
 */
#define array_free(ptr_array) \
      _array_free_helper((void *)(ptr_array))

/**
 * @brief Returns number of elements in the array.
 * \warning macro, may evaluate argument twice.
 *
 *    @param array Array being manipulated.
 *    @return The size of the array (number of elements).
 */
ALWAYS_INLINE static inline int array_size(const void *array)
{
   const _private_container *c1 = array;

   if (c1 == NULL)
      return 0;

#if DEBUG_ARRAYS
   assert("Sentinel not found. Use array_create() to create the array." && (c1[-1]._sentinel == ARRAY_SENTINEL));
#endif /* DEBUG_ARRAYS */

   return c1[-1]._size;
}
/**
 * @brief Returns number of elements reserved.
 *
 *    @param array Array being manipulated.
 *    @return The size of the array (memory usage).
 */
#define array_reserved(array) (_array_private_container(array)->_reserved)
/**
 * @brief Returns a pointer to the beginning of the reserved memory space.
 *
 *    @param array Array being manipulated.
 *    @return Beginning of memory space.
 */
#define array_begin(array) (array)
/**
 * @brief Returns a pointer to the end of the reserved memory space.
 * \warning macro, may evaluate argument twice.
 *
 *    @param array Array being manipulated.
 *    @return End of memory space.
 */
#define array_end(array) ((array) + array_size(array))
/**
 * @brief Returns the first element in the array.
 *
 *    @param ptr_array Array being manipulated.
 *    @return The first element in the array.
 */
#define array_front(ptr_array) (*array_begin(ptr_array))
/**
 * @brief Returns the last element in the array.
 *
 *    @param ptr_array Array being manipulated.
 *    @return The last element in the array.
 */
#define array_back(ptr_array) (*(array_end(ptr_array) - 1))
/** @brief Returns a shallow copy of the input array.  */
#define array_copy(basic_type, ptr_array) \
      ((basic_type *)(_array_copy_helper(sizeof(basic_type), (void *)(ptr_array))))


/** @brief Clears the array
 * NOTE: Invalidates all iterators. */
#define array_clear(array) \
   do { \
      _array_private_container(array)->_size = 0; \
   } while (0)


#endif /* ARRAY_H */

<|MERGE_RESOLUTION|>--- conflicted
+++ resolved
@@ -64,12 +64,7 @@
 
 void *_array_create_helper(size_t e_size, size_t initial_size);
 void *_array_grow_helper(void **a, size_t e_size);
-<<<<<<< HEAD
-void *_array_end_helper(void *a, size_t e_size);
-void _array_resize_helper(void **a, size_t e_size, int new_size);
-=======
 void _array_resize_helper(void **a, size_t e_size, size_t new_size);
->>>>>>> 6ce5d2c6
 void _array_erase_helper(void **a, size_t e_size, void *first, void *last);
 void _array_shrink_helper(void **a, size_t e_size);
 void _array_free_helper(void *a);
@@ -96,8 +91,6 @@
 
 /**
  * @brief Creates a new dynamic array of `basic_type'
-<<<<<<< HEAD
-=======
  *
  *    @param basic_type Type of the array to create.
  */
@@ -106,7 +99,6 @@
 
 /**
  * @brief Creates a new dynamic array of `basic_type' with an initial capacity
->>>>>>> 6ce5d2c6
  *
  *    @param basic_type Type of the array to create.
  *    @param capacity Initial size.
