/*
 * See Licensing and Copyright notice in naev.h
 */

/**
 * @file board.c
 *
 * @brief Deals with boarding ships.
 */


/** @cond */
#include "naev.h"
/** @endcond */

#include "board.h"

#include "array.h"
#include "commodity.h"
#include "damagetype.h"
#include "hook.h"
#include "log.h"
#include "nstring.h"
#include "pilot.h"
#include "player.h"
#include "rng.h"
#include "space.h"
#include "toolkit.h"


#define BOARDING_WIDTH  380 /**< Boarding window width. */
#define BOARDING_HEIGHT 200 /**< Boarding window height. */

#define BUTTON_WIDTH     50 /**< Boarding button width. */
#define BUTTON_HEIGHT    30 /**< Boarding button height. */


static int board_stopboard = 0; /**< Whether or not to unboard. */
static int board_boarded   = 0;


/*
 * prototypes
 */
static void board_stealCreds( unsigned int wdw, char* str );
static void board_stealCargo( unsigned int wdw, char* str );
static void board_stealFuel( unsigned int wdw, char* str );
static void board_stealAmmo( unsigned int wdw, char* str );
static int board_trySteal( Pilot *p );
static int board_fail( unsigned int wdw );
static void board_update( unsigned int wdw );


/**
 * @brief Gets if the player is boarded.
 */
int player_isBoarded (void)
{
   return board_boarded;
}


/**
 * @fn void player_board (void)
 *
 * @brief Attempt to board the player's target.
 *
 * Creates the window on success.
 */
void player_board (void)
{
   Pilot *p;
   unsigned int wdw;
   char c;
   HookParam hparam[2];

   /* Not disabled. */
   if (pilot_isDisabled(player.p))
      return;

   if (player.p->target==PLAYER_ID) {
      /* We don't try to find far away targets, only nearest and see if it matches.
       * However, perhaps looking for first boardable target within a certain range
       * could be more interesting. */
      player_targetNearest();
      p = pilot_get(player.p->target);
      if ((!pilot_isDisabled(p) && !pilot_isFlag(p,PILOT_BOARDABLE)) ||
            pilot_isFlag(p,PILOT_NOBOARD)) {
         player_targetClear();
         player_message( _("#rYou need a target to board first!") );
         return;
      }
   }
   else
      p = pilot_get(player.p->target);
   c = pilot_getFactionColourChar( p );

   /* More checks. */
   if (pilot_isFlag(p,PILOT_NOBOARD)) {
      player_message( _("#rTarget ship can not be boarded.") );
      return;
   }
   else if (pilot_isFlag(p,PILOT_BOARDED)) {
      player_message( _("#rYour target cannot be boarded again.") );
      return;
   }
   else if (!pilot_isDisabled(p) && !pilot_isFlag(p,PILOT_BOARDABLE)) {
      player_message(_("#rYou cannot board a ship that isn't disabled!"));
      return;
   }
   else if (vect_dist(&player.p->solid->pos,&p->solid->pos) >
         p->ship->gfx_space->sw * PILOT_SIZE_APROX) {
      player_message(_("#rYou are too far away to board your target."));
      return;
   }
   else if ((pow2(VX(player.p->solid->vel)-VX(p->solid->vel)) +
            pow2(VY(player.p->solid->vel)-VY(p->solid->vel))) >
         (double)pow2(MAX_HYPERSPACE_VEL)) {
      player_message(_("#rYou are going too fast to board the ship."));
      return;
   }

   /* Is boarded. */
   board_boarded = 1;

   /* Mark pilot as boarded only if it isn't being active boarded. */
   if (!pilot_isFlag(p,PILOT_BOARDABLE))
      pilot_setFlag(p,PILOT_BOARDED);
   player_message(_("#oBoarding ship #%c%s#0."), c, p->name);

   /* Don't unboard. */
   board_stopboard = 0;

   /*
    * run hook if needed
    */
   hparam[0].type       = HOOK_PARAM_PILOT;
   hparam[0].u.lp       = p->id;
   hparam[1].type       = HOOK_PARAM_SENTINEL;
   hooks_runParam( "board", hparam );
   pilot_runHookParam(p, PILOT_HOOK_BOARD, hparam, 1);
   hparam[0].u.lp       = PLAYER_ID;
   pilot_runHookParam(p, PILOT_HOOK_BOARDING, hparam, 1);

   if (board_stopboard) {
      board_boarded = 0;
      return;
   }

   /*
    * create the boarding window
    */
   wdw = window_create( "wdwBoarding", _("Boarding"), -1, -1, BOARDING_WIDTH, BOARDING_HEIGHT );

   window_addText( wdw, 20, -30, 120, 60,
         0, "txtCargo", &gl_smallFont, NULL,
         _("Credits:\n"
         "Cargo:\n"
         "Fuel:\n"
         "Ammo:\n")
         );
   window_addText( wdw, 80, -30, 120, 60,
         0, "txtData", &gl_smallFont, NULL, NULL );

   window_addButton( wdw, 20, 20, BUTTON_WIDTH, BUTTON_HEIGHT,
         "btnStealCredits", _("Credits"), board_stealCreds);
   window_addButton( wdw, 20+BUTTON_WIDTH+20, 20, BUTTON_WIDTH, BUTTON_HEIGHT,
         "btnStealCargo", _("Cargo"), board_stealCargo);
   window_addButton( wdw, 20+2*(BUTTON_WIDTH+20), 20, BUTTON_WIDTH, BUTTON_HEIGHT,
         "btnStealFuel", _("Fuel"), board_stealFuel);
   window_addButton( wdw, 20+3*(BUTTON_WIDTH+20), 20, BUTTON_WIDTH, BUTTON_HEIGHT,
         "btnStealAmmo", _("Ammo"), board_stealAmmo);
   window_addButton( wdw, -20, 20, BUTTON_WIDTH, BUTTON_HEIGHT,
         "btnBoardingClose", _("Leave"), board_exit );

   board_update(wdw);
}


/**
 * @brief Forces unboarding of the pilot.
 */
void board_unboard (void)
{
   board_stopboard = 1;
}


/**
 * @brief Closes the boarding window.
 *
 *    @param wdw Window triggering the function.
 *    @param str Unused.
 */
void board_exit( unsigned int wdw, char* str )
{
   (void) str;
   window_destroy( wdw );

   /* Is not boarded. */
   board_boarded = 0;
}


/**
 * @brief Attempt to steal the boarded ship's credits.
 *
 *    @param wdw Window triggering the function.
 *    @param str Unused.
 */
static void board_stealCreds( unsigned int wdw, char* str )
{
   (void)str;
   Pilot* p;

   p = pilot_get(player.p->target);

   if (p->credits==0) { /* you can't steal from the poor */
      player_message(_("#oThe ship has no credits."));
      return;
   }

   if (board_fail(wdw)) return;

   player_modCredits( p->credits * player.p->stats.loot_mod );
   p->credits = 0;
   board_update( wdw ); /* update the lack of credits */
   player_message(_("#oYou manage to steal the ship's credits."));
}


/**
 * @brief Attempt to steal the boarded ship's cargo.
 *
 *    @param wdw Window triggering the function.
 *    @param str Unused.
 */
static void board_stealCargo( unsigned int wdw, char* str )
{
   (void) str;
   int q;
   Pilot* p;

   p = pilot_get(player.p->target);

   if (array_size(p->commodities)==0) { /* no cargo */
      player_message(_("#oThe ship has no cargo."));
      return;
   }
   else if (pilot_cargoFree(player.p) <= 0) {
      player_message(_("#rYou have no room for the ship's cargo."));
      return;
   }

   if (board_fail(wdw)) return;

   /* TODO this will probably not be precise in some corner cases like the target having 3 different cargos of the same thing split up.  */
   /* steal as much as possible until full - @todo let player choose */
   q = 1;
   while ((array_size(p->commodities) > 0) && (q!=0)) {
      q = pilot_cargoAdd( player.p, p->commodities[0].commodity,
            round(player.p->stats.loot_mod * (double)p->commodities[0].quantity), 0 );
      pilot_cargoRm( p, p->commodities[0].commodity, q );
   }

   board_update( wdw );
   player_message(_("#oYou manage to steal the ship's cargo."));
}


/**
 * @brief Attempt to steal the boarded ship's fuel.
 *
 *    @param wdw Window triggering the function.
 *    @param str Unused.
 */
static void board_stealFuel( unsigned int wdw, char* str )
{
   (void)str;
   Pilot* p;

   p = pilot_get(player.p->target);

   if (p->fuel <= 0) { /* no fuel. */
      player_message(_("#oThe ship has no fuel."));
      return;
   }
   else if (player.p->fuel == player.p->fuel_max) {
      player_message(_("#rYour ship is at maximum fuel capacity."));
      return;
   }

   if (board_fail(wdw))
      return;

   /* Steal fuel. */
   if (player.p->fuel < player.p->fuel_max) {
      player.p->fuel += round(player.p->stats.loot_mod * (double)p->fuel);
      p->fuel = 0;
   }

   /* TODO this can create some fuel of out thin air with loot_mod. */
   /* Make sure doesn't overflow. */
   if (player.p->fuel > player.p->fuel_max) {
      p->fuel      = player.p->fuel - player.p->fuel_max;
      player.p->fuel = player.p->fuel_max;
   }

   board_update( wdw );
   player_message(_("#oYou manage to steal the ship's fuel."));
}


/**
 * @brief Attempt to steal the boarded ship's ammo.
 *
 *    @param wdw Window triggering the function.
 *    @param str Unused.
 */
static void board_stealAmmo( unsigned int wdw, char* str )
{
     Pilot* p;
     int nreloaded, i, nammo, x;
     PilotOutfitSlot *target_outfit_slot, *player_outfit_slot;
     Outfit *target_outfit, *ammo, *player_outfit;
     (void)str;
     nreloaded = 0;
     p = pilot_get(player.p->target);
     /* Target has no ammo */
     if (pilot_countAmmo(p) <= 0) {
        player_message(_("#rThe ship has no ammo."));
        return;
     }
     /* Player is already at max ammo */
     if (pilot_countAmmo(player.p) >= pilot_maxAmmo(player.p)) {
        player_message(_("#rYou are already at max ammo."));
        return;
     }
     if (board_fail(wdw))
        return;
     /* Steal the ammo */
     for (i=0; i<array_size(p->outfits); i++) {
        target_outfit_slot = p->outfits[i];
        if (target_outfit_slot == NULL)
           continue;
        target_outfit = target_outfit_slot->outfit;
        if (target_outfit == NULL)
           continue;
        /* outfit isn't a launcher */
        if (!outfit_isLauncher(target_outfit)) {
           continue;
        }
        nammo = target_outfit_slot->u.ammo.quantity;
        ammo = target_outfit_slot->u.ammo.outfit;
        /* launcher has no ammo */
        if (ammo == NULL)
           continue;
        if (nammo <= 0) {
           continue;
        }
        for (x=0; x<array_size(player.p->outfits); x++) {
           int nadded = 0;
           player_outfit_slot = player.p->outfits[x];
           if (player_outfit_slot == NULL)
              continue;
           player_outfit = player_outfit_slot->outfit;
           if (player_outfit == NULL)
              continue;
           if (!outfit_isLauncher(player_outfit)) {
              continue;
           }
           if (strcmp(ammo->name, player_outfit_slot->u.ammo.outfit->name) != 0) {
              continue;
           }
           /* outfit's ammo matches; try to add to player and remove from target */
           nadded = pilot_addAmmo(player.p, player_outfit_slot, ammo, nammo);
           nammo -= nadded;
           pilot_rmAmmo(p, target_outfit_slot, nadded);
           nreloaded += nadded;
           if (nadded > 0)
              player_message(_("#oYou looted: %d × %s"), nadded, _(ammo->name));
           if (nammo <= 0) {
              break;
           }
        }
        if (nammo <= 0) {
           continue;
        }
     }
     if (nreloaded <= 0)
        player_message(_("#rThere is no ammo compatible with your launchers on board."));
     pilot_updateMass(player.p);
     pilot_weaponSafe(player.p);
     pilot_updateMass(p);
     pilot_weaponSafe(p);
     board_update(wdw);
}


/**
 * @brief Checks to see if the pilot can steal from its target.
 *
 *    @param p Pilot stealing from its target.
 *    @return 0 if successful, 1 if fails, -1 if fails and kills target.
 */
static int board_trySteal( Pilot *p )
{
   Pilot *target;
   Damage dmg;

   /* Get the target. */
   target = pilot_get(p->target);
   if (target == NULL)
      return 1;

   /* See if was successful. */
   /* TODO probably replace the interface and rehaul it all. */
   /*if (RNGF() > (0.5 * (10. + target->crew)/(10. + p->crew)))*/
      return 0;

   /* Triggered self destruct. */
   if (RNGF() < 0.4) {
      /* Don't actually kill. */
      target->shield = 0.;
      target->armour = 1.;
      /* This will make the boarding ship take the possible faction hit. */
      dmg.type        = dtype_get("normal");
      dmg.damage      = 100.;
      dmg.penetration = 1.;
      dmg.disable     = 0.;
      pilot_hit( target, NULL, p->id, &dmg, 1 );
      /* Return ship dead. */
      return -1;
   }

   return 1;
}


/**
 * @brief Checks to see if the hijack attempt failed.
 *
 *    @return 1 on failure to board, otherwise 0.
 */
static int board_fail( unsigned int wdw )
{
   int ret;

   ret = board_trySteal( player.p );

   if (ret == 0)
      return 0;
   else if (ret < 0) /* killed ship. */
      player_message(_("#oYou have tripped the ship's self-destruct mechanism!"));
   else /* you just got locked out */
      player_message(_("#oThe ship's security system locks %s out."),
            (player.p->ship->crew > 0) ? "your crew" : "you" );

   board_exit( wdw, NULL);
   return 1;
}


/**
 * @brief Updates the boarding window fields.
 *
 *    @param wdw Window to update.
 */
static void board_update( unsigned int wdw )
{
   int i, j;
   int total_cargo, fuel;
   double c;
   char str[PATH_MAX];
   char cred[ECON_CRED_STRLEN];
   Pilot* p;

   p = pilot_get(player.p->target);
   j = 0;

   /* Credits. */
   credits2str( cred, p->credits * player.p->stats.loot_mod, 2 );
   j += scnprintf( &str[j], sizeof(str), "%s\n", cred );

   /* Commodities. */
   if ((array_size(p->commodities)==0))
      j += scnprintf( &str[j], sizeof(str)-j, _("none\n") );
   else {
      c = 0;
      for (i=0; i<array_size(p->commodities); i++) {
         if (p->commodities[i].commodity == NULL)
            continue;
         c += player.p->stats.loot_mod * (double)p->commodities[i].quantity;
      }
<<<<<<< HEAD
      j += scnprintf( &str[ j ], sizeof(str) - j, n_( "%d t\n", "%d t\n", total_cargo ), total_cargo );
=======
      total_cargo = round(c);
      j += scnprintf( &str[ j ], sizeof(str) - j, n_( "%d tonne\n", "%d tonnes\n", total_cargo ), total_cargo );
>>>>>>> 0d3ebeaa
   }

   /* Fuel. */
   fuel = round( player.p->stats.loot_mod * (double)p->fuel );
   if (fuel <= 0)
      j += scnprintf( &str[j], sizeof(str)-j, _("none\n") );
   else
<<<<<<< HEAD
      j += scnprintf( &str[ j ], sizeof(str) - j, n_( "%d hL\n", "%d hL\n", p->fuel ), p->fuel );
=======
      j += scnprintf( &str[ j ], sizeof(str) - j, n_( "%d unit\n", "%d units\n", fuel ), fuel );
>>>>>>> 0d3ebeaa

   /* Missiles */
   int nmissiles = pilot_countAmmo(p);
   if (nmissiles <= 0)
      j += scnprintf( &str[j], sizeof(str)-j, _("none\n") );
   else
      j += scnprintf( &str[ j ], sizeof(str) - j, n_( "%d missile\n", "%d missiles\n", nmissiles ), nmissiles );
   (void)j;

   window_modifyText( wdw, "txtData", str );
}


/**
 * @brief Has a pilot attempt to board another pilot.
 *
 *    @param p Pilot doing the boarding.
 *    @return 1 if target was boarded.
 */
int pilot_board( Pilot *p )
{
   Pilot *target;
   HookParam hparam[2];

   /* Make sure target is valid. */
   target = pilot_get(p->target);
   if (target == NULL) {
      DEBUG("NO TARGET");
      return 0;
   }

   /* Check if can board. */
   if (!pilot_isDisabled(target))
      return 0;
   else if (vect_dist(&p->solid->pos, &target->solid->pos) >
         target->ship->gfx_space->sw * PILOT_SIZE_APROX )
      return 0;
   else if ((pow2(VX(p->solid->vel)-VX(target->solid->vel)) +
            pow2(VY(p->solid->vel)-VY(target->solid->vel))) >
            (double)pow2(MAX_HYPERSPACE_VEL))
      return 0;
   else if (pilot_isFlag(target,PILOT_BOARDED))
      return 0;

   /* Set the boarding flag. */
   pilot_setFlag(target, PILOT_BOARDED);
   pilot_setFlag(p, PILOT_BOARDING);

   /* Set time it takes to board. */
   p->ptimer = 3.;

   /* Run pilot board hook. */
   hparam[0].type       = HOOK_PARAM_PILOT;
   hparam[0].u.lp       = p->id;
   hparam[1].type       = HOOK_PARAM_SENTINEL;
   pilot_runHookParam(target, PILOT_HOOK_BOARDING, hparam, 1);
   hparam[0].u.lp       = target->id;
   pilot_runHookParam(target, PILOT_HOOK_BOARD, hparam, 1);

   return 1;
}


/**
 * @brief Finishes the boarding.
 *
 *    @param p Pilot to finish the boarding.
 */
void pilot_boardComplete( Pilot *p )
{
   int ret;
   Pilot *target;
   credits_t worth;
   char creds[ ECON_CRED_STRLEN ];

   /* Make sure target is valid. */
   target = pilot_get(p->target);
   if (target == NULL)
      return;

   /* In the case of the player take fewer credits. */
   if (pilot_isPlayer(target)) {
      worth = MIN( 0.1*pilot_worth(target), target->credits );
      p->credits       += worth * p->stats.loot_mod;
      target->credits  -= worth;
      credits2str( creds, worth, 2 );
      player_message(
            _("#%c%s#0 has plundered %s from your ship!"),
            pilot_getFactionColourChar(p), p->name, creds );
   }
   else {
      /* Steal stuff, we only do credits for now. */
      ret = board_trySteal(p);
      if (ret == 0) {
         /* Normally just plunder it all. */
         p->credits += target->credits * p->stats.loot_mod;
         target->credits = 0.;
      }
   }

   /* Finish the boarding. */
   pilot_rmFlag(p, PILOT_BOARDING);
}

<|MERGE_RESOLUTION|>--- conflicted
+++ resolved
@@ -492,12 +492,8 @@
             continue;
          c += player.p->stats.loot_mod * (double)p->commodities[i].quantity;
       }
-<<<<<<< HEAD
+      total_cargo = round(c);
       j += scnprintf( &str[ j ], sizeof(str) - j, n_( "%d t\n", "%d t\n", total_cargo ), total_cargo );
-=======
-      total_cargo = round(c);
-      j += scnprintf( &str[ j ], sizeof(str) - j, n_( "%d tonne\n", "%d tonnes\n", total_cargo ), total_cargo );
->>>>>>> 0d3ebeaa
    }
 
    /* Fuel. */
@@ -505,11 +501,7 @@
    if (fuel <= 0)
       j += scnprintf( &str[j], sizeof(str)-j, _("none\n") );
    else
-<<<<<<< HEAD
-      j += scnprintf( &str[ j ], sizeof(str) - j, n_( "%d hL\n", "%d hL\n", p->fuel ), p->fuel );
-=======
-      j += scnprintf( &str[ j ], sizeof(str) - j, n_( "%d unit\n", "%d units\n", fuel ), fuel );
->>>>>>> 0d3ebeaa
+      j += scnprintf( &str[ j ], sizeof(str) - j, n_( "%d hL\n", "%d hL\n", fuel ), fuel );
 
    /* Missiles */
    int nmissiles = pilot_countAmmo(p);
