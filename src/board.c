/*
 * See Licensing and Copyright notice in naev.h
 */

/**
 * @file board.c
 *
 * @brief Deals with boarding ships.
 */


/** @cond */
#include "naev.h"
/** @endcond */

#include "board.h"

#include "array.h"
#include "commodity.h"
#include "damagetype.h"
#include "hook.h"
#include "log.h"
#include "nstring.h"
#include "pilot.h"
#include "player.h"
#include "rng.h"
#include "space.h"
#include "toolkit.h"


#define BOARDING_WIDTH  380 /**< Boarding window width. */
#define BOARDING_HEIGHT 200 /**< Boarding window height. */

#define BUTTON_WIDTH     50 /**< Boarding button width. */
#define BUTTON_HEIGHT    30 /**< Boarding button height. */


static int board_stopboard = 0; /**< Whether or not to unboard. */
static int board_boarded   = 0;


/*
 * prototypes
 */
static void board_stealCreds( unsigned int wdw, char* str );
static void board_stealCargo( unsigned int wdw, char* str );
static void board_stealFuel( unsigned int wdw, char* str );
static void board_stealAmmo( unsigned int wdw, char* str );
static int board_trySteal( Pilot *p );
static int board_fail( unsigned int wdw );
static void board_update( unsigned int wdw );


/**
 * @brief Gets if the player is boarded.
 */
int player_isBoarded (void)
{
   return board_boarded;
}


/**
 * @fn void player_board (void)
 *
 * @brief Attempt to board the player's target.
 *
 * Creates the window on success.
 */
void player_board (void)
{
   Pilot *p;
   unsigned int wdw;
   char c;
   HookParam hparam[2];

   /* Not disabled. */
   if (pilot_isDisabled(player.p))
      return;

   if (player.p->target==PLAYER_ID) {
      /* We don't try to find far away targets, only nearest and see if it matches.
       * However, perhaps looking for first boardable target within a certain range
       * could be more interesting. */
      player_targetNearest();
      p = pilot_get(player.p->target);
      if ((!pilot_isDisabled(p) && !pilot_isFlag(p,PILOT_BOARDABLE)) ||
            pilot_isFlag(p,PILOT_NOBOARD)) {
         player_targetClear();
         player_message( _("#rYou need a target to board first!") );
         return;
      }
   }
   else
      p = pilot_get(player.p->target);
   c = pilot_getFactionColourChar( p );

   /* More checks. */
   if (pilot_isFlag(p,PILOT_NOBOARD)) {
      player_message( _("#rTarget ship can not be boarded.") );
      return;
   }
   else if (pilot_isFlag(p,PILOT_BOARDED)) {
      player_message( _("#rYour target cannot be boarded again.") );
      return;
   }
   else if (!pilot_isDisabled(p) && !pilot_isFlag(p,PILOT_BOARDABLE)) {
      player_message(_("#rYou cannot board a ship that isn't disabled!"));
      return;
   }
   else if (vect_dist(&player.p->solid->pos,&p->solid->pos) >
         p->ship->gfx_space->sw * PILOT_SIZE_APROX) {
      player_message(_("#rYou are too far away to board your target."));
      return;
   }
   else if ((pow2(VX(player.p->solid->vel)-VX(p->solid->vel)) +
            pow2(VY(player.p->solid->vel)-VY(p->solid->vel))) >
         (double)pow2(MAX_HYPERSPACE_VEL)) {
      player_message(_("#rYou are going too fast to board the ship."));
      return;
   }

   /* Is boarded. */
   board_boarded = 1;

   /* Mark pilot as boarded only if it isn't being active boarded. */
   if (!pilot_isFlag(p,PILOT_BOARDABLE))
      pilot_setFlag(p,PILOT_BOARDED);
   player_message(_("#oBoarding ship #%c%s#0."), c, p->name);

   /* Don't unboard. */
   board_stopboard = 0;

   /*
    * run hook if needed
    */
   hparam[0].type       = HOOK_PARAM_PILOT;
   hparam[0].u.lp       = p->id;
   hparam[1].type       = HOOK_PARAM_SENTINEL;
   hooks_runParam( "board", hparam );
   pilot_runHookParam(p, PILOT_HOOK_BOARD, hparam, 1);
   hparam[0].u.lp       = PLAYER_ID;
   pilot_runHookParam(p, PILOT_HOOK_BOARDING, hparam, 1);

   if (board_stopboard) {
      board_boarded = 0;
      return;
   }

   /*
    * create the boarding window
    */
   wdw = window_create( "wdwBoarding", _("Boarding"), -1, -1, BOARDING_WIDTH, BOARDING_HEIGHT );

   window_addText( wdw, 20, -30, 120, 60,
         0, "txtCargo", &gl_smallFont, NULL,
         _("Credits:\n"
         "Cargo:\n"
         "Fuel:\n"
         "Ammo:\n")
         );
   window_addText( wdw, 80, -30, 120, 60,
         0, "txtData", &gl_smallFont, NULL, NULL );

   window_addButton( wdw, 20, 20, BUTTON_WIDTH, BUTTON_HEIGHT,
         "btnStealCredits", _("Credits"), board_stealCreds);
   window_addButton( wdw, 20+BUTTON_WIDTH+20, 20, BUTTON_WIDTH, BUTTON_HEIGHT,
         "btnStealCargo", _("Cargo"), board_stealCargo);
   window_addButton( wdw, 20+2*(BUTTON_WIDTH+20), 20, BUTTON_WIDTH, BUTTON_HEIGHT,
         "btnStealFuel", _("Fuel"), board_stealFuel);
   window_addButton( wdw, 20+3*(BUTTON_WIDTH+20), 20, BUTTON_WIDTH, BUTTON_HEIGHT,
         "btnStealAmmo", _("Ammo"), board_stealAmmo);
   window_addButton( wdw, -20, 20, BUTTON_WIDTH, BUTTON_HEIGHT,
         "btnBoardingClose", _("Leave"), board_exit );

   board_update(wdw);
}


/**
 * @brief Forces unboarding of the pilot.
 */
void board_unboard (void)
{
   board_stopboard = 1;
}


/**
 * @brief Closes the boarding window.
 *
 *    @param wdw Window triggering the function.
 *    @param str Unused.
 */
void board_exit( unsigned int wdw, char* str )
{
   (void) str;
   window_destroy( wdw );

   /* Is not boarded. */
   board_boarded = 0;
}


/**
 * @brief Attempt to steal the boarded ship's credits.
 *
 *    @param wdw Window triggering the function.
 *    @param str Unused.
 */
static void board_stealCreds( unsigned int wdw, char* str )
{
   (void)str;
   Pilot* p;

   p = pilot_get(player.p->target);

   if (p->credits==0) { /* you can't steal from the poor */
      player_message(_("#oThe ship has no credits."));
      return;
   }

   if (board_fail(wdw)) return;

   player_modCredits( p->credits );
   p->credits = 0;
   board_update( wdw ); /* update the lack of credits */
   player_message(_("#oYou manage to steal the ship's credits."));
}


/**
 * @brief Attempt to steal the boarded ship's cargo.
 *
 *    @param wdw Window triggering the function.
 *    @param str Unused.
 */
static void board_stealCargo( unsigned int wdw, char* str )
{
   (void)str;
   int q;
   Pilot* p;

   p = pilot_get(player.p->target);

   if (array_size(p->commodities)==0) { /* no cargo */
      player_message(_("#oThe ship has no cargo."));
      return;
   }
   else if (pilot_cargoFree(player.p) <= 0) {
      player_message(_("#rYou have no room for the ship's cargo."));
      return;
   }

   if (board_fail(wdw)) return;

   /** steal as much as possible until full - @todo let player choose */
   q = 1;
   while ((array_size(p->commodities) > 0) && (q!=0)) {
      q = pilot_cargoAdd( player.p, p->commodities[0].commodity,
            p->commodities[0].quantity, 0 );
      pilot_cargoRm( p, p->commodities[0].commodity, q );
   }

   board_update( wdw );
   player_message(_("#oYou manage to steal the ship's cargo."));
}


/**
 * @brief Attempt to steal the boarded ship's fuel.
 *
 *    @param wdw Window triggering the function.
 *    @param str Unused.
 */
static void board_stealFuel( unsigned int wdw, char* str )
{
   (void)str;
   Pilot* p;

   p = pilot_get(player.p->target);

   if (p->fuel <= 0) { /* no fuel. */
      player_message(_("#oThe ship has no fuel."));
      return;
   }
   else if (player.p->fuel == player.p->fuel_max) {
      player_message(_("#rYour ship is at maximum fuel capacity."));
      return;
   }

   if (board_fail(wdw))
      return;

   /* Steal fuel. */
   player.p->fuel += p->fuel;
   p->fuel = 0;

   /* Make sure doesn't overflow. */
   if (player.p->fuel > player.p->fuel_max) {
      p->fuel      = player.p->fuel - player.p->fuel_max;
      player.p->fuel = player.p->fuel_max;
   }

   board_update( wdw );
   player_message(_("#oYou manage to steal the ship's fuel."));
}


/**
 * @brief Attempt to steal the boarded ship's ammo.
 *
 *    @param wdw Window triggering the function.
 *    @param str Unused.
 */
static void board_stealAmmo( unsigned int wdw, char* str )
{
     Pilot* p;
     int nreloaded, i, nammo, x;
     PilotOutfitSlot *target_outfit_slot, *player_outfit_slot;
     Outfit *target_outfit, *ammo, *player_outfit;
     (void)str;
     nreloaded = 0;
     p = pilot_get(player.p->target);
     /* Target has no ammo */
     if (pilot_countAmmo(p) <= 0) {
        player_message(_("#rThe ship has no ammo."));
        return;
     }
     /* Player is already at max ammo */
     if (pilot_countAmmo(player.p) >= pilot_maxAmmo(player.p)) {
        player_message(_("#rYou are already at max ammo."));
        return;
     }
     if (board_fail(wdw))
        return;
     /* Steal the ammo */
     for (i=0; i<array_size(p->outfits); i++) {
        target_outfit_slot = p->outfits[i];
        if (target_outfit_slot == NULL)
           continue;
        target_outfit = target_outfit_slot->outfit;
        if (target_outfit == NULL)
           continue;
        /* outfit isn't a launcher */
        if (!outfit_isLauncher(target_outfit)) {
           continue;
        }
        nammo = target_outfit_slot->u.ammo.quantity;
        ammo = target_outfit_slot->u.ammo.outfit;
        /* launcher has no ammo */
        if (ammo == NULL)
           continue;
        if (nammo <= 0) {
           continue;
        }
        for (x=0; x<array_size(player.p->outfits); x++) {
           int nadded = 0;
           player_outfit_slot = player.p->outfits[x];
           if (player_outfit_slot == NULL)
              continue;
           player_outfit = player_outfit_slot->outfit;
           if (player_outfit == NULL)
              continue;
           if (!outfit_isLauncher(player_outfit)) {
              continue;
           }
           if (strcmp(ammo->name, player_outfit_slot->u.ammo.outfit->name) != 0) {
              continue;
           }
           /* outfit's ammo matches; try to add to player and remove from target */
           nadded = pilot_addAmmo(player.p, player_outfit_slot, ammo, nammo);
           nammo -= nadded;
           pilot_rmAmmo(p, target_outfit_slot, nadded);
           nreloaded += nadded;
           if (nadded > 0)
              player_message(_("#oYou looted: %d × %s"), nadded, _(ammo->name));
           if (nammo <= 0) {
              break;
           }
        }
        if (nammo <= 0) {
           continue;
        }
     }
     if (nreloaded <= 0)
        player_message(_("#rThere is no ammo compatible with your launchers on board."));
     pilot_updateMass(player.p);
     pilot_weaponSafe(player.p);
     pilot_updateMass(p);
     pilot_weaponSafe(p);
     board_update(wdw);
}


/**
 * @brief Checks to see if the pilot can steal from its target.
 *
 *    @param p Pilot stealing from its target.
 *    @return 0 if successful, 1 if fails, -1 if fails and kills target.
 */
static int board_trySteal( Pilot *p )
{
   Pilot *target;
   Damage dmg;

   /* Get the target. */
   target = pilot_get(p->target);
   if (target == NULL)
      return 1;

   /* See if was successful. */
   if (RNGF() > (0.5 * (10. + target->crew)/(10. + p->crew)))
      return 0;

   /* Triggered self destruct. */
   if (RNGF() < 0.4) {
      /* Don't actually kill. */
      target->shield = 0.;
      target->armour = 1.;
      /* This will make the boarding ship take the possible faction hit. */
      dmg.type        = dtype_get("normal");
      dmg.damage      = 100.;
      dmg.penetration = 1.;
      dmg.disable     = 0.;
      pilot_hit( target, NULL, p->id, &dmg, 1 );
      /* Return ship dead. */
      return -1;
   }

   return 1;
}


/**
 * @brief Checks to see if the hijack attempt failed.
 *
 *    @return 1 on failure to board, otherwise 0.
 */
static int board_fail( unsigned int wdw )
{
   int ret;

   ret = board_trySteal( player.p );

   if (ret == 0)
      return 0;
   else if (ret < 0) /* killed ship. */
      player_message(_("#oYou have tripped the ship's self-destruct mechanism!"));
   else /* you just got locked out */
      player_message(_("#oThe ship's security system locks %s out."),
            (player.p->ship->crew > 0) ? "your crew" : "you" );

   board_exit( wdw, NULL);
   return 1;
}


/**
 * @brief Updates the boarding window fields.
 *
 *    @param wdw Window to update.
 */
static void board_update( unsigned int wdw )
{
   int i, j;
   int total_cargo;
   char str[PATH_MAX];
   char cred[ECON_CRED_STRLEN];
   Pilot* p;

   p = pilot_get(player.p->target);
   j = 0;

   /* Credits. */
   credits2str( cred, p->credits, 2 );
   j += scnprintf( &str[j], sizeof(str), "%s\n", cred );

   /* Commodities. */
   if ((array_size(p->commodities)==0))
      j += scnprintf( &str[j], sizeof(str)-j, _("none\n") );
   else {
      total_cargo = 0;
      for (i=0; i<array_size(p->commodities); i++) {
         if (p->commodities[i].commodity == NULL)
            continue;
         total_cargo += p->commodities[i].quantity;
      }
<<<<<<< HEAD
      j += nsnprintf( &str[ j ], PATH_MAX - j, n_( "%d t\n", "%d t\n", total_cargo ), total_cargo );
   }

   /* Fuel. */
   if (p->fuel <= 0) {
      if (j < PATH_MAX)
         j += nsnprintf( &str[j], PATH_MAX-j, _("none\n") );
   }
   else {
      if (j < PATH_MAX)
         j += nsnprintf( &str[ j ], PATH_MAX - j, n_( "%d hL\n", "%d hL\n", p->fuel ), p->fuel );
   }
=======
      j += scnprintf( &str[ j ], sizeof(str) - j, n_( "%d tonne\n", "%d tonnes\n", total_cargo ), total_cargo );
   }

   /* Fuel. */
   if (p->fuel <= 0)
      j += scnprintf( &str[j], sizeof(str)-j, _("none\n") );
   else
      j += scnprintf( &str[ j ], sizeof(str) - j, n_( "%d unit\n", "%d units\n", p->fuel ), p->fuel );
>>>>>>> 7aab1a9c

   /* Missiles */
   int nmissiles = pilot_countAmmo(p);
   if (nmissiles <= 0)
      j += scnprintf( &str[j], sizeof(str)-j, _("none\n") );
   else
      j += scnprintf( &str[ j ], sizeof(str) - j, n_( "%d missile\n", "%d missiles\n", nmissiles ), nmissiles );
   (void)j;

   window_modifyText( wdw, "txtData", str );
}


/**
 * @brief Has a pilot attempt to board another pilot.
 *
 *    @param p Pilot doing the boarding.
 *    @return 1 if target was boarded.
 */
int pilot_board( Pilot *p )
{
   Pilot *target;
   HookParam hparam[2];

   /* Make sure target is valid. */
   target = pilot_get(p->target);
   if (target == NULL) {
      DEBUG("NO TARGET");
      return 0;
   }

   /* Check if can board. */
   if (!pilot_isDisabled(target))
      return 0;
   else if (vect_dist(&p->solid->pos, &target->solid->pos) >
         target->ship->gfx_space->sw * PILOT_SIZE_APROX )
      return 0;
   else if ((pow2(VX(p->solid->vel)-VX(target->solid->vel)) +
            pow2(VY(p->solid->vel)-VY(target->solid->vel))) >
            (double)pow2(MAX_HYPERSPACE_VEL))
      return 0;
   else if (pilot_isFlag(target,PILOT_BOARDED))
      return 0;

   /* Set the boarding flag. */
   pilot_setFlag(target, PILOT_BOARDED);
   pilot_setFlag(p, PILOT_BOARDING);

   /* Set time it takes to board. */
   p->ptimer = 3.;

   /* Run pilot board hook. */
   hparam[0].type       = HOOK_PARAM_PILOT;
   hparam[0].u.lp       = p->id;
   hparam[1].type       = HOOK_PARAM_SENTINEL;
   pilot_runHookParam(target, PILOT_HOOK_BOARDING, hparam, 1);
   hparam[0].u.lp       = target->id;
   pilot_runHookParam(target, PILOT_HOOK_BOARD, hparam, 1);

   return 1;
}


/**
 * @brief Finishes the boarding.
 *
 *    @param p Pilot to finish the boarding.
 */
void pilot_boardComplete( Pilot *p )
{
   int ret;
   Pilot *target;
   credits_t worth;
   char creds[ ECON_CRED_STRLEN ];

   /* Make sure target is valid. */
   target = pilot_get(p->target);
   if (target == NULL)
      return;

   /* In the case of the player take fewer credits. */
   if (pilot_isPlayer(target)) {
      worth = MIN( 0.1*pilot_worth(target), target->credits );
      p->credits       += worth;
      target->credits  -= worth;
      credits2str( creds, worth, 2 );
      player_message(
            _("#%c%s#0 has plundered %s from your ship!"),
            pilot_getFactionColourChar(p), p->name, creds );
   }
   else {
      /* Steal stuff, we only do credits for now. */
      ret = board_trySteal(p);
      if (ret == 0) {
         /* Normally just plunder it all. */
         p->credits += target->credits;
         target->credits = 0.;
      }
   }

   /* Finish the boarding. */
   pilot_rmFlag(p, PILOT_BOARDING);
}

<|MERGE_RESOLUTION|>--- conflicted
+++ resolved
@@ -486,29 +486,14 @@
             continue;
          total_cargo += p->commodities[i].quantity;
       }
-<<<<<<< HEAD
-      j += nsnprintf( &str[ j ], PATH_MAX - j, n_( "%d t\n", "%d t\n", total_cargo ), total_cargo );
-   }
-
-   /* Fuel. */
-   if (p->fuel <= 0) {
-      if (j < PATH_MAX)
-         j += nsnprintf( &str[j], PATH_MAX-j, _("none\n") );
-   }
-   else {
-      if (j < PATH_MAX)
-         j += nsnprintf( &str[ j ], PATH_MAX - j, n_( "%d hL\n", "%d hL\n", p->fuel ), p->fuel );
-   }
-=======
-      j += scnprintf( &str[ j ], sizeof(str) - j, n_( "%d tonne\n", "%d tonnes\n", total_cargo ), total_cargo );
+      j += scnprintf( &str[ j ], sizeof(str) - j, n_( "%d t\n", "%d t\n", total_cargo ), total_cargo );
    }
 
    /* Fuel. */
    if (p->fuel <= 0)
       j += scnprintf( &str[j], sizeof(str)-j, _("none\n") );
    else
-      j += scnprintf( &str[ j ], sizeof(str) - j, n_( "%d unit\n", "%d units\n", p->fuel ), p->fuel );
->>>>>>> 7aab1a9c
+      j += scnprintf( &str[ j ], sizeof(str) - j, n_( "%d hL\n", "%d hL\n", p->fuel ), p->fuel );
 
    /* Missiles */
    int nmissiles = pilot_countAmmo(p);
