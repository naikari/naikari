/*
 * See Licensing and Copyright notice in naev.h
 */

/**
 * @file economy.c
 *
 * @brief Handles economy stuff.
 *
 * Economy is handled with Nodal Analysis.  Systems are modelled as nodes,
 *  jump routes are resistances and production is modelled as node intensity.
 *  This is then solved with linear algebra after each time increment.
 */


/** @cond */
#include <stdio.h>
#include <stdint.h>

#include "naev.h"
/** @endcond */

#include "commodity.h"

#include "array.h"
#include "economy.h"
#include "hook.h"
#include "log.h"
#include "ndata.h"
#include "nstring.h"
#include "ntime.h"
#include "nxml.h"
#include "pilot.h"
#include "player.h"
#include "rng.h"
#include "space.h"
#include "spfx.h"


#define XML_COMMODITY_ID      "Commodities" /**< XML document identifier */
#define XML_COMMODITY_TAG     "commodity" /**< XML commodity identifier. */


/* Gatherables */
#define GATHER_DIST 30. /**< Maximum distance a gatherable can be gathered. */


/* commodity stack */
Commodity* commodity_stack = NULL; /**< Contains all the commodities. */

/* gatherables stack */
static Gatherable* gatherable_stack = NULL; /**< Contains the gatherable stuff floating around. */
static float noscoop_timer                 = 1.; /**< Timer for the "full cargo" message . */

/* @TODO remove externs. */
extern int *econ_comm;


/*
 * Prototypes.
 */
/* Commodity. */
static void commodity_freeOne( Commodity* com );
static int commodity_parse( Commodity *temp, xmlNodePtr parent );


/**
 * @brief Converts credits to a usable string for displaying.
 *
 *    @param[out] str Output is stored here, must have at least a size of ECON_CRED_STRLEN.
 *    @param credits Credits to display.
 *    @param decimals Decimals to use.
 */
void credits2str( char *str, credits_t credits, int decimals )
{
   if (decimals < 0)
<<<<<<< HEAD
      nsnprintf( str, ECON_CRED_STRLEN, _("%"CREDITS_PRI" ¢"), credits );
   else if (credits >= 1000000000000000000LL)
      nsnprintf( str, ECON_CRED_STRLEN, _("%.*f E¢"), decimals, (double)credits / 1000000000000000000. );
   else if (credits >= 1000000000000000LL)
      nsnprintf( str, ECON_CRED_STRLEN, _("%.*f P¢"), decimals, (double)credits / 1000000000000000. );
   else if (credits >= 1000000000000LL)
      nsnprintf( str, ECON_CRED_STRLEN, _("%.*f T¢"), decimals, (double)credits / 1000000000000. );
   else if (credits >= 1000000000L)
      nsnprintf( str, ECON_CRED_STRLEN, _("%.*f G¢"), decimals, (double)credits / 1000000000. );
   else if (credits >= 1000000)
      nsnprintf( str, ECON_CRED_STRLEN, _("%.*f M¢"), decimals, (double)credits / 1000000. );
   else if (credits >= 1000)
      nsnprintf( str, ECON_CRED_STRLEN, _("%.*f k¢"), decimals, (double)credits / 1000. );
   else
      nsnprintf (str, ECON_CRED_STRLEN, _("%"CREDITS_PRI" ¢"), credits );
=======
      snprintf( str, ECON_CRED_STRLEN, _("%.*f ¤"), 0, (double)credits );
   else if (credits >= 1000000000000000000LL)
      snprintf( str, ECON_CRED_STRLEN, _("%.*f E¤"), decimals, (double)credits / 1000000000000000000. );
   else if (credits >= 1000000000000000LL)
      snprintf( str, ECON_CRED_STRLEN, _("%.*f P¤"), decimals, (double)credits / 1000000000000000. );
   else if (credits >= 1000000000000LL)
      snprintf( str, ECON_CRED_STRLEN, _("%.*f T¤"), decimals, (double)credits / 1000000000000. );
   else if (credits >= 1000000000L)
      snprintf( str, ECON_CRED_STRLEN, _("%.*f G¤"), decimals, (double)credits / 1000000000. );
   else if (credits >= 1000000)
      snprintf( str, ECON_CRED_STRLEN, _("%.*f M¤"), decimals, (double)credits / 1000000. );
   else if (credits >= 1000)
      snprintf( str, ECON_CRED_STRLEN, _("%.*f k¤"), decimals, (double)credits / 1000. );
   else
      snprintf (str, ECON_CRED_STRLEN, _("%.*f ¤"), decimals, (double)credits );
>>>>>>> 7aab1a9c
}

/**
 * @brief Given a price and on-hand credits, outputs a colourized string.
 *
 *    @param[out] str Output is stored here, must have at least a size of ECON_CRED_STRLEN.
 *    @param price Price to display.
 *    @param credits Credits available.
 *    @param decimals Decimals to use.
 */
void price2str(char *str, credits_t price, credits_t credits, int decimals )
{
   char *buf;

   credits2str(str, price, decimals);
   if (price <= credits)
      return;

   buf = strdup(str);
   snprintf(str, ECON_CRED_STRLEN, "#r%s#0", buf);
   free(buf);
}


/**
 * @brief Converts tonnes to a usable string for displaying.
 *
 *    @param[out] str Output is stored here, must have at least a size of ECON_MASS_STRLEN.
 *    @param tonnes Number of tonnes to display.
 */
void tonnes2str( char *str, int tonnes )
{
   snprintf( str, ECON_MASS_STRLEN, n_( "%d t", "%d t", tonnes ), tonnes );
}

/**
 * @brief Gets a commodity by name.
 *
 *    @param name Name to match.
 *    @return Commodity matching name.
 */
Commodity* commodity_get( const char* name )
{
   int i;
   for (i=0; i<array_size(commodity_stack); i++)
      if (strcmp(commodity_stack[i].name,name)==0)
         return &commodity_stack[i];

   WARN(_("Commodity '%s' not found in stack"), name);
   return NULL;
}


/**
 * @brief Gets a commodity by name without warning.
 *
 *    @param name Name to match.
 *    @return Commodity matching name.
 */
Commodity* commodity_getW( const char* name )
{
   int i;
   for (i=0; i<array_size(commodity_stack); i++)
      if (strcmp(commodity_stack[i].name, name) == 0)
         return &commodity_stack[i];
   return NULL;
}

/**
 * @brief Return the number of commodities globally.
 *
 *    @return Number of commodities globally.
 */
int commodity_getN (void)
{
   return array_size(econ_comm);
}

/**
 * @brief Gets a commodity by index.
 *
 *    @param indx Index of the commodity.
 *    @return Commodity at that index or NULL.
 */
Commodity* commodity_getByIndex( const int indx )
{
   if ( indx < 0 || indx >= array_size(econ_comm) ) {
      WARN(_("Commodity with index %d not found"),indx);
      return NULL;
   }
   return &commodity_stack[econ_comm[indx]];
}


/**
 * @brief Frees a commodity.
 *
 *    @param com Commodity to free.
 */
static void commodity_freeOne( Commodity* com )
{
   CommodityModifier *this,*next;
   free(com->name);
   free(com->description);
   gl_freeTexture(com->gfx_store);
   gl_freeTexture(com->gfx_space);
   next = com->planet_modifier;
   com->planet_modifier = NULL;
   while (next != NULL ) {
      this = next;
      next = this->next;
      free(this->name);
      free(this);
   }
   next = com->faction_modifier;
   com->faction_modifier = NULL;
   while (next != NULL ) {
      this=next;
      next=this->next;
      free(this->name);
      free(this);
   }
   /* Clear the memory. */
   memset(com, 0, sizeof(Commodity));
}


/**
 * @brief Function meant for use with C89, C99 algorithm qsort().
 *
 *    @param commodity1 First argument to compare.
 *    @param commodity2 Second argument to compare.
 *    @return -1 if first argument is inferior, +1 if it's superior, 0 if ties.
 */
int commodity_compareTech( const void *commodity1, const void *commodity2 )
{
   const Commodity *c1, *c2;

   /* Get commodities. */
   c1 = * (const Commodity**) commodity1;
   c2 = * (const Commodity**) commodity2;

   /* Compare price. */
   if (c1->price < c2->price)
      return +1;
   else if (c1->price > c2->price)
      return -1;

   /* It turns out they're the same. */
   return strcmp( c1->name, c2->name );
}


/**
 * @brief Return an array (array.h) of standard commodities. Free with array_free. (Don't free contents.)
 */
Commodity ** standard_commodities (void)
{
   int i, n;
   Commodity *c, **com;
   
   n = array_size(commodity_stack);
   com = array_create_size( Commodity*, n );
   for (i=0; i<n; i++) {
      c = &commodity_stack[i];
      if (c->standard)
         array_push_back( &com, c );
   }
   return com;
}

/**
 * @brief Loads a commodity.
 *
 *    @param temp Commodity to load data into.
 *    @param parent XML node to load from.
 *    @return Commodity loaded from parent.
 */
static int commodity_parse( Commodity *temp, xmlNodePtr parent )
{
   xmlNodePtr node;
   CommodityModifier *newdict;
   /* Clear memory. */
   memset( temp, 0, sizeof(Commodity) );
   temp->period = 200;
   temp->population_modifier = 0.;
   temp->standard = 0;

   /* Parse body. */
   node = parent->xmlChildrenNode;
   do {
      xml_onlyNodes(node);
      xmlr_strd(node, "name", temp->name);
      xmlr_strd(node, "description", temp->description);
      xmlr_int(node, "price", temp->price);
      if (xml_isNode(node,"gfx_space"))
         temp->gfx_space = xml_parseTexture( node,
               COMMODITY_GFX_PATH"space/%s", 1, 1, OPENGL_TEX_MIPMAPS );
      if (xml_isNode(node,"gfx_store")) {
         temp->gfx_store = xml_parseTexture( node,
               COMMODITY_GFX_PATH"%s", 1, 1, OPENGL_TEX_MIPMAPS );
         if (temp->gfx_store != NULL) {
         } else {
            temp->gfx_store = gl_newImage( COMMODITY_GFX_PATH"_default.png", 0 );
         }
         continue;
      }
      if (xml_isNode(node, "standard")) {
         temp->standard = 1;
         continue;
      }
      xmlr_float(node, "population_modifier", temp->population_modifier);
      xmlr_float(node, "period", temp->period);
      if (xml_isNode(node, "planet_modifier")) {
         newdict = malloc(sizeof(CommodityModifier));
         newdict->next = temp->planet_modifier;
         xmlr_attr_strd(node, "type", newdict->name);
         newdict->value = xml_getFloat(node);
         temp->planet_modifier = newdict;
         continue;
      }
      if (xml_isNode(node, "faction_modifier")) {
         newdict = malloc(sizeof(CommodityModifier));
         newdict->next = temp->faction_modifier;
         xmlr_attr_strd(node, "type", newdict->name);
         newdict->value = xml_getFloat(node);
         temp->faction_modifier = newdict;
      }
   
   } while (xml_nextNode(node));
   if (temp->name == NULL)
      WARN( _("Commodity from %s has invalid or no name"), COMMODITY_DATA_PATH);
   if ((temp->price > 0)) {
      if (temp->gfx_store == NULL) {
         WARN(_("No <gfx_store> node found, using default texture for commodity \"%s\""), temp->name);
         temp->gfx_store = gl_newImage( COMMODITY_GFX_PATH"_default.png", 0 );
      }
      if (temp->gfx_space == NULL)
         temp->gfx_space = gl_newImage( COMMODITY_GFX_PATH"space/_default.png", 0 );
   }

   

#if 0 /* shouldn't be needed atm */
#define MELEMENT(o,s)   if (o) WARN( _("Commodity '%s' missing '"s"' element"), temp->name)
   MELEMENT(temp->description==NULL,"description");
   MELEMENT(temp->high==0,"high");
   MELEMENT(temp->medium==0,"medium");
   MELEMENT(temp->low==0,"low");
#undef MELEMENT
#endif

   return 0;
}


/**
 * @brief Throws cargo out in space graphically.
 *
 *    @param pilot ID of the pilot throwing the stuff out
 *    @param com Commodity to throw out.
 *    @param quantity Quantity thrown out.
 */
void commodity_Jettison( int pilot, Commodity* com, int quantity )
{
   (void)com;
   int i;
   Pilot* p;
   int n, effect;
   double px,py, bvx, bvy, r,a, vx,vy;

   p   = pilot_get( pilot );

   n   = MAX( 1, RNG(quantity/10, quantity/5) );
   px  = p->solid->pos.x;
   py  = p->solid->pos.y;
   bvx = p->solid->vel.x;
   bvy = p->solid->vel.y;
   for (i=0; i<n; i++) {
      effect = spfx_get("cargo");

      /* Radial distribution gives much nicer results */
      r  = RNGF()*25 - 12.5;
      a  = 2. * M_PI * RNGF();
      vx = bvx + r*cos(a);
      vy = bvy + r*sin(a);

      /* Add the cargo effect */
      spfx_add( effect, px, py, vx, vy, SPFX_LAYER_BACK );
   }
}


/**
 * @brief Initializes a gatherable object
 *
 *    @param com Type of commodity.
 *    @param pos Position.
 *    @param vel Velocity.
 */
int gatherable_init( Commodity* com, Vector2d pos, Vector2d vel, double lifeleng, int qtt )
{
   Gatherable *g = &array_grow( &gatherable_stack );

   g->type = com;
   g->pos = pos;
   g->vel = vel;
   g->timer = 0.;
   g->quantity = qtt;

   if (lifeleng < 0.)
      g->lifeleng = RNGF()*100. + 50.;
   else
      g->lifeleng = lifeleng;

   return g-gatherable_stack;
}


/**
 * @brief Updates all gatherable objects
 *
 *    @param dt Elapsed time.
 */
void gatherable_update( double dt )
{
   int i;
   Gatherable *g;

   /* Update the timer for "full cargo" message. */
   noscoop_timer += dt;

   for (i=0; i < array_size(gatherable_stack); i++) {
      g = &gatherable_stack[i];
      g->timer += dt;
      g->pos.x += dt*gatherable_stack[i].vel.x;
      g->pos.y += dt*gatherable_stack[i].vel.y;

      /* Remove the gatherable */
      if (g->timer > g->lifeleng) {
         array_erase( &gatherable_stack, g, g+1 );
         i--;
      }
   }
}


/**
 * @brief Frees all the gatherables
 */
void gatherable_free( void )
{
   array_erase( &gatherable_stack, array_begin(gatherable_stack), array_end(gatherable_stack) );
}


/**
 * @brief Renders all the gatherables
 */
void gatherable_render( void )
{
   int i;
   Gatherable *gat;

   for (i=0; i < array_size(gatherable_stack); i++) {
      gat = &gatherable_stack[i];
      gl_blitSprite( gat->type->gfx_space, gat->pos.x, gat->pos.y, 0, 0, NULL );
   }
}


/**
 * @brief Gets the closest gatherable from a given position, within a given radius
 *
 *    @param pos position.
 *    @param rad radius.
 *    @return The id of the closest gatherable, or -1 if none is found.
 */
int gatherable_getClosest( Vector2d pos, double rad )
{
   int i, curg;
   Gatherable *gat;
   double mindist, curdist;

   curg = -1;
   mindist = INFINITY;

   for (i=0; i < array_size(gatherable_stack); i++) {
      gat = &gatherable_stack[i];
      curdist = vect_dist(&pos, &gat->pos);
      if ( (curdist<mindist) && (curdist<rad) ) {
         curg = i;
         mindist = curdist;
      }
   }
   return curg;
}


/**
 * @brief Returns the position and velocity of a gatherable
 *
 *    @param pos pointer to the position.
 *    @param vel pointer to the velocity.
 *    @param id Id of the gatherable in the stack.
 *    @return flag 1->there exists a gatherable 0->elsewere.
 */
int gatherable_getPos( Vector2d* pos, Vector2d* vel, int id )
{
   Gatherable *gat;

   if ((id < 0) || (id > array_size(gatherable_stack)-1) ) {
      vectnull( pos );
      vectnull( vel );
      return 0;
   }

   gat = &gatherable_stack[id];
   *pos = gat->pos;
   *vel = gat->vel;

   return 1;
}


/**
 * @brief See if the pilot can gather anything
 *
 *    @param pilot ID of the pilot
 */
void gatherable_gather( int pilot )
{
   int i, q;
   Gatherable *gat;
   Pilot* p;
   HookParam hparam[3];

   p = pilot_get( pilot );

   for (i=0; i < array_size(gatherable_stack); i++) {
      gat = &gatherable_stack[i];

      if (vect_dist( &p->solid->pos, &gat->pos ) < GATHER_DIST ) {
         /* Add cargo to pilot. */
         q = pilot_cargoAdd( p, gat->type, gat->quantity, 0 );

         if (q>0) {
            if (pilot_isPlayer(p)) {
               player_message( n_("%d ton of %s gathered", "%d tons of %s gathered", q), q, _(gat->type->name) );

               /* Run hooks. */
               hparam[0].type    = HOOK_PARAM_STRING;
               hparam[0].u.str   = gat->type->name;
               hparam[1].type    = HOOK_PARAM_NUMBER;
               hparam[1].u.num   = q;
               hparam[2].type    = HOOK_PARAM_SENTINEL;
               hooks_runParam( "gather", hparam );
            }

            /* Remove the object from space. */
            array_erase( &gatherable_stack, gat, gat+1 );

            /* Test if there is still cargo space */
            if ((pilot_cargoFree(p) < 1) && (pilot_isPlayer(p)))
               player_message( _("No more cargo space available") );
         }
         else if ((pilot_isPlayer(p)) && (noscoop_timer > 2.)) {
            noscoop_timer = 0.;
            player_message( _("Cannot gather material: no more cargo space available") );
         }
      }
   }
}


/**
 * @brief Loads all the commodity data.
 *
 *    @return 0 on success.
 */
int commodity_load (void)
{
   xmlNodePtr node;
   xmlDocPtr doc;
   Commodity *c;
   int *e;

   commodity_stack = array_create( Commodity );
   econ_comm = array_create( int );
   gatherable_stack = array_create( Gatherable );

   /* Load the file. */
   doc = xml_parsePhysFS( COMMODITY_DATA_PATH );
   if (doc == NULL)
      return -1;

   node = doc->xmlChildrenNode; /* Commodities node */
   if (strcmp((char*)node->name,XML_COMMODITY_ID)) {
      ERR(_("Malformed %s file: missing root element '%s'"), COMMODITY_DATA_PATH, XML_COMMODITY_ID);
      return -1;
   }

   node = node->xmlChildrenNode; /* first commodity type */
   if (node == NULL) {
      ERR(_("Malformed %s file: does not contain elements"), COMMODITY_DATA_PATH);
      return -1;
   }

   do {
      xml_onlyNodes(node);
      if (xml_isNode(node, XML_COMMODITY_TAG)) {

         /* Load commodity. */
         c = &array_grow(&commodity_stack);
         commodity_parse( c, node );

         /* See if should get added to commodity list. */
         if (c->price > 0.) {
            e = &array_grow( &econ_comm );
            *e = array_size(commodity_stack)-1;
         }
      }
      else
         WARN(_("'%s' has unknown node '%s'."), COMMODITY_DATA_PATH, node->name);
   } while (xml_nextNode(node));

   xmlFreeDoc(doc);

   DEBUG( n_( "Loaded %d Commodity", "Loaded %d Commodities", array_size(commodity_stack) ), array_size(commodity_stack) );

   return 0;


}


/**
 * @brief Frees all the loaded commodities.
 */
void commodity_free (void)
{
   int i;
   for (i=0; i<array_size(commodity_stack); i++)
      commodity_freeOne( &commodity_stack[i] );
   array_free( commodity_stack );
   commodity_stack = NULL;

   /* More clean up. */
   array_free( econ_comm );
   econ_comm = NULL;

   array_free( gatherable_stack );
   gatherable_stack = NULL;
}
<|MERGE_RESOLUTION|>--- conflicted
+++ resolved
@@ -74,39 +74,21 @@
 void credits2str( char *str, credits_t credits, int decimals )
 {
    if (decimals < 0)
-<<<<<<< HEAD
-      nsnprintf( str, ECON_CRED_STRLEN, _("%"CREDITS_PRI" ¢"), credits );
+      snprintf( str, ECON_CRED_STRLEN, _("%.*f ¢"), 0, (double)credits );
    else if (credits >= 1000000000000000000LL)
-      nsnprintf( str, ECON_CRED_STRLEN, _("%.*f E¢"), decimals, (double)credits / 1000000000000000000. );
+      snprintf( str, ECON_CRED_STRLEN, _("%.*f E¢"), decimals, (double)credits / 1000000000000000000. );
    else if (credits >= 1000000000000000LL)
-      nsnprintf( str, ECON_CRED_STRLEN, _("%.*f P¢"), decimals, (double)credits / 1000000000000000. );
+      snprintf( str, ECON_CRED_STRLEN, _("%.*f P¢"), decimals, (double)credits / 1000000000000000. );
    else if (credits >= 1000000000000LL)
-      nsnprintf( str, ECON_CRED_STRLEN, _("%.*f T¢"), decimals, (double)credits / 1000000000000. );
+      snprintf( str, ECON_CRED_STRLEN, _("%.*f T¢"), decimals, (double)credits / 1000000000000. );
    else if (credits >= 1000000000L)
-      nsnprintf( str, ECON_CRED_STRLEN, _("%.*f G¢"), decimals, (double)credits / 1000000000. );
+      snprintf( str, ECON_CRED_STRLEN, _("%.*f G¢"), decimals, (double)credits / 1000000000. );
    else if (credits >= 1000000)
-      nsnprintf( str, ECON_CRED_STRLEN, _("%.*f M¢"), decimals, (double)credits / 1000000. );
+      snprintf( str, ECON_CRED_STRLEN, _("%.*f M¢"), decimals, (double)credits / 1000000. );
    else if (credits >= 1000)
-      nsnprintf( str, ECON_CRED_STRLEN, _("%.*f k¢"), decimals, (double)credits / 1000. );
+      snprintf( str, ECON_CRED_STRLEN, _("%.*f k¢"), decimals, (double)credits / 1000. );
    else
-      nsnprintf (str, ECON_CRED_STRLEN, _("%"CREDITS_PRI" ¢"), credits );
-=======
-      snprintf( str, ECON_CRED_STRLEN, _("%.*f ¤"), 0, (double)credits );
-   else if (credits >= 1000000000000000000LL)
-      snprintf( str, ECON_CRED_STRLEN, _("%.*f E¤"), decimals, (double)credits / 1000000000000000000. );
-   else if (credits >= 1000000000000000LL)
-      snprintf( str, ECON_CRED_STRLEN, _("%.*f P¤"), decimals, (double)credits / 1000000000000000. );
-   else if (credits >= 1000000000000LL)
-      snprintf( str, ECON_CRED_STRLEN, _("%.*f T¤"), decimals, (double)credits / 1000000000000. );
-   else if (credits >= 1000000000L)
-      snprintf( str, ECON_CRED_STRLEN, _("%.*f G¤"), decimals, (double)credits / 1000000000. );
-   else if (credits >= 1000000)
-      snprintf( str, ECON_CRED_STRLEN, _("%.*f M¤"), decimals, (double)credits / 1000000. );
-   else if (credits >= 1000)
-      snprintf( str, ECON_CRED_STRLEN, _("%.*f k¤"), decimals, (double)credits / 1000. );
-   else
-      snprintf (str, ECON_CRED_STRLEN, _("%.*f ¤"), decimals, (double)credits );
->>>>>>> 7aab1a9c
+      snprintf (str, ECON_CRED_STRLEN, _("%.*f ¢"), decimals, (double)credits );
 }
 
 /**
