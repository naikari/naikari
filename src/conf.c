--- conflicted
+++ resolved
@@ -882,16 +882,12 @@
    conf_saveFloat("scalefactor",conf.scalefactor);
    conf_saveEmptyLine();
 
-<<<<<<< HEAD
-   conf_saveComment(_("Run Naikari in full-screen mode"));
-=======
    conf_saveComment(_("Scale factor for rendered nebula backgrounds."));
    conf_saveComment(_("Larger values can save time but lead to a blurrier appearance."));
    conf_saveFloat("nebu_scale",conf.nebu_scale);
    conf_saveEmptyLine();
 
-   conf_saveComment(_("Run Naev in full-screen mode"));
->>>>>>> 7aab1a9c
+   conf_saveComment(_("Run Naikari in full-screen mode"));
    conf_saveBool("fullscreen",conf.fullscreen);
    conf_saveEmptyLine();
 
