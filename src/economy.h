/*
 * See Licensing and Copyright notice in naev.h
 */



#ifndef ECONOMY_H
#  define ECONOMY_H


<<<<<<< HEAD
#include <stdint.h>
#include "opengl.h"


#define ECON_CRED_STRLEN      32 /**< Maximum length a credits2str string can reach. */


typedef int64_t credits_t;
#define CREDITS_MAX        INT64_MAX
#define CREDITS_MIN        INT64_MIN
#define CREDITS_PRI        PRIu64

/**
 * @struct CommodityModifier
 *
 * @brief Represents a dictionary of values used to modify a commodity.
 *
 */
struct CommodityModifier_ {
   char *name;
   float value;
   struct CommodityModifier_ *next;
};
typedef struct CommodityModifier_ CommodityModifier;

/**
 * @struct Commodity
 *
 * @brief Represents a commodity.
 *
 * @todo Use inverse normal?
 */
typedef struct Commodity_ {
   char* name; /**< Name of the commodity. */
   char* description; /**< Description of the commodity. */
   unsigned int standard; /**< Wether or not this commodity is standard. */
   /* Prices. */
   double price; /**< Base price of the commodity. */
   glTexture* gfx_store; /**< Store graphic. */
   glTexture* gfx_space; /**< Space graphic. */
   CommodityModifier *planet_modifier; /**< The price modifier for different planet types. */
   double period; /**< Period of price fluctuation. */
   double population_modifier; /**< Scale of price modification due to population. */
   CommodityModifier *faction_modifier; /**< Price modifier for different factions. */
   credits_t lastPurchasePrice; /**< Price paid when last purchasing this commodity. */
} Commodity;

typedef struct CommodityPrice_ {
  double price; /**< Average price of a commodity on a particular planet */
  double planetPeriod; /**< Minor time period (days) over which commidity price varies */
  double sysPeriod; /** Major time period */
  double planetVariation; /**< Mmount by which a commodity price varies */
  double sysVariation; /**< System level commodity price variation.  At a given time, commodity price is equal to price + sysVariation*sin(2pi t/sysPeriod) + planetVariation*sin(2pi t/planetPeriod) */
  int64_t updateTime; /**< used for averaging and to hold the time last average was calculated. */
  char *name; /**< used for keeping tabs during averaging */
  double sum; /**< used when averaging over jump points during setup, and then for capturing the moving average when the player visits a planet. */
  double sum2; /**< sum of (squared prices seen), used for calc of standard deviation. */
  int cnt; /**< used for calc of mean and standard deviation - number of records in the data. */
} CommodityPrice;

/**
 * @struct Gatherable
 *
 * @brief Represents stuff that can be gathered.
 */
typedef struct Gatherable_ {
   Commodity *type; /**< Type of commodity. */
   Vector2d pos; /**< Position. */
   Vector2d vel; /**< Velocity. */
   double timer; /**< Timer to de-spawn the gatherable. */
   double lifeleng; /**< nb of seconds before de-spawn. */
} Gatherable;


/*
 * Commodity stuff.
 */
Commodity* commodity_get( const char* name );
Commodity* commodity_getW( const char* name );
int commodity_getN( );
Commodity* commodity_getByIndex( const int indx );
int commodity_load (void);
void commodity_free (void);
=======
#include "space.h"
>>>>>>> 9e2ad12d


/*
 * Economy stuff.
 */
int economy_init (void);
void economy_addQueuedUpdate (void);
int economy_execQueued (void);
int economy_update( unsigned int dt );
int economy_refresh (void);
void economy_destroy (void);
void economy_clearKnown (void);

/*
 * Price stuff.
 */
int economy_getAveragePlanetPrice( const Commodity *com, const Planet *p, credits_t *mean, double *std);
void economy_averageSeenPrices( const Planet *p );
void economy_averageSeenPricesAtTime( const Planet *p, const ntime_t tupdate );
void economy_clearKnown (void);
credits_t economy_getPrice( const Commodity *com, const StarSystem *sys, const Planet *p );
credits_t economy_getPriceAtTime( const Commodity *com, const StarSystem *sys, const Planet *p, ntime_t t );


/*
 * Calculating the sinusoidal economy values
 */
void economy_initialiseCommodityPrices(void);
int economy_getAveragePrice( const Commodity *com, credits_t *mean, double *std );


#endif /* ECONOMY_H */<|MERGE_RESOLUTION|>--- conflicted
+++ resolved
@@ -8,93 +8,13 @@
 #  define ECONOMY_H
 
 
-<<<<<<< HEAD
 #include <stdint.h>
 #include "opengl.h"
 
 
-#define ECON_CRED_STRLEN      32 /**< Maximum length a credits2str string can reach. */
 
+#include "space.h"
 
-typedef int64_t credits_t;
-#define CREDITS_MAX        INT64_MAX
-#define CREDITS_MIN        INT64_MIN
-#define CREDITS_PRI        PRIu64
-
-/**
- * @struct CommodityModifier
- *
- * @brief Represents a dictionary of values used to modify a commodity.
- *
- */
-struct CommodityModifier_ {
-   char *name;
-   float value;
-   struct CommodityModifier_ *next;
-};
-typedef struct CommodityModifier_ CommodityModifier;
-
-/**
- * @struct Commodity
- *
- * @brief Represents a commodity.
- *
- * @todo Use inverse normal?
- */
-typedef struct Commodity_ {
-   char* name; /**< Name of the commodity. */
-   char* description; /**< Description of the commodity. */
-   unsigned int standard; /**< Wether or not this commodity is standard. */
-   /* Prices. */
-   double price; /**< Base price of the commodity. */
-   glTexture* gfx_store; /**< Store graphic. */
-   glTexture* gfx_space; /**< Space graphic. */
-   CommodityModifier *planet_modifier; /**< The price modifier for different planet types. */
-   double period; /**< Period of price fluctuation. */
-   double population_modifier; /**< Scale of price modification due to population. */
-   CommodityModifier *faction_modifier; /**< Price modifier for different factions. */
-   credits_t lastPurchasePrice; /**< Price paid when last purchasing this commodity. */
-} Commodity;
-
-typedef struct CommodityPrice_ {
-  double price; /**< Average price of a commodity on a particular planet */
-  double planetPeriod; /**< Minor time period (days) over which commidity price varies */
-  double sysPeriod; /** Major time period */
-  double planetVariation; /**< Mmount by which a commodity price varies */
-  double sysVariation; /**< System level commodity price variation.  At a given time, commodity price is equal to price + sysVariation*sin(2pi t/sysPeriod) + planetVariation*sin(2pi t/planetPeriod) */
-  int64_t updateTime; /**< used for averaging and to hold the time last average was calculated. */
-  char *name; /**< used for keeping tabs during averaging */
-  double sum; /**< used when averaging over jump points during setup, and then for capturing the moving average when the player visits a planet. */
-  double sum2; /**< sum of (squared prices seen), used for calc of standard deviation. */
-  int cnt; /**< used for calc of mean and standard deviation - number of records in the data. */
-} CommodityPrice;
-
-/**
- * @struct Gatherable
- *
- * @brief Represents stuff that can be gathered.
- */
-typedef struct Gatherable_ {
-   Commodity *type; /**< Type of commodity. */
-   Vector2d pos; /**< Position. */
-   Vector2d vel; /**< Velocity. */
-   double timer; /**< Timer to de-spawn the gatherable. */
-   double lifeleng; /**< nb of seconds before de-spawn. */
-} Gatherable;
-
-
-/*
- * Commodity stuff.
- */
-Commodity* commodity_get( const char* name );
-Commodity* commodity_getW( const char* name );
-int commodity_getN( );
-Commodity* commodity_getByIndex( const int indx );
-int commodity_load (void);
-void commodity_free (void);
-=======
-#include "space.h"
->>>>>>> 9e2ad12d
 
 
 /*
@@ -114,7 +34,6 @@
 int economy_getAveragePlanetPrice( const Commodity *com, const Planet *p, credits_t *mean, double *std);
 void economy_averageSeenPrices( const Planet *p );
 void economy_averageSeenPricesAtTime( const Planet *p, const ntime_t tupdate );
-void economy_clearKnown (void);
 credits_t economy_getPrice( const Commodity *com, const StarSystem *sys, const Planet *p );
 credits_t economy_getPriceAtTime( const Commodity *com, const StarSystem *sys, const Planet *p, ntime_t t );
 
