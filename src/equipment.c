--- conflicted
+++ resolved
@@ -1560,11 +1560,7 @@
          "#%c%s%.0f#0\n"
          "%s\n"
          "\n"
-<<<<<<< HEAD
          "%.0f#0 t\n"
-=======
-         "%.0f#0 %s\n"
->>>>>>> 257c439f
          "%s average\n"
          "#%c%s%.0f#0 kN/t\n"
          "#%c%s%.0f#0 m/s (max #%c%s%.0f#0 m/s)\n"
@@ -1575,13 +1571,8 @@
          "#%c%s%.0f#0 MJ (#%c%s%.1f#0 MW)\n"
          "#%c%s%.0f#0 MJ (#%c%s%.1f#0 MW)\n"
          "#%c%s%.0f#0 MJ (#%c%s%.1f#0 MW)\n"
-<<<<<<< HEAD
          "%d / #%c%s%d#0 t\n"
-         "%d units (%d jumps)\n"
-=======
-         "%d / #%c%s%d#0 %s\n"
-         "%d %s (%d %s)\n"
->>>>>>> 257c439f
+         "%d hL (%d %s)\n"
          "\n"
          "#%c%s#0"),
          /* Generic. */
@@ -1591,7 +1582,7 @@
       EQ_COMP( ship->crew, ship->ship->crew, 0 ),
       buf2,
       /* Movement. */
-      ship->solid->mass, n_( "tonne", "tonnes", ship->solid->mass ),
+      ship->solid->mass,
       nt,
       EQ_COMP( ship->thrust/ship->solid->mass, ship->ship->thrust/ship->ship->mass, 0 ),
       EQ_COMP( ship->speed, ship->ship->speed, 0 ),
@@ -1609,8 +1600,7 @@
       EQ_COMP( ship->energy_regen, ship->ship->energy_regen, 0 ),
       /* Misc. */
       pilot_cargoUsed(ship), EQ_COMP( cargo, ship->ship->cap_cargo, 0 ),
-      n_( "tonne", "tonnes", ship->ship->cap_cargo ),
-      ship->fuel_max, n_( "unit", "units", ship->fuel_max ),
+      ship->fuel_max,
       jumps, n_( "jump", "jumps", jumps ),
       pilot_checkSpaceworthy(ship) ? 'r' : '0', errorReport );
    window_modifyText( wid, "txtDDesc", buf );
