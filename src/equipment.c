--- conflicted
+++ resolved
@@ -1278,13 +1278,6 @@
    if ((dps > 0.) && (l < max_len))
       l += snprintf( &buf[l], (max_len-l),
             "%s%.2f DPS [%.2f EPS]", (l!=0)?"\n":"", dps, eps );
-<<<<<<< HEAD
-=======
-   if ((s->jam_chance > 0.) && (l < max_len))
-      l += snprintf( &buf[l], (max_len-l),
-            "%s%.0f%% Jam [%.0f Range]",
-            (l!=0)?"\n":"", s->jam_chance*100., s->jam_range );
->>>>>>> fa55134f
    l += ss_statsDesc( &s->stats, &buf[l], (max_len-l), 1 );
    return l;
 }
