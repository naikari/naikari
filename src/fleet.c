--- conflicted
+++ resolved
@@ -30,8 +30,6 @@
 #define FLEET_DATA      "dat/fleet.xml" /**< Where to find fleet data. */
 
 #define CHUNK_SIZE      32 /**< Size to allocate memory by. */
-
-#define MINIMUM_FLEET_STRENGTH 10 /**< The minimum strength a fleet can have to spawn. */
 
 
 /* stack of fleets */
@@ -80,7 +78,6 @@
       WARN("%i is not a faction.", faction);
       return NULL;
    }
-<<<<<<< HEAD
 
    /* Try to find a fleet of the faction. */
    while(1) {
@@ -94,28 +91,8 @@
       /* Get a fleet and check its faction. */
       rnd = RNGF() * (nfleets - 0.01);
       fleet = &fleet_stack[rnd];
-
-      if(fleet->strength >= MINIMUM_FLEET_STRENGTH && fleet->faction == faction)
-         break;
-   }
-
-=======
-
-   /* Try to find a fleet of the faction. */
-   while(1) {
-      /* Check for infinite loop. */
-      if(inf > 100 * nfleets) {
-         WARN("Could not find a fleet for faction %s.", faction_name(faction));
-         return NULL;
-      }
-      inf++;
-
-      /* Get a fleet and check its faction. */
-      rnd = RNGF() * (nfleets - 0.01);
-      fleet = &fleet_stack[rnd];
-   }
-
->>>>>>> a74b69bb
+   }
+
    return fleet;
 }
 
@@ -187,9 +164,6 @@
          continue;
       }
 
-      /* Set strength level */
-      xmlr_float(node,"strength",temp->strength);
-
       /* Set AI. */
       xmlr_strd(node,"ai",temp->ai);
 
@@ -255,9 +229,6 @@
    MELEMENT(temp->faction==-1,"faction");
    MELEMENT(temp->pilots==NULL,"pilots");
 #undef MELEMENT
-   /* Check the strength. */
-   if(temp->strength >= 0 && temp->strength < MINIMUM_FLEET_STRENGTH)
-      WARN("Fleet %s has %f strength and will not spawn. Make the strength -1 if this is intentional.", temp->name, temp->strength);
 
    return 0;
 }
