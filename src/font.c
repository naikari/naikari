/*
 * See Licensing and Copyright notice in naev.h
 */

/**
 * @file font.c
 *
 * @brief OpenGL font rendering routines.
 *
 * Use a displaylist to store ASCII chars rendered with freefont
 * There are several drawing methods depending on whether you want
 * print it all, print to a max width, print centered or print a
 * block of text.
 *
 * There are hard-coded size limits.  256 characters for all routines
 * except gl_printText which has a 1024 limit.
 *
 * @todo check if length is too long
 */


#include "font.h"

#include "naev.h"

#include <ft2build.h>
#include FT_FREETYPE_H
#include FT_GLYPH_H

#ifdef USE_FONTCONFIG
#include <fontconfig/fontconfig.h>
#endif

#include "log.h"
#include "array.h"
#include "conf.h"
#include "ndata.h"
#include "nfile.h"
#include "utf8.h"

#define HASH_LUT_SIZE 512 /**< Size of glyph look up table. */
#define MAX_ROWS 128 /**< Max number of rows per texture cache. */
#define DEFAULT_TEXTURE_SIZE 1024 /**< Default size of texture caches for glyphs. */

static gl_Matrix4 font_projection_mat;


/**
 * @brief Stores the row information for a font.
 */
typedef struct glFontRow_s {
   int x; /**< Current x offset. */
   int y; /**< Current y offset. */
   int h; /**< Height of the row. */
} glFontRow;


/**
 * @brief Stores a texture stash for fonts.
 */
typedef struct glFontTex_s {
   GLuint id; /**< Texture id. */
   glFontRow rows[ MAX_ROWS ]; /**< Stores font row information. */
} glFontTex;


/**
 * @brief Represents a character in the font.
 */
typedef struct glFontGlyph_s {
   uint32_t codepoint; /**< Real character. */
   GLfloat adv_x; /**< X advancement. */
   GLfloat adv_y; /**< Y advancement. */
   /* Offsets are stored in the VBO and thus not an issue. */
   glFontTex *tex; /**< Might be on different texture. */
   GLushort vbo_id; /**< VBO index to use. */
   int next; /**< Stored as a linked list. */
} glFontGlyph;


/**
 * @brief Stores a font character.
 */
typedef struct font_char_s {
   GLubyte *data; /**< Data of the character. */
   int w; /**< Width. */
   int h; /**< Height. */
   int off_x; /**< X offset when rendering. */
   int off_y; /**< Y offset when rendering. */
   GLfloat adv_x; /**< X advancement. */
   GLfloat adv_y; /**< Y advancement. */
   int tx; /**< Texture x position. */
   int ty; /**< Texture y position. */
   int tw; /**< Texture width. */
   int th; /**< Texture height. */
} font_char_t;


/**
 * @brief Font structure.
 */
typedef struct glFontStash_s {
   int h; /**< Font height. */
   int tw; /**< Width of textures. */
   int th; /**< Height of textures. */
   glFontTex *tex; /**< Textures. */
   gl_vbo *vbo_tex; /**< VBO associated to texture coordinates. */
   gl_vbo *vbo_vert; /**< VBO associated to vertex coordinates. */
   GLfloat *vbo_tex_data; /**< Copy of texture coordinate data. */
   GLshort *vbo_vert_data; /**< Copy of vertex coordinate data. */
   int nvbo; /**< Amount of vbo data. */
   int mvbo; /**< Amount of vbo memory. */
   glFontGlyph *glyphs; /**< Unicode glyphs. */
   int lut[HASH_LUT_SIZE]; /**< Look up table. */

   /* Freetype stuff. */
   char *fontname; /**< Font name. */
   FT_Face face; /**< Face structure. */
   FT_Library library; /**< Library. */
   FT_Byte *fontdata; /**< Font data buffer. */
} glFontStash;

/**
 * Available fonts stashes.
 */
static glFontStash *avail_fonts = NULL;  /**< These are pointed to by the font struct exposed in font.h. */

/* default font */
glFont gl_defFont; /**< Default font. */
glFont gl_smallFont; /**< Small font. */
glFont gl_defFontMono; /**< Default mono font. */


/* Last used colour. */
static const glColour *font_lastCol    = NULL; /**< Stores last colour used (activated by '\a'). */
static int font_restoreLast      = 0; /**< Restore last colour. */


/*
 * prototypes
 */
static size_t font_limitSize( glFontStash *ft_font, int *width,
      const char *text, const int max );
static const glColour* gl_fontGetColour( uint32_t ch );
/* Get unicode glyphs from cache. */
static glFontGlyph* gl_fontGetGlyph( glFontStash *stsh, uint32_t ch );
/* Render.
 * TODO this should be changed to be more like font-stash (https://github.com/akrinke/Font-Stash)
 * In particular, instead of writing char by char, they should be batched up by textures and rendered
 * when gl_fontRenderEnd() is called, saving lots of opengl calls.
 */
static void gl_fontRenderStart( const glFontStash *stsh, double x, double y, const glColour *c );
static int gl_fontRenderGlyph( glFontStash *stsh, uint32_t ch, const glColour *c, int state, int forceColor );
static void gl_fontRenderEnd (void);


/**
 * @brief Gets the font stash corresponding to a font.
 */
static glFontStash *gl_fontGetStash( const glFont *font )
{
   return &avail_fonts[ font->id ];
}


/**
 * @brief Adds a font glyph to the texture stash.
 */
static int gl_fontAddGlyphTex( glFontStash *stsh, font_char_t *ch, glFontGlyph *glyph )
{
   int i, j, n;
   glFontRow *r, *gr;
   glFontTex *tex;
   GLfloat *vbo_tex;
   GLshort *vbo_vert;
   GLfloat tx, ty, txw, tyh;
   GLfloat fw, fh;
   GLshort vx, vy, vw, vh;

   /* Find free row. */
   gr = NULL;
   for (i=0; i<array_size( stsh->tex ); i++) {
      for (j=0; j<MAX_ROWS; j++) {
         r = &stsh->tex->rows[j];
         /* Fits in current row, so use that. */
         if ((r->h == ch->h) && (r->x+ch->w < stsh->tw)) {
            tex = &stsh->tex[i];
            gr = r;
            break;
         }
         /* If not empty row, skip. */
         if (r->h != 0)
            continue;
         /* See if height fits. */
         if ((j==0) || (stsh->tex->rows[j-1].y+stsh->tex->rows[j-1].h+ch->h < stsh->th)) {
            r->h = ch->h;
            if (j>0)
               r->y = stsh->tex->rows[j-1].y + stsh->tex->rows[j-1].h;
            tex = &stsh->tex[i];
            gr = r;
            break;
         }
      }
   }

   /* Allocate new texture. */
   if (gr == NULL) {
      tex = &array_grow( &stsh->tex );
      memset( stsh->tex, 0, sizeof(glFontTex) );

      glGenTextures( 1, &tex->id );
      glBindTexture( GL_TEXTURE_2D, tex->id );

      /* Shouldn't ever scale - we'll generate appropriate size font. */
      glTexParameteri(GL_TEXTURE_2D, GL_TEXTURE_MAG_FILTER, GL_NEAREST);
      glTexParameteri(GL_TEXTURE_2D, GL_TEXTURE_MIN_FILTER, GL_NEAREST);

      /* Clamp texture .*/
      glTexParameteri(GL_TEXTURE_2D, GL_TEXTURE_WRAP_S, GL_REPEAT);
      glTexParameteri(GL_TEXTURE_2D, GL_TEXTURE_WRAP_T, GL_REPEAT);

      /* Initialize size. */
      glTexImage2D( GL_TEXTURE_2D, 0, GL_RED, stsh->tw, stsh->th, 0,
            GL_RED, GL_UNSIGNED_BYTE, NULL );

      /* Check for errors. */
      gl_checkErr();

      gr = &tex->rows[0];
      gr->h = ch->h;
   }

   /* Upload data. */
   glBindTexture( GL_TEXTURE_2D, tex->id );
   glPixelStorei(GL_UNPACK_ALIGNMENT,1);
   glTexSubImage2D( GL_TEXTURE_2D, 0, gr->x, gr->y, ch->w, ch->h,
         GL_RED, GL_UNSIGNED_BYTE, ch->data );

   /* Check for error. */
   gl_checkErr();

   /* Update VBOs. */
   stsh->nvbo++;
   if (stsh->nvbo > stsh->mvbo) {
      stsh->mvbo *= 2;
      stsh->vbo_tex_data  = realloc( stsh->vbo_tex_data,  8*stsh->mvbo*sizeof(GLfloat) );
      stsh->vbo_vert_data = realloc( stsh->vbo_vert_data, 8*stsh->mvbo*sizeof(GLshort) );
   }
   n = 8*stsh->nvbo;
   vbo_tex  = &stsh->vbo_tex_data[n-8];
   vbo_vert = &stsh->vbo_vert_data[n-8];
   /* We do something like the following for vertex coordinates.
      *
      *
      *  +----------------- top reference   \  <------- font->h
      *  |                                  |
      *  |                                  | --- off_y
      *  +----------------- glyph top       /
      *  |
      *  |
      *  +----------------- glyph bottom
      *  |
      *  v   y
      *
      *
      *  +----+------------->  x
      *  |    |
      *  |    glyph start
      *  |
      *  side reference
      *
      *  \----/
      *   off_x
      */
   /* Temporary variables. */
   fw  = (GLfloat) stsh->tw;
   fh  = (GLfloat) stsh->th;
   tx  = (GLfloat) gr->x / fw;
   ty  = (GLfloat) gr->y / fh;
   txw = (GLfloat) (gr->x + ch->w) / fw;
   tyh = (GLfloat) (gr->y + ch->h) / fh;
   vx  = ch->off_x;
   vy  = ch->off_y - ch->h;
   vw  = ch->w;
   vh  = ch->h;
   /* Texture coords. */
   vbo_tex[ 0 ] = tx;  /* Top left. */
   vbo_tex[ 1 ] = ty;
   vbo_tex[ 2 ] = txw; /* Top right. */
   vbo_tex[ 3 ] = ty;
   vbo_tex[ 4 ] = tx;  /* Bottom left. */
   vbo_tex[ 5 ] = tyh;
   vbo_tex[ 6 ] = txw; /* Bottom right. */
   vbo_tex[ 7 ] = tyh;
   /* Vertex coords. */
   vbo_vert[ 0 ] = vx;    /* Top left. */
   vbo_vert[ 1 ] = vy+vh;
   vbo_vert[ 2 ] = vx+vw; /* Top right. */
   vbo_vert[ 3 ] = vy+vh;
   vbo_vert[ 4 ] = vx;    /* Bottom left. */
   vbo_vert[ 5 ] = vy;
   vbo_vert[ 6 ] = vx+vw; /* Bottom right. */
   vbo_vert[ 7 ] = vy;
   /* Update vbos. */
   gl_vboData( stsh->vbo_tex,  sizeof(GLfloat)*n,  stsh->vbo_tex_data );
   gl_vboData( stsh->vbo_vert, sizeof(GLshort)*n, stsh->vbo_vert_data );

   /* Add space for the new character. */
   gr->x += ch->w;

   /* Save glyph data. */
   glyph->vbo_id = (n-8)/2;
   glyph->tex = tex;

   /* Since the VBOs have possibly changed, we have to reset the data. */
   gl_vboActivateAttribOffset( stsh->vbo_vert, shaders.font.vertex,
         0, 2, GL_SHORT, 0 );
   gl_vboActivateAttribOffset( stsh->vbo_tex, shaders.font.tex_coord,
         0, 2, GL_FLOAT, 0 );

   return 0;
}


/**
 * @brief Clears the restoration.
 */
void gl_printRestoreClear (void)
{
   font_lastCol = NULL;
}


/**
 * @brief Restores last colour.
 */
void gl_printRestoreLast (void)
{
   if (font_lastCol != NULL)
      font_restoreLast = 1;
}


/**
 * @brief Initializes a restore structure.
 *    @param restore Structure to initialize.
 */
void gl_printRestoreInit( glFontRestore *restore )
{
   memset( restore, 0, sizeof(glFontRestore) );
}


/**
 * @brief Restores last colour from a restore structure.
 *    @param restore Structure to restore.
 */
void gl_printRestore( const glFontRestore *restore )
{
   if (restore->col != NULL) {
      font_lastCol = restore->col;
      font_restoreLast = 1;
   }
}


/**
 * @brief Stores the colour information from a piece of text limited to max characters.
 *    @param restore Structure to save colour information to.
 *    @param text Text to extract colour information from.
 *    @param max Maximum number of characters to process.
 */
void gl_printStoreMax( glFontRestore *restore, const char *text, int max )
{
   int i;
   const glColour *col;

   col = restore->col; /* Use whatever is there. */
   for (i=0; (text[i]!='\0') && (i<=max); i++) {
      /* Only want escape sequences. */
      if (text[i] != '\a')
         continue;

      /* Get colour. */
      if ((i+1<=max) && (text[i+1]!='\0')) {
         col = gl_fontGetColour( text[i+1] );
         i += 1;
      }
   }

   restore->col = col;
}


/**
 * @brief Stores the colour information from a piece of text.
 *    @param restore Structure to save colour information to.
 *    @param text Text to extract colour information from.
 */
void gl_printStore( glFontRestore *restore, const char *text )
{
   gl_printStoreMax( restore, text, INT_MAX );
}


/**
 * @brief Limits the text to max.
 *
 *    @param ft_font Font to calculate width with.
 *    @param width Actual width it takes up.
 *    @param text Text to parse.
 *    @param max Max to look for.
 *    @return Number of characters that fit.
 */
static size_t font_limitSize( glFontStash *ft_font, int *width,
      const char *text, const int max )
{
   int n;
   size_t i;
   uint32_t ch;
   int adv_x;

   /* Avoid segfaults. */
   if ((text == NULL) || (text[0]=='\0'))
      return 0;

   /* limit size */
   i = 0;
   n = 0;
   while ((ch = u8_nextchar( text, &i ))) {
      /* Ignore escape sequence. */
      if (ch == '\a') {
         if (text[i] != '\0')
            i++;
         continue;
      }

      /* Count length. */
      glFontGlyph *glyph = gl_fontGetGlyph( ft_font, ch );
      adv_x = glyph->adv_x;

      /* See if enough room. */
      n += adv_x;
      if (n > max) {
         u8_dec( text, &i );
         n -= adv_x; /* actual size */
         break;
      }
   }

   if (width != NULL)
      (*width) = n;
   return i;
}


/**
 * @brief Gets the number of characters in text that fit into width.
 *
 *    @param ft_font Font to use.
 *    @param text Text to check.
 *    @param width Width to match.
 *    @return Number of characters that fit.
 */
int gl_printWidthForText( const glFont *ft_font, const char *text,
      const int width )
{
   int lastspace;
   size_t i;
   uint32_t ch;
   GLfloat n;

   if (ft_font == NULL)
      ft_font = &gl_defFont;
   glFontStash *stsh = gl_fontGetStash( ft_font );

   /* limit size per line */
   lastspace = 0; /* last ' ' or '\n' in the text */
   n = 0.; /* current width */
   i = 0; /* current position */
   while ((text[i] != '\n') && (text[i] != '\0')) {
      /* Characters we should ignore. */
      if (text[i] == '\t') {
         i++;
         continue;
      }

      /* Ignore escape sequence. */
      if (text[i] == '\a') {
         if (text[i+1] != '\0')
            i += 2;
         else
            i += 1;
         continue;
      }

      /* Save last space. */
      if (text[i] == ' ')
         lastspace = i;

      ch = u8_nextchar( text, &i );
      /* Unicode. */
      glFontGlyph *glyph = gl_fontGetGlyph( stsh, ch );
      if (glyph!=NULL)
         n += glyph->adv_x;

      /* Check if out of bounds. */
      if (n > (GLfloat)width) {
         if (lastspace > 0)
            return lastspace;
         else {
            u8_dec( text, &i );
            return i;
         }
      }
   }

   return i;
}


/**
 * @brief Wrapped by gl_printRaw.
 *
 *    @param ft_font Font to use
 *    @param x X position to put text at.
 *    @param y Y position to put text at.
 *    @param c Colour to use (uses white if NULL)
 *    @param text String to display.
 *    @param forceColor Whether or not to force the color.
 */
static void gl_printRawBase( const glFont *ft_font,
      const double x, const double y,
      const glColour* c, const char *text, int forceColor )
{
   int s;
   size_t i;
   uint32_t ch;

   if (ft_font == NULL)
      ft_font = &gl_defFont;
   glFontStash *stsh = gl_fontGetStash( ft_font );

   /* Render it. */
   s = 0;
   i = 0;
   gl_fontRenderStart(stsh, x, y, c);
   while ((ch = u8_nextchar( text, &i )))
      s = gl_fontRenderGlyph( stsh, ch, c, s, forceColor );
   gl_fontRenderEnd();
}


/**
 * @brief Prints text on screen.
 *
 * Defaults ft_font to gl_defFont if NULL.
 *
 *    @param ft_font Font to use
 *    @param x X position to put text at.
 *    @param y Y position to put text at.
 *    @param c Colour to use (uses white if NULL)
 *    @param str String to display.
 */
void gl_printRaw( const glFont *ft_font,
      const double x, const double y,
      const glColour* c, const char *text )
{
<<<<<<< HEAD
   gl_printRawBase( ft_font, x - 1, y, &cBlack, text, 1 );
   gl_printRawBase( ft_font, x + 1, y, &cBlack, text, 1 );
   gl_printRawBase( ft_font, x, y - 1, &cBlack, text, 1 );
   gl_printRawBase( ft_font, x, y + 1, &cBlack, text, 1 );
   gl_printRawBase( ft_font, x - 2, y, &cBlack, text, 1 );
   gl_printRawBase( ft_font, x + 2, y, &cBlack, text, 1 );
   gl_printRawBase( ft_font, x, y - 2, &cBlack, text, 1 );
   gl_printRawBase( ft_font, x, y + 2, &cBlack, text, 1 );
   gl_printRawBase( ft_font, x - 1, y - 1, &cBlack, text, 1 );
   gl_printRawBase( ft_font, x - 1, y + 1, &cBlack, text, 1 );
   gl_printRawBase( ft_font, x + 1, y - 1, &cBlack, text, 1 );
   gl_printRawBase( ft_font, x + 1, y + 1, &cBlack, text, 1 );
=======
   /* TODO: This method works, but is inefficient. Should probably be
    * ultimately replaced with use of signed distance fields or some
    * other more efficient method (signed distance fields seem to be
    * the "right" solution). */
   if ( (c == NULL) || (c->a >= 1.) ) {
      gl_printRawBase( ft_font, x - 1, y, &cBlack, text, 1 );
      gl_printRawBase( ft_font, x + 1, y, &cBlack, text, 1 );
      gl_printRawBase( ft_font, x, y - 1, &cBlack, text, 1 );
      gl_printRawBase( ft_font, x, y + 1, &cBlack, text, 1 );
      gl_printRawBase( ft_font, x - 2, y, &cBlack, text, 1 );
      gl_printRawBase( ft_font, x + 2, y, &cBlack, text, 1 );
      gl_printRawBase( ft_font, x, y - 2, &cBlack, text, 1 );
      gl_printRawBase( ft_font, x, y + 2, &cBlack, text, 1 );
      gl_printRawBase( ft_font, x - 1, y - 1, &cBlack, text, 1 );
      gl_printRawBase( ft_font, x - 1, y + 1, &cBlack, text, 1 );
      gl_printRawBase( ft_font, x + 1, y - 1, &cBlack, text, 1 );
      gl_printRawBase( ft_font, x + 1, y + 1, &cBlack, text, 1 );
   }
>>>>>>> 0f1cda5a

   gl_printRawBase( ft_font, x, y, c, text, 0 );
}


/**
 * @brief Prints text on screen like printf.
 *
 * Defaults ft_font to gl_defFont if NULL.
 *
 *    @param ft_font Font to use (NULL means gl_defFont)
 *    @param x X position to put text at.
 *    @param y Y position to put text at.
 *    @param c Colour to use (uses white if NULL)
 *    @param fmt String formatted like printf to print.
 */
void gl_print( const glFont *ft_font,
      const double x, const double y,
      const glColour* c, const char *fmt, ... )
{
   /*float h = ft_font->h / .63;*/ /* slightly increase fontsize */
   char text[256]; /* holds the string */
   va_list ap;

   if (fmt == NULL) return;
   else { /* convert the symbols to text */
      va_start(ap, fmt);
      vsnprintf(text, 256, fmt, ap);
      va_end(ap);
   }

   gl_printRaw( ft_font, x, y, c, text );
}


/**
 * @brief Wrapped by gl_printMaxRaw.
 *
 *    @param ft_font Font to use.
 *    @param max Maximum length to reach.
 *    @param x X position to display text at.
 *    @param y Y position to display text at.
 *    @param c Colour to use (NULL defaults to white).
 *    @param text String to display.
 *    @param forceColor Whether or not to force the color.
 *    @return The number of characters it had to suppress.
 */
static int gl_printMaxRawBase( const glFont *ft_font, const int max,
      const double x, const double y,
      const glColour* c, const char *text, int forceColor )
{
   int s;
   size_t ret, i;
   uint32_t ch;

   if (ft_font == NULL)
      ft_font = &gl_defFont;
   glFontStash *stsh = gl_fontGetStash( ft_font );

   /* Limit size. */
   ret = font_limitSize( stsh, NULL, text, max );

   /* Render it. */
   s = 0;
   gl_fontRenderStart(stsh, x, y, c);
   i = 0;
   while ((ch = u8_nextchar( text, &i )) && (i <= ret))
      s = gl_fontRenderGlyph( stsh, ch, c, s, forceColor );
   gl_fontRenderEnd();

   return ret;
}


/**
 * @brief Behaves like gl_printRaw but stops displaying text after a certain distance.
 *
 *    @param ft_font Font to use.
 *    @param max Maximum length to reach.
 *    @param x X position to display text at.
 *    @param y Y position to display text at.
 *    @param c Colour to use (NULL defaults to white).
 *    @param text String to display.
 *    @return The number of characters it had to suppress.
 */
int gl_printMaxRaw( const glFont *ft_font, const int max,
      const double x, const double y,
      const glColour* c, const char *text )
{
<<<<<<< HEAD
   gl_printMaxRawBase( ft_font, max, x - 1, y, &cBlack, text, 1 );
   gl_printMaxRawBase( ft_font, max, x + 1, y, &cBlack, text, 1 );
   gl_printMaxRawBase( ft_font, max, x, y - 1, &cBlack, text, 1 );
   gl_printMaxRawBase( ft_font, max, x, y + 1, &cBlack, text, 1 );
   gl_printMaxRawBase( ft_font, max, x - 2, y, &cBlack, text, 1 );
   gl_printMaxRawBase( ft_font, max, x + 2, y, &cBlack, text, 1 );
   gl_printMaxRawBase( ft_font, max, x, y - 2, &cBlack, text, 1 );
   gl_printMaxRawBase( ft_font, max, x, y + 2, &cBlack, text, 1 );
   gl_printMaxRawBase( ft_font, max, x - 1, y - 1, &cBlack, text, 1 );
   gl_printMaxRawBase( ft_font, max, x - 1, y + 1, &cBlack, text, 1 );
   gl_printMaxRawBase( ft_font, max, x + 1, y - 1, &cBlack, text, 1 );
   gl_printMaxRawBase( ft_font, max, x + 1, y + 1, &cBlack, text, 1 );
=======
   /* TODO: This method works, but is inefficient. Should probably be
    * ultimately replaced with use of signed distance fields or some
    * other more efficient method (signed distance fields seem to be
    * the "right" solution). */
   if ( (c == NULL) || (c->a >= 1.) ) {
      gl_printMaxRawBase( ft_font, max, x - 1, y, &cBlack, text, 1 );
      gl_printMaxRawBase( ft_font, max, x + 1, y, &cBlack, text, 1 );
      gl_printMaxRawBase( ft_font, max, x, y - 1, &cBlack, text, 1 );
      gl_printMaxRawBase( ft_font, max, x, y + 1, &cBlack, text, 1 );
      gl_printMaxRawBase( ft_font, max, x - 2, y, &cBlack, text, 1 );
      gl_printMaxRawBase( ft_font, max, x + 2, y, &cBlack, text, 1 );
      gl_printMaxRawBase( ft_font, max, x, y - 2, &cBlack, text, 1 );
      gl_printMaxRawBase( ft_font, max, x, y + 2, &cBlack, text, 1 );
      gl_printMaxRawBase( ft_font, max, x - 1, y - 1, &cBlack, text, 1 );
      gl_printMaxRawBase( ft_font, max, x - 1, y + 1, &cBlack, text, 1 );
      gl_printMaxRawBase( ft_font, max, x + 1, y - 1, &cBlack, text, 1 );
      gl_printMaxRawBase( ft_font, max, x + 1, y + 1, &cBlack, text, 1 );
   }
>>>>>>> 0f1cda5a

   return gl_printMaxRawBase( ft_font, max, x, y, c, text, 0 );
}


/**
 * @brief Behaves like gl_print but stops displaying text after reaching a certain length.
 *
 *    @param ft_font Font to use (NULL means use gl_defFont).
 *    @param max Maximum length to reach.
 *    @param x X position to display text at.
 *    @param y Y position to display text at.
 *    @param c Colour to use (NULL defaults to white).
 *    @param fmt String to display formatted like printf.
 *    @return The number of characters it had to suppress.
 */
int gl_printMax( const glFont *ft_font, const int max,
      const double x, const double y,
      const glColour* c, const char *fmt, ... )
{
   /*float h = ft_font->h / .63;*/ /* slightly increase fontsize */
   char text[256]; /* holds the string */
   va_list ap;

   if (fmt == NULL) return -1;
   else { /* convert the symbols to text */
      va_start(ap, fmt);
      vsnprintf(text, 256, fmt, ap);
      va_end(ap);
   }

   return gl_printMaxRaw( ft_font, max, x, y, c, text );
}


/**
 * @brief Wrapped by gl_printMidRaw.
 *
 *    @param ft_font Font to use.
 *    @param width Width of area to center in.
 *    @param x X position to display text at.
 *    @param y Y position to display text at.
 *    @param c Colour to use for text (NULL defaults to white).
 *    @param text String to display.
 *    @param forceColor Whether or not to force the color.
 *    @return The number of characters it had to truncate.
 */
static int gl_printMidRawBase( const glFont *ft_font, const int width,
      double x, const double y,
      const glColour* c, const char *text, int forceColor )
{
   /*float h = ft_font->h / .63;*/ /* slightly increase fontsize */
   int n, s;
   size_t ret, i;
   uint32_t ch;

   if (ft_font == NULL)
      ft_font = &gl_defFont;
   glFontStash *stsh = gl_fontGetStash( ft_font );

   /* limit size */
   ret = font_limitSize( stsh, &n, text, width );
   x += (double)(width - n)/2.;

   /* Render it. */
   s = 0;
   gl_fontRenderStart(stsh, x, y, c);
   i = 0;
   while ((ch = u8_nextchar( text, &i )) && (i <= ret))
      s = gl_fontRenderGlyph( stsh, ch, c, s, forceColor );
   gl_fontRenderEnd();

   return ret;
}


/**
 * @brief Displays text centered in position and width.
 *
 * Will truncate if text is too long.
 *
 *    @param ft_font Font to use.
 *    @param width Width of area to center in.
 *    @param x X position to display text at.
 *    @param y Y position to display text at.
 *    @param c Colour to use for text (NULL defaults to white).
 *    @param text String to display.
 *    @return The number of characters it had to truncate.
 */
int gl_printMidRaw( const glFont *ft_font, const int width,
      double x, const double y,
      const glColour* c, const char *text )
{
<<<<<<< HEAD
   gl_printMidRawBase( ft_font, width, x - 1, y, &cBlack, text, 1 );
   gl_printMidRawBase( ft_font, width, x + 1, y, &cBlack, text, 1 );
   gl_printMidRawBase( ft_font, width, x, y - 1, &cBlack, text, 1 );
   gl_printMidRawBase( ft_font, width, x, y + 1, &cBlack, text, 1 );
   gl_printMidRawBase( ft_font, width, x - 2, y, &cBlack, text, 1 );
   gl_printMidRawBase( ft_font, width, x + 2, y, &cBlack, text, 1 );
   gl_printMidRawBase( ft_font, width, x, y - 2, &cBlack, text, 1 );
   gl_printMidRawBase( ft_font, width, x, y + 2, &cBlack, text, 1 );
   gl_printMidRawBase( ft_font, width, x - 1, y - 1, &cBlack, text, 1 );
   gl_printMidRawBase( ft_font, width, x - 1, y + 1, &cBlack, text, 1 );
   gl_printMidRawBase( ft_font, width, x + 1, y - 1, &cBlack, text, 1 );
   gl_printMidRawBase( ft_font, width, x + 1, y + 1, &cBlack, text, 1 );
=======
   /* TODO: This method works, but is inefficient. Should probably be
    * ultimately replaced with use of signed distance fields or some
    * other more efficient method (signed distance fields seem to be
    * the "right" solution). */
   if ( (c == NULL) || (c->a >= 1.) ) {
      gl_printMidRawBase( ft_font, width, x - 1, y, &cBlack, text, 1 );
      gl_printMidRawBase( ft_font, width, x + 1, y, &cBlack, text, 1 );
      gl_printMidRawBase( ft_font, width, x, y - 1, &cBlack, text, 1 );
      gl_printMidRawBase( ft_font, width, x, y + 1, &cBlack, text, 1 );
      gl_printMidRawBase( ft_font, width, x - 2, y, &cBlack, text, 1 );
      gl_printMidRawBase( ft_font, width, x + 2, y, &cBlack, text, 1 );
      gl_printMidRawBase( ft_font, width, x, y - 2, &cBlack, text, 1 );
      gl_printMidRawBase( ft_font, width, x, y + 2, &cBlack, text, 1 );
      gl_printMidRawBase( ft_font, width, x - 1, y - 1, &cBlack, text, 1 );
      gl_printMidRawBase( ft_font, width, x - 1, y + 1, &cBlack, text, 1 );
      gl_printMidRawBase( ft_font, width, x + 1, y - 1, &cBlack, text, 1 );
      gl_printMidRawBase( ft_font, width, x + 1, y + 1, &cBlack, text, 1 );
   }
>>>>>>> 0f1cda5a

   return gl_printMidRawBase( ft_font, width, x, y, c, text, 0 );
}


/**
 * @brief Displays text centered in position and width.
 *
 * Will truncate if text is too long.
 *
 *    @param ft_font Font to use (NULL defaults to gl_defFont)
 *    @param width Width of area to center in.
 *    @param x X position to display text at.
 *    @param y Y position to display text at.
 *    @param c Colour to use for text (NULL defaults to white).
 *    @param fmt Text to display formatted like printf.
 *    @return The number of characters it had to truncate.
 */
int gl_printMid( const glFont *ft_font, const int width,
      double x, const double y,
      const glColour* c, const char *fmt, ... )
{
   /*float h = ft_font->h / .63;*/ /* slightly increase fontsize */
   char text[256]; /* holds the string */
   va_list ap;

   if (fmt == NULL) return -1;
   else { /* convert the symbols to text */
      va_start(ap, fmt);
      vsnprintf(text, 256, fmt, ap);
      va_end(ap);
   }

   return gl_printMidRaw( ft_font, width, x, y, c, text );
}


/**
 * @brief Wrapped by gl_printTextRaw.
 *
 *    @param ft_font Font to use.
 *    @param width Maximum width to print to.
 *    @param height Maximum height to print to.
 *    @param bx X position to display text at.
 *    @param by Y position to display text at.
 *    @param c Colour to use (NULL defaults to white).
 *    @param text String to display.
 *    @param forceColor Whether or not to force the color.
 *    @return 0 on success.
 */
static int gl_printTextRawBase( const glFont *ft_font,
      const int width, const int height,
      double bx, double by,
      const glColour* c, const char *text, int forceColor )
{
   int p, s;
   double x,y;
   size_t i, ret;
   uint32_t ch;

   if (ft_font == NULL)
      ft_font = &gl_defFont;
   glFontStash *stsh = gl_fontGetStash( ft_font );

   x = bx;
   y = by + height - (double)stsh->h; /* y is top left corner */

   /* Clears restoration. */
   gl_printRestoreClear();

   i = 0;
   s = 0;
   p = 0; /* where we last drew up to */
   while (y - by > -1e-5) {
      ret = p + gl_printWidthForText( ft_font, &text[p], width );

      /* Must restore stuff. */
      gl_printRestoreLast();

      /* Render it. */
      gl_fontRenderStart(stsh, x, y, c);
      for (i=p; i<ret; ) {
         ch = u8_nextchar( text, &i);
         s = gl_fontRenderGlyph( stsh, ch, c, s, forceColor );
      }
      gl_fontRenderEnd();

      if (ch == '\0')
         break;
      p = i;
      if ((text[p] == '\n') || (text[p] == ' '))
         p++; /* Skip "empty char". */
      y -= 1.5*(double)stsh->h; /* move position down */
   }


   return 0;
}


/**
 * @brief Prints a block of text that fits in the dimensions given.
 *
 * Positions are based on origin being top-left.
 *
 *    @param ft_font Font to use.
 *    @param width Maximum width to print to.
 *    @param height Maximum height to print to.
 *    @param bx X position to display text at.
 *    @param by Y position to display text at.
 *    @param c Colour to use (NULL defaults to white).
 *    @param text String to display.
 *    @return 0 on success.
 * prints text with line breaks included to a maximum width and height preset
 */
int gl_printTextRaw( const glFont *ft_font,
      const int width, const int height,
      double bx, double by,
      const glColour* c, const char *text )
{
<<<<<<< HEAD
   gl_printTextRawBase( ft_font, width, height, bx - 1, by, &cBlack, text, 1 );
   gl_printTextRawBase( ft_font, width, height, bx + 1, by, &cBlack, text, 1 );
   gl_printTextRawBase( ft_font, width, height, bx, by - 1, &cBlack, text, 1 );
   gl_printTextRawBase( ft_font, width, height, bx, by + 1, &cBlack, text, 1 );
   gl_printTextRawBase( ft_font, width, height, bx - 2, by, &cBlack, text, 1 );
   gl_printTextRawBase( ft_font, width, height, bx + 2, by, &cBlack, text, 1 );
   gl_printTextRawBase( ft_font, width, height, bx, by - 2, &cBlack, text, 1 );
   gl_printTextRawBase( ft_font, width, height, bx, by + 2, &cBlack, text, 1 );
   gl_printTextRawBase( ft_font, width, height, bx - 1, by - 1, &cBlack, text, 1 );
   gl_printTextRawBase( ft_font, width, height, bx - 1, by + 1, &cBlack, text, 1 );
   gl_printTextRawBase( ft_font, width, height, bx + 1, by - 1, &cBlack, text, 1 );
   gl_printTextRawBase( ft_font, width, height, bx + 1, by + 1, &cBlack, text, 1 );
=======
   /* TODO: This method works, but is inefficient. Should probably be
    * ultimately replaced with use of signed distance fields or some
    * other more efficient method (signed distance fields seem to be
    * the "right" solution). */
   if ( (c == NULL) || (c->a >= 1.) ) {
      gl_printTextRawBase( ft_font, width, height, bx - 1, by, &cBlack, text, 1 );
      gl_printTextRawBase( ft_font, width, height, bx + 1, by, &cBlack, text, 1 );
      gl_printTextRawBase( ft_font, width, height, bx, by - 1, &cBlack, text, 1 );
      gl_printTextRawBase( ft_font, width, height, bx, by + 1, &cBlack, text, 1 );
      gl_printTextRawBase( ft_font, width, height, bx - 2, by, &cBlack, text, 1 );
      gl_printTextRawBase( ft_font, width, height, bx + 2, by, &cBlack, text, 1 );
      gl_printTextRawBase( ft_font, width, height, bx, by - 2, &cBlack, text, 1 );
      gl_printTextRawBase( ft_font, width, height, bx, by + 2, &cBlack, text, 1 );
      gl_printTextRawBase( ft_font, width, height, bx - 1, by - 1, &cBlack, text, 1 );
      gl_printTextRawBase( ft_font, width, height, bx - 1, by + 1, &cBlack, text, 1 );
      gl_printTextRawBase( ft_font, width, height, bx + 1, by - 1, &cBlack, text, 1 );
      gl_printTextRawBase( ft_font, width, height, bx + 1, by + 1, &cBlack, text, 1 );
   }
>>>>>>> 0f1cda5a

   return gl_printTextRawBase( ft_font, width, height, bx, by, c, text, 0 );
}


/**
 * @brief Prints a block of text that fits in the dimensions given.
 *
 * Positions are based on origin being top-left.
 *
 *    @param ft_font Font to use (NULL defaults to gl_defFont).
 *    @param width Maximum width to print to.
 *    @param height Maximum height to print to.
 *    @param bx X position to display text at.
 *    @param by Y position to display text at.
 *    @param c Colour to use (NULL defaults to white).
 *    @param fmt Text to display formatted like printf.
 *    @return 0 on success.
 * prints text with line breaks included to a maximum width and height preset
 */
int gl_printText( const glFont *ft_font,
      const int width, const int height,
      double bx, double by,
      const glColour* c, const char *fmt, ... )
{
   /*float h = ft_font->h / .63;*/ /* slightly increase fontsize */
   char text[4096]; /* holds the string */
   va_list ap;

   if (fmt == NULL) return -1;
   else { /* convert the symbols to text */
      va_start(ap, fmt);
      vsnprintf(text, 4096, fmt, ap);
      va_end(ap);
   }

   return gl_printTextRaw( ft_font, width, height, bx, by, c, text );
}


/**
 * @brief Gets the width that it would take to print some text.
 *
 * Does not display text on screen.
 *
 *    @param ft_font Font to use (NULL defaults to gl_defFont).
 *    @param fmt Text to calculate the length of.
 *    @return The length of the text in pixels.
 */
int gl_printWidthRaw( const glFont *ft_font, const char *text )
{
   GLfloat n;
   size_t i;
   uint32_t ch;

   if (ft_font == NULL)
      ft_font = &gl_defFont;
   glFontStash *stsh = gl_fontGetStash( ft_font );

   n = 0.;
   i = 0;
   while ((ch = u8_nextchar( text, &i ))) {
      /* Ignore escape sequence. */
      if (ch == '\a') {
         if (text[i] != '\0')
            i++;

         continue;
      }

      /* Increment width. */
      glFontGlyph *glyph = gl_fontGetGlyph( stsh, ch );
      n += glyph->adv_x;
   }

   return (int)n;
}


/**
 * @brief Gets the width that it would take to print some text.
 *
 * Does not display text on screen.
 *
 *    @param ft_font Font to use (NULL defaults to gl_defFont).
 *    @param fmt Text to calculate the length of.
 *    @return The length of the text in pixels.
 */
int gl_printWidth( const glFont *ft_font, const char *fmt, ... )
{
   char text[256]; /* holds the string */
   va_list ap;

   if (fmt == NULL) return 0;
   else { /* convert the symbols to text */
      va_start(ap, fmt);
      vsnprintf(text, 256, fmt, ap);
      va_end(ap);
   }

   return gl_printWidthRaw( ft_font, text );
}


/**
 * @brief Gets the height of a non-formatted string.
 *
 * Does not display the text on screen.
 *
 *    @param ft_font Font to use (NULL defaults to gl_defFont).
 *    @param width Width to jump to next line once reached.
 *    @param fmt Text to get the height of in printf format.
 *    @return The height of the text.
 */
int gl_printHeightRaw( const glFont *ft_font,
      const int width, const char *text )
{
   int i, p;
   double y;

   if (ft_font == NULL)
      ft_font = &gl_defFont;

   /* Check 0 length strings. */
   if (text[0] == '\0')
      return 0;

   y = 0.;
   p = 0;
   do {
      i = gl_printWidthForText( ft_font, &text[p], width );
      p += i + 1;
      y += 1.5*(double)ft_font->h; /* move position down */
   } while (text[p-1] != '\0');

   return (int) (y - 0.5*(double)ft_font->h);
}

/**
 * @brief Gets the height of the text if it were printed.
 *
 * Does not display the text on screen.
 *
 *    @param ft_font Font to use (NULL defaults to gl_defFont).
 *    @param width Width to jump to next line once reached.
 *    @param fmt Text to get the height of in printf format.
 *    @return The height of the text.
 */
int gl_printHeight( const glFont *ft_font,
      const int width, const char *fmt, ... )
{
   char text[1024]; /* holds the string */
   va_list ap;

   if (fmt == NULL) return -1;
   else { /* convert the symbols to text */
      va_start(ap, fmt);
      vsnprintf(text, 1024, fmt, ap);
      va_end(ap);
   }

   return gl_printHeightRaw( ft_font, width, text );
}


/*
 *
 * G L _ F O N T
 *
 */
/**
 */
static int font_makeChar( glFontStash *stsh, font_char_t *c, uint32_t ch )
{
   FT_Bitmap bitmap;
   FT_GlyphSlot slot;
   FT_UInt glyph_index;
   int w,h;

   slot = stsh->face->glyph; /* Small shortcut. */

   /* Get glyph index. */
   glyph_index = FT_Get_Char_Index( stsh->face, ch );

   /* Load the glyph. */
   if (FT_Load_Glyph( stsh->face, glyph_index, FT_LOAD_RENDER | FT_LOAD_NO_BITMAP | FT_LOAD_TARGET_NORMAL)) {
      WARN(_("FT_Load_Glyph failed."));
      return -1;
   }

   bitmap = slot->bitmap; /* to simplify */
   if (bitmap.pixel_mode != FT_PIXEL_MODE_GRAY)
      WARN(_("Font '%s' not using FT_PIXEL_MODE_GRAY!"), stsh->fontname);

   /* need the POT wrapping for opengl */
   w = bitmap.width;
   h = bitmap.rows;

   /* Store data. */
   c->data = malloc( sizeof(GLubyte) * w*h );
   if (bitmap.buffer == NULL)
      memset( c->data, 0, sizeof(GLubyte) * w*h );
   else
      memcpy( c->data, bitmap.buffer, sizeof(GLubyte) * w*h );
   c->w     = w;
   c->h     = h;
   c->off_x = slot->bitmap_left;
   c->off_y = slot->bitmap_top;
   c->adv_x = (GLfloat)slot->advance.x / 64.;
   c->adv_y = (GLfloat)slot->advance.y / 64.;

   return 0;
}


/**
 * @brief Starts the rendering engine.
 */
static void gl_fontRenderStart( const glFontStash* font, double x, double y, const glColour *c )
{
   double a;

   glUseProgram(shaders.font.program);

   font_projection_mat = gl_Matrix4_Translate(gl_view_matrix, round(x), round(y), 0);

   /* Handle colour. */
   if (font_restoreLast) {
      a   = (c==NULL) ? 1. : c->a;
      gl_uniformAColor(shaders.font.color, font_lastCol, a);
   }
   else {
      if (c==NULL)
         gl_uniformColor(shaders.font.color, &cWhite);
      else
         gl_uniformColor(shaders.font.color, c);
   }
   font_restoreLast = 0;

   /* Activate the appropriate VBOs. */
   glEnableVertexAttribArray( shaders.font.vertex );
   gl_vboActivateAttribOffset( font->vbo_vert, shaders.font.vertex,
         0, 2, GL_SHORT, 0 );
   glEnableVertexAttribArray( shaders.font.tex_coord );
   gl_vboActivateAttribOffset( font->vbo_tex, shaders.font.tex_coord,
         0, 2, GL_FLOAT, 0 );
}


/**
 * @brief Gets the colour from a character.
 */
static const glColour* gl_fontGetColour( uint32_t ch )
{
   const glColour *col;
   switch (ch) {
      /* TOP SECRET COLOUR CONVENTION
       * FOR YOUR EYES ONLY
       *
       * Lowercase characters represent base colours.
       * Uppercase characters reperesent fancy game related colours.
       * Digits represent states.
       */
      /* Colours. */
      case 'r': col = &cFontRed; break;
      case 'g': col = &cFontGreen; break;
      case 'b': col = &cFontBlue; break;
      case 'o': col = &cFontOrange; break;
      case 'y': col = &cFontYellow; break;
      case 'w': col = &cFontWhite; break;
      case 'p': col = &cFontPurple; break;
      case 'n': col = &cFontGrey; break;
      /* Fancy states. */
      case 'F': col = &cFontGreen; break; /**< Friendly */
      case 'H': col = &cFontRed; break; /**< Hostile */
      case 'N': col = &cFontYellow; break; /**< Neutral */
      case 'I': col = &cFontGrey; break; /**< Inert */
      case 'R': col = &cFontOrange; break; /**< Restricted */
      case 'C': col = &cFontGreen; break; /**< Console */
      case '0': col = NULL; break;
      default: col = NULL; break;
   }
   return col;
}

/**
 * @brief Hash function for integers.
 *
 * Taken from http://burtleburtle.net/bob/hash/integer.html (Thomas Wang).
 * Meant to only use the low bits, not the high bits.
 */
static uint32_t hashint( uint32_t a )
{
   a += ~(a<<15);
   a ^=  (a>>10);
   a +=  (a<<3);
   a ^=  (a>>6);
   a += ~(a<<11);
   a ^=  (a>>16);
   return a;
}

/**
 * @brief Gets or caches a glyph to render.
 */
static glFontGlyph* gl_fontGetGlyph( glFontStash *stsh, uint32_t ch )
{
   int i;
   unsigned int h;

   /* Use hash table and linked lists to find the glyph. */
   h = hashint(ch) & (HASH_LUT_SIZE-1);
   i = stsh->lut[h];
   while (i != -1) {
      if (stsh->glyphs[i].codepoint == ch)
         return &stsh->glyphs[i];
      i = stsh->glyphs[i].next;
   }

   /* Glyph not found, have to generate. */
   glFontGlyph *glyph;
   font_char_t ft_char;
   int idx;

   /* Load data from freetype. */
   if (font_makeChar( stsh, &ft_char, ch ))
      return NULL;

   /* Create new character. */
   glyph = &array_grow( &stsh->glyphs );
   glyph->codepoint = ch;
   glyph->tex   = NULL;
   glyph->adv_x = ft_char.adv_x;
   glyph->adv_y = ft_char.adv_y;
   glyph->next  = -1;
   idx = glyph - stsh->glyphs;

   /* Insert in linked list. */
   i = stsh->lut[h];
   if (i == -1) {
      stsh->lut[h] = idx;
   }
   else {
      while (i != -1) {
         if (stsh->glyphs[i].next == -1) {
            stsh->glyphs[i].next = idx;
            break;
         }
         i = stsh->glyphs[i].next;
      }
   }

   /* Find empty texture and render char. */
   gl_fontAddGlyphTex( stsh, &ft_char, glyph );

   free(ft_char.data);

   return glyph;
}


/**
 * @brief Renders a character.
 */
static int gl_fontRenderGlyph( glFontStash* stsh, uint32_t ch, const glColour *c, int state, int forceColor )
{
   double a;
   const glColour *col;

   /* Handle escape sequences. */
   if (ch == '\a') {/* Start sequence. */
      return 1;
   }
   if (state == 1) {
      if (!forceColor) {
         col = gl_fontGetColour( ch );
         a   = (c==NULL) ? 1. : c->a;
         if (col == NULL) {
            if (c==NULL)
               gl_uniformColor(shaders.font.color, &cWhite);
            else
               gl_uniformColor(shaders.font.color, c);
         }
         else
            gl_uniformAColor(shaders.font.color, col, a);
         font_lastCol = col;
      }
      return 0;
   }

   /* Unicode goes here.
    * First try to find the glyph. */
   glFontGlyph *glyph;
   glyph = gl_fontGetGlyph( stsh, ch );
   if (glyph == NULL) {
      WARN(_("Unable to find glyph '%d'!"), ch );
      return -1;
   }

   /* Activate texture. */
   glBindTexture(GL_TEXTURE_2D, glyph->tex->id);

   gl_Matrix4_Uniform(shaders.font.projection, font_projection_mat);

   /* Draw the element. */
   glDrawArrays( GL_TRIANGLE_STRIP, glyph->vbo_id, 4 );

   /* Translate matrix. */
   font_projection_mat = gl_Matrix4_Translate( font_projection_mat,
         glyph->adv_x, glyph->adv_y, 0 );

   return 0;
}


/**
 * @brief Ends the rendering engine.
 */
static void gl_fontRenderEnd (void)
{
   glDisableVertexAttribArray( shaders.font.vertex );
   glDisableVertexAttribArray( shaders.font.tex_coord );
   glUseProgram(0);

   /* Check for errors. */
   gl_checkErr();
}

/**
 * @brief Tries to find a system font.
 */
static char *gl_fontFind( const char *fname )
{
#ifdef USE_FONTCONFIG
   FcConfig* config;
   FcPattern *pat, *font;
   FcResult result;
   FcChar8* file;
   char *fontFile;
   
   config = FcInitLoadConfigAndFonts();
   pat = FcNameParse( (const FcChar8*)fname );
   FcConfigSubstitute( config, pat, FcMatchPattern );
   FcDefaultSubstitute(pat);
   font = FcFontMatch(config, pat, &result);
   if (font) {
      file = NULL;
      if (FcPatternGetString(font, FC_FILE, 0, &file) == FcResultMatch) {
         fontFile = strdup( (char*)file );
         FcPatternDestroy(pat);
         FcPatternDestroy(font);
         FcConfigDestroy(config);
         return fontFile;
      }
   }
   FcPatternDestroy(pat);
   FcConfigDestroy(config);
#endif
   return NULL;
}


/**
 * @brief Initializes a font.
 *
 *    @param font Font to load (NULL defaults to gl_defFont).
 *    @param fname Name of the font (from inside packfile, NULL defaults to default font).
 *    @param h Height of the font to generate.
 *    @return 0 on success.
 */
int gl_fontInit( glFont* font, const char *fname, const char *fallback, const unsigned int h )
{
   FT_Library library;
   FT_Face face;
   size_t bufsize;
   FT_Byte* buf;
   int i;
   glFontStash *stsh;
   char *used_font;

   /* See if we should override fonts. */
   used_font = NULL;
   if ((strcmp( fallback, FONT_DEFAULT_PATH )==0) &&
      (conf.font_name_default!=NULL)) {
      used_font = strdup( conf.font_name_default );
   }
   else if ((strcmp( fallback, FONT_MONOSPACE_PATH )==0) &&
      (conf.font_name_monospace!=NULL)) {
      used_font = strdup( conf.font_name_monospace );
   }
   if (used_font) {
      buf = (FT_Byte*)nfile_readFile( &bufsize, used_font );
      if (buf==NULL) {
         free(used_font);
         used_font = NULL;
      }
   }

   /* Try to use system font. */
   if (used_font==NULL) {
      used_font = gl_fontFind( fname );
      if (used_font) {
         buf = (FT_Byte*)nfile_readFile( &bufsize, used_font );
         if (buf==NULL) {
            free(used_font);
            used_font = NULL;
         }
      }
   }

   /* Fallback to packaged font. */
   if (used_font==NULL) {
      buf = ndata_read( (fallback!=NULL) ? fallback : FONT_DEFAULT_PATH, &bufsize );
      if (buf == NULL) {
         WARN(_("Unable to read font: %s"), (fallback!=NULL) ? fallback : FONT_DEFAULT_PATH);
         return -1;
      }
      used_font = strdup( fallback );
   }

   /* Get default font if not set. */
   if (font == NULL) {
      font = &gl_defFont;
      DEBUG( _("Using default font '%s'"), used_font );
   }

   /* Get font stash. */
   if (avail_fonts==NULL)
      avail_fonts = array_create( glFontStash );
   stsh = &array_grow( &avail_fonts );
   memset( stsh, 0, sizeof(glFontStash) );
   font->id = stsh - avail_fonts;
   font->h = (int)floor((double)h);

   /* Default sizes. */
   stsh->tw = DEFAULT_TEXTURE_SIZE;
   stsh->th = DEFAULT_TEXTURE_SIZE;
   stsh->h = font->h;

   /* Create a FreeType font library. */
   if (FT_Init_FreeType(&library)) {
      WARN(_("FT_Init_FreeType failed with font %s."),
            (used_font!=NULL) ? used_font : FONT_DEFAULT_PATH );
      return -1;
   }

   /* Object which freetype uses to store font info. */
   if (FT_New_Memory_Face( library, buf, bufsize, 0, &face )) {
      WARN(_("FT_New_Face failed loading library from %s"),
            (used_font!=NULL) ? used_font : FONT_DEFAULT_PATH );
      return -1;
   }

   /* Try to resize. */
   if (FT_IS_SCALABLE(face)) {
      if (FT_Set_Char_Size( face,
               0, /* Same as width. */
               h << 6, /* In 1/64th of a pixel. */
               96, /* Create at 96 DPI */
               96)) /* Create at 96 DPI */
         WARN(_("FT_Set_Char_Size failed."));
   }
   else
      WARN(_("Font isn't resizable!"));

   /* Select the character map. */
   if (FT_Select_Charmap( face, FT_ENCODING_UNICODE ))
      WARN(_("FT_Select_Charmap failed to change character mapping."));

   /* Initialize the unicode support. */
   for (i=0; i<HASH_LUT_SIZE; i++)
      stsh->lut[i] = -1;
   stsh->glyphs = array_create( glFontGlyph );
   stsh->tex    = array_create( glFontTex );

   /* Set up font stuff for next glyphs. */
   stsh->fontname = strdup( (used_font!=NULL) ? used_font : FONT_DEFAULT_PATH );
   stsh->face     = face;
   stsh->library  = library;
   stsh->fontdata = buf;

   /* Set up VBOs. */
   stsh->mvbo = 256;
   stsh->vbo_tex_data  = calloc( 8*stsh->mvbo, sizeof(GLfloat) );
   stsh->vbo_vert_data = calloc( 8*stsh->mvbo, sizeof(GLshort) );
   stsh->vbo_tex  = gl_vboCreateStatic( sizeof(GLfloat)*8*stsh->mvbo,  stsh->vbo_tex_data );
   stsh->vbo_vert = gl_vboCreateStatic( sizeof(GLshort)*8*stsh->mvbo, stsh->vbo_vert_data );

   /* Initializes ASCII. */
   for (i=0; i<128; i++)
      gl_fontGetGlyph( stsh, i );

#if 0
   /* We can now free the face and library */
   FT_Done_Face(face);
   FT_Done_FreeType(library);

   /* Free read buffer. */
   free(buf);
#endif

   free(used_font);

   return 0;
}

/**
 * @brief Frees a loaded font.
 *
 *    @param font Font to free.
 */
void gl_freeFont( glFont* font )
{
   int i;

   if (font == NULL)
      font = &gl_defFont;
   glFontStash *stsh = gl_fontGetStash( font );

   free(stsh->fontname);
   FT_Done_Face(stsh->face);
   //FT_Done_FreeType(stsh->library);
   free(stsh->fontdata);

   for (i=0; i<array_size(stsh->tex); i++)
      glDeleteTextures( 1, &stsh->tex->id );
   array_free( stsh->tex );
   stsh->tex = NULL;

   if (stsh->glyphs != NULL)
      array_free( stsh->glyphs );
   stsh->glyphs = NULL;
   if (stsh->vbo_tex != NULL)
      gl_vboDestroy(stsh->vbo_tex);
   stsh->vbo_tex = NULL;
   if (stsh->vbo_vert != NULL)
      gl_vboDestroy(stsh->vbo_vert);
   stsh->vbo_vert = NULL;
}

<|MERGE_RESOLUTION|>--- conflicted
+++ resolved
@@ -566,20 +566,6 @@
       const double x, const double y,
       const glColour* c, const char *text )
 {
-<<<<<<< HEAD
-   gl_printRawBase( ft_font, x - 1, y, &cBlack, text, 1 );
-   gl_printRawBase( ft_font, x + 1, y, &cBlack, text, 1 );
-   gl_printRawBase( ft_font, x, y - 1, &cBlack, text, 1 );
-   gl_printRawBase( ft_font, x, y + 1, &cBlack, text, 1 );
-   gl_printRawBase( ft_font, x - 2, y, &cBlack, text, 1 );
-   gl_printRawBase( ft_font, x + 2, y, &cBlack, text, 1 );
-   gl_printRawBase( ft_font, x, y - 2, &cBlack, text, 1 );
-   gl_printRawBase( ft_font, x, y + 2, &cBlack, text, 1 );
-   gl_printRawBase( ft_font, x - 1, y - 1, &cBlack, text, 1 );
-   gl_printRawBase( ft_font, x - 1, y + 1, &cBlack, text, 1 );
-   gl_printRawBase( ft_font, x + 1, y - 1, &cBlack, text, 1 );
-   gl_printRawBase( ft_font, x + 1, y + 1, &cBlack, text, 1 );
-=======
    /* TODO: This method works, but is inefficient. Should probably be
     * ultimately replaced with use of signed distance fields or some
     * other more efficient method (signed distance fields seem to be
@@ -598,7 +584,6 @@
       gl_printRawBase( ft_font, x + 1, y - 1, &cBlack, text, 1 );
       gl_printRawBase( ft_font, x + 1, y + 1, &cBlack, text, 1 );
    }
->>>>>>> 0f1cda5a
 
    gl_printRawBase( ft_font, x, y, c, text, 0 );
 }
@@ -688,20 +673,6 @@
       const double x, const double y,
       const glColour* c, const char *text )
 {
-<<<<<<< HEAD
-   gl_printMaxRawBase( ft_font, max, x - 1, y, &cBlack, text, 1 );
-   gl_printMaxRawBase( ft_font, max, x + 1, y, &cBlack, text, 1 );
-   gl_printMaxRawBase( ft_font, max, x, y - 1, &cBlack, text, 1 );
-   gl_printMaxRawBase( ft_font, max, x, y + 1, &cBlack, text, 1 );
-   gl_printMaxRawBase( ft_font, max, x - 2, y, &cBlack, text, 1 );
-   gl_printMaxRawBase( ft_font, max, x + 2, y, &cBlack, text, 1 );
-   gl_printMaxRawBase( ft_font, max, x, y - 2, &cBlack, text, 1 );
-   gl_printMaxRawBase( ft_font, max, x, y + 2, &cBlack, text, 1 );
-   gl_printMaxRawBase( ft_font, max, x - 1, y - 1, &cBlack, text, 1 );
-   gl_printMaxRawBase( ft_font, max, x - 1, y + 1, &cBlack, text, 1 );
-   gl_printMaxRawBase( ft_font, max, x + 1, y - 1, &cBlack, text, 1 );
-   gl_printMaxRawBase( ft_font, max, x + 1, y + 1, &cBlack, text, 1 );
-=======
    /* TODO: This method works, but is inefficient. Should probably be
     * ultimately replaced with use of signed distance fields or some
     * other more efficient method (signed distance fields seem to be
@@ -720,7 +691,6 @@
       gl_printMaxRawBase( ft_font, max, x + 1, y - 1, &cBlack, text, 1 );
       gl_printMaxRawBase( ft_font, max, x + 1, y + 1, &cBlack, text, 1 );
    }
->>>>>>> 0f1cda5a
 
    return gl_printMaxRawBase( ft_font, max, x, y, c, text, 0 );
 }
@@ -814,20 +784,6 @@
       double x, const double y,
       const glColour* c, const char *text )
 {
-<<<<<<< HEAD
-   gl_printMidRawBase( ft_font, width, x - 1, y, &cBlack, text, 1 );
-   gl_printMidRawBase( ft_font, width, x + 1, y, &cBlack, text, 1 );
-   gl_printMidRawBase( ft_font, width, x, y - 1, &cBlack, text, 1 );
-   gl_printMidRawBase( ft_font, width, x, y + 1, &cBlack, text, 1 );
-   gl_printMidRawBase( ft_font, width, x - 2, y, &cBlack, text, 1 );
-   gl_printMidRawBase( ft_font, width, x + 2, y, &cBlack, text, 1 );
-   gl_printMidRawBase( ft_font, width, x, y - 2, &cBlack, text, 1 );
-   gl_printMidRawBase( ft_font, width, x, y + 2, &cBlack, text, 1 );
-   gl_printMidRawBase( ft_font, width, x - 1, y - 1, &cBlack, text, 1 );
-   gl_printMidRawBase( ft_font, width, x - 1, y + 1, &cBlack, text, 1 );
-   gl_printMidRawBase( ft_font, width, x + 1, y - 1, &cBlack, text, 1 );
-   gl_printMidRawBase( ft_font, width, x + 1, y + 1, &cBlack, text, 1 );
-=======
    /* TODO: This method works, but is inefficient. Should probably be
     * ultimately replaced with use of signed distance fields or some
     * other more efficient method (signed distance fields seem to be
@@ -846,7 +802,6 @@
       gl_printMidRawBase( ft_font, width, x + 1, y - 1, &cBlack, text, 1 );
       gl_printMidRawBase( ft_font, width, x + 1, y + 1, &cBlack, text, 1 );
    }
->>>>>>> 0f1cda5a
 
    return gl_printMidRawBase( ft_font, width, x, y, c, text, 0 );
 }
@@ -967,20 +922,6 @@
       double bx, double by,
       const glColour* c, const char *text )
 {
-<<<<<<< HEAD
-   gl_printTextRawBase( ft_font, width, height, bx - 1, by, &cBlack, text, 1 );
-   gl_printTextRawBase( ft_font, width, height, bx + 1, by, &cBlack, text, 1 );
-   gl_printTextRawBase( ft_font, width, height, bx, by - 1, &cBlack, text, 1 );
-   gl_printTextRawBase( ft_font, width, height, bx, by + 1, &cBlack, text, 1 );
-   gl_printTextRawBase( ft_font, width, height, bx - 2, by, &cBlack, text, 1 );
-   gl_printTextRawBase( ft_font, width, height, bx + 2, by, &cBlack, text, 1 );
-   gl_printTextRawBase( ft_font, width, height, bx, by - 2, &cBlack, text, 1 );
-   gl_printTextRawBase( ft_font, width, height, bx, by + 2, &cBlack, text, 1 );
-   gl_printTextRawBase( ft_font, width, height, bx - 1, by - 1, &cBlack, text, 1 );
-   gl_printTextRawBase( ft_font, width, height, bx - 1, by + 1, &cBlack, text, 1 );
-   gl_printTextRawBase( ft_font, width, height, bx + 1, by - 1, &cBlack, text, 1 );
-   gl_printTextRawBase( ft_font, width, height, bx + 1, by + 1, &cBlack, text, 1 );
-=======
    /* TODO: This method works, but is inefficient. Should probably be
     * ultimately replaced with use of signed distance fields or some
     * other more efficient method (signed distance fields seem to be
@@ -999,7 +940,6 @@
       gl_printTextRawBase( ft_font, width, height, bx + 1, by - 1, &cBlack, text, 1 );
       gl_printTextRawBase( ft_font, width, height, bx + 1, by + 1, &cBlack, text, 1 );
    }
->>>>>>> 0f1cda5a
 
    return gl_printTextRawBase( ft_font, width, height, bx, by, c, text, 0 );
 }
