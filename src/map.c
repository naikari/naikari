/*
 * See Licensing and Copyright notice in naev.h
 */


/** @cond */
#include <float.h>
#include <math.h>
#include <stdio.h>
#include <stdlib.h>

#include "naev.h"
/** @endcond */

#include "map.h"

#include "array.h"
#include "colour.h"
#include "dialogue.h"
#include "faction.h"
#include "gui.h"
#include "log.h"
#include "mapData.h"
#include "map_find.h"
#include "map_system.h"
#include "mission.h"
#include "ndata.h"
#include "nmath.h"
#include "nstring.h"
#include "nxml.h"
#include "opengl.h"
#include "player.h"
#include "space.h"
#include "toolkit.h"
#include "utf8.h"


typedef enum MapMode_ {
   MAPMODE_TRAVEL,
   MAPMODE_DISCOVER,
   MAPMODE_TRADE,
} MapMode;


#define BUTTON_WIDTH    100 /**< Map button width. */
#define BUTTON_HEIGHT   30 /**< Map button height. */


#define MAP_LOOP_PROT   1000 /**< Number of iterations max in pathfinding before
                                 aborting. */

#define MAP_MARKER_CYCLE  750 /**< Time of a mission marker's animation cycle in milliseconds. */

/* map decorator stack */
static MapDecorator* decorator_stack = NULL; /**< Contains all the map decorators. */

static double map_zoom        = 1.; /**< Zoom of the map. */
static double map_xpos        = 0.; /**< Map X position. */
static double map_ypos        = 0.; /**< Map Y position. */
static int map_drag           = 0; /**< Is the user dragging the map? */
static int map_selected       = -1; /**< What system is selected on the map. */
double map_alpha_decorators   = 1.;
double map_alpha_faction      = 1.;
double map_alpha_env          = 1.;
double map_alpha_path         = 1.;
double map_alpha_names        = 1.;
double map_alpha_markers      = 1.;
static MapMode map_mode       = MAPMODE_TRAVEL; /**< Default map mode. */
static StarSystem **map_path  = NULL; /**< Array (array.h): The path to current selected system. */
glTexture *gl_faction_disk    = NULL; /**< Texture of the disk representing factions. */
static int cur_commod         = -1; /**< Current commodity selected. */
static int cur_commod_mode    = 0; /**< 0 for difference, 1 for cost. */
static Commodity **commod_known = NULL; /**< index of known commodities */
static char** map_modes = NULL; /**< Array (array.h) of the map modes' names, e.g. "Gold: Cost". */
static int listMapModeVisible = 0; /**< Whether the map mode list widget is visible. */
static double commod_av_gal_price = 0; /**< Average price across the galaxy. */
static double map_nebu_dt     = 0.; /***< Nebula animation stuff. */
/* VBO. */
static gl_vbo *map_vbo = NULL; /**< Map VBO. */
static gl_vbo *marker_vbo = NULL;

/*
 * extern
 */
/* space.c */
extern StarSystem *systems_stack;

/*land.c*/
extern int landed;
extern Planet* land_planet;

/*
 * prototypes
 */
/* Update. */
static void map_update( unsigned int wid );
/* Render. */
static void map_render( double bx, double by, double w, double h, void *data );
static void map_renderPath( double x, double y, double a, double alpha );
static void map_renderMarkers( double x, double y, double r, double a );
static void map_renderCommod( double bx, double by, double x, double y,
                              double w, double h, double r, int editor );
static void map_renderCommodIgnorance( double x, double y, StarSystem *sys, Commodity *c );
static void map_drawMarker( double x, double y, double r, double a,
      int num, int cur, int type );
/* Mouse. */
static int map_mouse( unsigned int wid, SDL_Event* event, double mx, double my,
      double w, double h, double rx, double ry, void *data );
/* Misc. */
static void map_reset (void);
static glTexture *gl_genFactionDisk( int radius );
static int map_keyHandler( unsigned int wid, SDL_Keycode key, SDL_Keymod mod );
static void map_buttonZoom( unsigned int wid, char* str );
static void map_buttonCommodity( unsigned int wid, char* str );
static void map_selectCur (void);
static void map_genModeList(void);
static void map_update_commod_av_price();
static void map_window_close( unsigned int wid, char *str );


/**
 * @brief Initializes the map subsystem.
 *
 *    @return 0 on success.
 */
int map_init (void)
{
   const double beta = M_PI / 9;
   GLfloat vertex[6];

   /* Create the VBO. */
   map_vbo = gl_vboCreateStream( sizeof(GLfloat) * 6*(2+4), NULL );

   vertex[0] = 1;
   vertex[1] = 0;
   vertex[2] = 1 + 3 * cos(beta);
   vertex[3] = 3 * sin(beta);
   vertex[4] = 1 + 3 * cos(beta);
   vertex[5] = -3 * sin(beta);
   marker_vbo = gl_vboCreateStatic( sizeof(GLfloat) * 6, vertex );

   gl_faction_disk = gl_genFactionDisk( 150. );
   return 0;
}


/**
 * @brief Destroys the map subsystem.
 */
void map_exit (void)
{
   int i;

   gl_vboDestroy(map_vbo);
   map_vbo = NULL;

   gl_freeTexture( gl_faction_disk );

   if (decorator_stack != NULL) {
      for (i=0; i<array_size(decorator_stack); i++)
         gl_freeTexture( decorator_stack[i].image );
      array_free( decorator_stack );
      decorator_stack = NULL;
   }
}


/**
 * @brief Handles key input to the map window.
 */
static int map_keyHandler( unsigned int wid, SDL_Keycode key, SDL_Keymod mod )
{
   (void) mod;

   if ((key == SDLK_SLASH) || (key == SDLK_f)) {
      map_inputFind( wid, NULL );
      return 1;
   }

   return 0;
}


/**
 * @brief Opens the map window.
 */
void map_open (void)
{
   unsigned int wid;
   StarSystem *cur;
   int i, j;
   int w, h, x, y, rw;

   /* Not displaying commodities */
   map_reset();
   listMapModeVisible = 0;

   /* Not under manual control. */
   if (pilot_isFlag( player.p, PILOT_MANUAL_CONTROL ))
      return;

   /* Destroy window if exists. */
   wid = window_get(MAP_WDWNAME);
   if (wid > 0) {
      if (window_isTop(wid))
         window_destroy( wid );
      return;
   }

   /* Mark systems as discovered as necessary. */
   for (i=0; i<array_size(systems_stack); i++) {
      StarSystem *sys = &systems_stack[i];
      sys_rmFlag( sys, SYSTEM_DISCOVERED );

      int known = 1;
      for (j=0; j<array_size(sys->jumps); j++) {
         JumpPoint *jp = &sys->jumps[j];
         if (jp_isFlag(jp, JP_EXITONLY) || jp_isFlag(jp, JP_HIDDEN))
            continue;
         if (!jp_isFlag(jp, JP_KNOWN)) {
            known = 0;
            break;
         }
      }
      if (known) {
         /* Check planets. */
         for (j=0; j<array_size(sys->planets); j++) {
            Planet *p = sys->planets[j];
            if (p->real != ASSET_REAL)
               continue;
            if (!planet_isKnown(p)) {
               known = 0;
               break;
            }
         }
      }

      if (known)
         sys_setFlag( sys, SYSTEM_DISCOVERED );
   }

   /* set position to focus on current system */
   map_xpos = cur_system->pos.x;
   map_ypos = cur_system->pos.y;

   /* mark systems as needed */
   mission_sysMark();

   /* Attempt to select current map if none is selected */
   if (map_selected == -1)
      map_selectCur();

   /* get the selected system. */
   cur = system_getIndex( map_selected );

   /* Set up window size. */
   w = MAX(600, SCREEN_W - 100);
   h = MAX(540, SCREEN_H - 100);

   /* create the window. */
   wid = window_create( MAP_WDWNAME, _("Star Map"), -1, -1, w, h );
   window_setCancel( wid, map_window_close );
   window_handleKeys( wid, map_keyHandler );

   /*
    * SIDE TEXT
    *
    * $System
    *
    * Faction:
    *   $Faction (or Multiple)
    *
    * Status:
    *   $Status
    *
    * Planets:
    *   $Planet1, $Planet2, ...
    *
    * Services:
    *   $Services
    *
    * ...
    * [Autonav]
    * [ Find ]
    * [ Close ]
    */

   x  = -70; /* Right column X offset. */
   y  = -20;
   rw = ABS(x) + 60; /* Right column indented width maximum. */

   /* System Name */
   window_addText( wid, -90 + 80, y, 160, 20, 1, "txtSysname",
         &gl_defFont, NULL, _(cur->name) );
   y -= 10;

   /* Faction image */
   window_addImage( wid, -90 + 32, y - 32, 0, 0, "imgFaction", NULL, 0 );
   y -= 64 + 10;

   /* Faction */
   window_addText( wid, x, y, 90, 20, 0, "txtSFaction",
         &gl_smallFont, NULL, _("Faction:") );
   window_addText( wid, x + 50, y-gl_smallFont.h-5, rw, 100, 0, "txtFaction",
         &gl_smallFont, NULL, NULL );
   y -= 2 * gl_smallFont.h + 5 + 15;

   /* Standing */
   window_addText( wid, x, y, 90, 20, 0, "txtSStanding",
         &gl_smallFont, NULL, _("Standing:") );
   window_addText( wid, x + 50, y-gl_smallFont.h-5, rw, 100, 0, "txtStanding",
         &gl_smallFont, NULL, NULL );
   y -= 2 * gl_smallFont.h + 5 + 15;

   /* Presence. */
   window_addText( wid, x, y, 90, 20, 0, "txtSPresence",
         &gl_smallFont, NULL, _("Presence:") );
   window_addText( wid, x + 50, y-gl_smallFont.h-5, rw, 100, 0, "txtPresence",
         &gl_smallFont, NULL, NULL );
   y -= 2 * gl_smallFont.h + 5 + 15;

   /* Planets */
   window_addText( wid, x, y, 90, 20, 0, "txtSPlanets",
         &gl_smallFont, NULL, _("Planets:") );
   window_addText( wid, x + 50, y-gl_smallFont.h-5, rw, 150, 0, "txtPlanets",
         &gl_smallFont, NULL, NULL );
   y -= 2 * gl_smallFont.h + 5 + 15;

   /* Services */
   window_addText( wid, x, y, 90, 20, 0, "txtSServices",
         &gl_smallFont, NULL, _("Services:") );
   window_addText( wid, x + 50, y-gl_smallFont.h-5, rw, 100, 0, "txtServices",
         &gl_smallFont, NULL, NULL );

   /* Close button */
   window_addButton( wid, -20, 20, BUTTON_WIDTH, BUTTON_HEIGHT,
            "btnClose", _("Close"), map_window_close );
   /* Commodity button */
   window_addButton( wid, -20 - (BUTTON_WIDTH+20), 20, BUTTON_WIDTH, BUTTON_HEIGHT, "btnCommod", _("Mode"), map_buttonCommodity );
   /* Find button */
   window_addButton( wid, -20 - 2*(BUTTON_WIDTH+20), 20, BUTTON_WIDTH, BUTTON_HEIGHT,
            "btnFind", _("Find"), map_inputFind );
   /* Autonav button */
   window_addButtonKey( wid, -20 - 3*(BUTTON_WIDTH+20), 20, BUTTON_WIDTH, BUTTON_HEIGHT,
            "btnAutonav", _("Autonav"), player_autonavStartWindow, SDLK_a );

   /*
    * Bottom stuff
    *
    * [+] [-]  Nebula, Interference
    */
   /* Zoom buttons */
   window_addButtonKey( wid, -60, 40 + BUTTON_HEIGHT, 30, BUTTON_HEIGHT, "btnZoomIn", "+", map_buttonZoom, SDLK_EQUALS );
   window_addButtonKey( wid, -20, 40 + BUTTON_HEIGHT, 30, BUTTON_HEIGHT, "btnZoomOut", "-", map_buttonZoom, SDLK_MINUS );
   /* Situation text */
   window_addText( wid, 20, 10, w - 120 - 4*BUTTON_WIDTH, 30, 0,
                   "txtSystemStatus", &gl_smallFont, NULL, NULL );

   map_genModeList();

   /*
    * The map itself.
    */
   map_show( wid, 20, -40, w-200, h-100, 1. ); /* Reset zoom. */

   map_update( wid );

   /*
    * Disable Autonav button if player lacks fuel or if target is not a valid hyperspace target.
    */
   if ((player.p->fuel < player.p->fuel_consumption) || pilot_isFlag( player.p, PILOT_NOJUMP)
         || map_selected == cur_system - systems_stack || array_size(map_path) == 0)
      window_disableButton( wid, "btnAutonav" );
}

/*
 * Prepares economy info for rendering.  Called when cur_commod changes.
 */

static void map_update_commod_av_price()
{
   Commodity *c;
   int i,j,k;
   StarSystem *sys;
   Planet *p;
   if (cur_commod == -1 || map_selected == -1) {
      commod_av_gal_price = 0;
      return;
   }
   c=commod_known[cur_commod];
   if ( cur_commod_mode !=0 ) {
      double totPrice = 0;
      int totPriceCnt = 0;
      for (i=0; i<array_size(systems_stack); i++) {
         sys = system_getIndex( i );

         /* if system is not known, reachable, or marked. and we are not in the editor */
         if ((!sys_isKnown(sys) && !sys_isFlag(sys, SYSTEM_MARKED | SYSTEM_CMARKED)
              && !space_sysReachable(sys)))
            continue;
         if ((sys_isKnown(sys)) && (system_hasPlanet(sys))) {
            double sumPrice=0;
            int sumCnt=0;
            double thisPrice;
            for ( j=0 ; j<array_size(sys->planets); j++) {
               p=sys->planets[j];
               for ( k=0; k<array_size(p->commodities); k++) {
                  if ( p->commodities[k] == c ) {
                     if ( p->commodityPrice[k].cnt > 0 ) {/*commodity is known about*/
                        thisPrice = p->commodityPrice[k].sum / p->commodityPrice[k].cnt;
                        sumPrice+=thisPrice;
                        sumCnt+=1;
                        break;
                     }
                  }
               }
            }
            if ( sumCnt>0 ) {
               totPrice += sumPrice / sumCnt;
               totPriceCnt++;
            }
         }
      }
      if ( totPriceCnt > 0 )
         totPrice /= totPriceCnt;
      commod_av_gal_price = totPrice;

   } else {
      commod_av_gal_price = 0;
   }
}

/**
 * @brief Updates the map window.
 *
 *    @param wid Window id.
 */
static void map_update( unsigned int wid )
{
   int i;
   StarSystem *sys;
   int f, h, x, y;
   unsigned int services;
   int hasPlanets;
   char t;
   const char *sym, *adj;
   char buf[PATH_MAX];
   int p;
   glTexture *logo;
   double w;
   Commodity *c;

   /* Needs map to update. */
   if (!map_isOpen())
      return;

   /* Get selected system. */
   sys = system_getIndex( map_selected );

   /* Not known and no markers. */
   if (!(sys_isFlag(sys, SYSTEM_MARKED | SYSTEM_CMARKED)) &&
         !sys_isKnown(sys) && !space_sysReachable(sys)) {
      map_selectCur();
      sys = system_getIndex( map_selected );
   }
   /* Average commodity price */
   map_update_commod_av_price();

   /* Economy button */
   if (map_mode == MAPMODE_TRADE) {
      c = commod_known[cur_commod];
      if ( cur_commod_mode == 0 ) {
         snprintf( buf, sizeof(buf),
                   _("%s prices trading from %s shown: Positive/blue values mean a profit\n"
                     "while negative/orange values mean a loss when sold at the corresponding system."),
                   _(c->name), _(sys->name) );
         window_modifyText( wid, "txtSystemStatus", buf );
      } else {
         snprintf(buf, sizeof(buf), _("Known %s prices shown. Galaxy-wide average: %.2f"), _(c->name), commod_av_gal_price);
         window_modifyText( wid, "txtSystemStatus", buf );
      }
   } else {
      window_modifyText( wid, "txtSystemStatus", NULL );
   }

   /*
    * Right Text
    */

   x = -70; /* Side bar X offset. */
   w = ABS(x) + 60; /* Width of the side bar. */
   y = -20 - 20 - 64 - gl_defFont.h; /* Initialized to position for txtSFaction. */

   if (!sys_isKnown(sys)) { /* System isn't known, erase all */
      /*
       * Right Text
       */
      if (sys_isFlag(sys, SYSTEM_MARKED | SYSTEM_CMARKED))
         window_modifyText( wid, "txtSysname", _(sys->name) );
      else
         window_modifyText( wid, "txtSysname", _("Unknown") );

      /* Faction */
      window_modifyImage( wid, "imgFaction", NULL, 0, 0 );
      window_moveWidget( wid, "txtSFaction", x, y);
      window_moveWidget( wid, "txtFaction", x + 50, y - gl_smallFont.h - 5 );
      window_modifyText( wid, "txtFaction", _("Unknown") );
      y -= 2 * gl_smallFont.h + 5 + 15;

      /* Standing */
      window_moveWidget( wid, "txtSStanding", x, y );
      window_moveWidget( wid, "txtStanding", x + 50, y - gl_smallFont.h - 5 );
      window_modifyText( wid, "txtStanding", _("Unknown") );
      y -= 2 * gl_smallFont.h + 5 + 15;

      /* Presence. */
      window_moveWidget( wid, "txtSPresence", x, y );
      window_moveWidget( wid, "txtPresence",  x + 50, y - gl_smallFont.h - 5 );
      window_modifyText( wid, "txtPresence", _("Unknown") );
      y -= 2 * gl_smallFont.h + 5 + 15;

      /* Planets */
      window_moveWidget( wid, "txtSPlanets", x, y );
      window_moveWidget( wid, "txtPlanets", x + 50, y - gl_smallFont.h - 5 );
      window_modifyText( wid, "txtPlanets", _("Unknown") );
      y -= 2 * gl_smallFont.h + 5 + 15;

      /* Services */
      window_moveWidget( wid, "txtSServices", x, y );
      window_moveWidget( wid, "txtServices", x + 50, y -gl_smallFont.h - 5 );
      window_modifyText( wid, "txtServices", _("Unknown") );

      /*
       * Bottom Text
       */
      window_modifyText( wid, "txtSystemStatus", NULL );
      return;
   }

   /* System is known */
   window_modifyText( wid, "txtSysname", _(sys->name) );

   f         = -1;
   for (i=0; i<array_size(sys->planets); i++) {
      if (sys->planets[i]->real != ASSET_REAL)
         continue;
      if (!planet_isKnown(sys->planets[i]))
         continue;
      if ( (sys->planets[i]->faction > 0)
            && (!faction_isKnown(sys->planets[i]->faction)) )
         continue;

      if ((f == -1) && (sys->planets[i]->faction > 0)) {
         f = sys->planets[i]->faction;
      }
      else if (f != sys->planets[i]->faction /** @todo more verbosity */
               && (sys->planets[i]->faction > 0)) {
         snprintf( buf, sizeof(buf), _("Multiple") );
         break;
      }
   }
   if (f == -1) {
      window_modifyImage( wid, "imgFaction", NULL, 0, 0 );
      window_modifyText( wid, "txtFaction", _("N/A") );
      window_modifyText( wid, "txtStanding", _("N/A") );
      h = gl_smallFont.h;
   }
   else {
      if (i==array_size(sys->planets)) /* saw them all and all the same */
         snprintf( buf, sizeof(buf), "%s", faction_longname(f) );

      /* Modify the image. */
      logo = faction_logoSmall(f);
      window_modifyImage( wid, "imgFaction", logo, 0, 0 );
      if (logo != NULL)
         window_moveWidget( wid, "imgFaction",
               -90 + logo->w/2, -20 - 32 - 10 - gl_defFont.h + logo->h/2);

      /* Modify the text */
      window_modifyText( wid, "txtFaction", buf );
      window_modifyText( wid, "txtStanding",
            faction_getStandingText( f ) );

      h = gl_printHeightRaw( &gl_smallFont, w, buf );
   }

   /* Faction */
   window_moveWidget( wid, "txtSFaction", x, y);
   window_moveWidget( wid, "txtFaction", x + 50, y - gl_smallFont.h - 5 );
   y -= gl_smallFont.h + h + 5 + 15;

   /* Standing */
   window_moveWidget( wid, "txtSStanding", x, y );
   window_moveWidget( wid, "txtStanding", x + 50, y - gl_smallFont.h - 5 );
   y -= 2 * gl_smallFont.h + 5 + 15;

   window_moveWidget( wid, "txtSPresence", x, y );
   window_moveWidget( wid, "txtPresence", x + 50, y-gl_smallFont.h-5 );
   map_updateFactionPresence( wid, "txtPresence", sys, 0 );
   /* Scroll down. */
   h = window_getTextHeight( wid, "txtPresence" );
   y -= 40 + (h - gl_smallFont.h);

   /* Get planets */
   hasPlanets = 0;
   p = 0;
   buf[0] = '\0';
   for (i=0; i<array_size(sys->planets); i++) {
      if (sys->planets[i]->real != ASSET_REAL)
         continue;
      if (!planet_isKnown(sys->planets[i]))
         continue;

      /* Colourize output. */
      planet_updateLand(sys->planets[i]);
      t = planet_getColourChar(sys->planets[i]);
      sym = planet_getSymbol(sys->planets[i]);

      if (!hasPlanets)
         p += scnprintf( &buf[p], sizeof(buf)-p, "#%c%s%s#n",
               t, sym, _(sys->planets[i]->name) );
      else
         p += scnprintf( &buf[p], sizeof(buf)-p, ",\n#%c%s%s#n",
               t, sym, _(sys->planets[i]->name) );
      hasPlanets = 1;
   }
   if (hasPlanets == 0) {
      strncpy( buf, _("None"), sizeof(buf)-1 );
      buf[sizeof(buf)-1] = '\0';
   }
   /* Update text. */
   window_modifyText( wid, "txtPlanets", buf );
   window_moveWidget( wid, "txtSPlanets", x, y );
   window_moveWidget( wid, "txtPlanets", x + 50, y-gl_smallFont.h-5 );
   /* Scroll down. */
   h  = gl_printHeightRaw( &gl_smallFont, w, buf );
   y -= 40 + (h - gl_smallFont.h);

   /* Get the services */
   window_moveWidget( wid, "txtSServices", x, y );
   window_moveWidget( wid, "txtServices", x + 50, y-gl_smallFont.h-5 );
   services = 0;
   for (i=0; i<array_size(sys->planets); i++)
      if (planet_isKnown(sys->planets[i]))
         services |= sys->planets[i]->services;
   buf[0] = '\0';
   p = 0;
   /*snprintf(buf, sizeof(buf), "%f\n", sys->prices[0]);*/ /*Hack to control prices. */
   for (i=PLANET_SERVICE_MISSIONS; i<=PLANET_SERVICE_SHIPYARD; i<<=1)
      if (services & i)
         p += scnprintf( &buf[p], sizeof(buf)-p, "%s\n", _(planet_getServiceName(i)) );
   if (buf[0] == '\0')
      p += scnprintf( &buf[p], sizeof(buf)-p, _("None"));
   (void)p;

   window_modifyText( wid, "txtServices", buf );


   /*
    * System Status, if not showing commodity info
    */
   if (map_mode != MAPMODE_TRAVEL) {
      buf[0] = '\0';
      p = 0;
      /* Nebula. */
      if (sys->nebu_density > 0.) {
         /* Density. */
         if (sys->nebu_density > 700.)
            adj = _("Dense ");
         else if (sys->nebu_density < 300.)
            adj = _("Light ");
         else
            adj = "";

         /* Volatility */
         if (sys->nebu_volatility > 700.)
            p += scnprintf(&buf[p], sizeof(buf)-p, _("Volatile %sNebula"), adj);
         else if (sys->nebu_volatility > 300.)
            p += scnprintf(&buf[p], sizeof(buf)-p, _("Dangerous %sNebula"), adj);
         else if (sys->nebu_volatility > 0.)
            p += scnprintf(&buf[p], sizeof(buf)-p, _("Unstable %sNebula"), adj);
         else
            p += scnprintf(&buf[p], sizeof(buf)-p, _("%sNebula"), adj);
      }
      /* Interference. */
      if (sys->interference > 0.) {
         if (buf[0] != '\0')
            p += scnprintf(&buf[p], sizeof(buf)-p, _(", "));

         if (sys->interference > 700.)
            p += scnprintf(&buf[p], sizeof(buf)-p, _("Dense Interference"));
         else if (sys->interference < 300.)
            p += scnprintf(&buf[p], sizeof(buf)-p, _("Light Interference"));
         else
            p += scnprintf(&buf[p], sizeof(buf)-p, _("Interference"));
      }
      /* Asteroids. */
      if (array_size(sys->asteroids) > 0) {
         double density;

         if (buf[0] != '\0')
            p += scnprintf(&buf[p], sizeof(buf)-p, _(", "));

         density = 0.;
         for (i=0; i<array_size(sys->asteroids); i++) {
            density += sys->asteroids[i].area * sys->asteroids[i].density;
         }

         if (density >= 1.5)
            p += scnprintf(&buf[p], sizeof(buf)-p, _("Dense Asteroid Field"));
         else if (density <= 0.5)
            p += scnprintf(&buf[p], sizeof(buf)-p, _("Light Asteroid Field"));
         else
            p += scnprintf(&buf[p], sizeof(buf)-p, _("Asteroid Field"));
      }
      window_modifyText( wid, "txtSystemStatus", buf );
      (void)p;
   }
}


/**
 * @brief Checks to see if the map is open.
 *
 *    @return 0 if map is closed, non-zero if it's open.
 */
int map_isOpen (void)
{
   return window_exists(MAP_WDWNAME);
}


/**
 * @brief Draws a mission marker on the map.
 *
 * @param x X position to draw at.
 * @param y Y position to draw at.
 * @param r Radius of system.
 * @param a Colour alpha to use.
 * @param num Total number of markers.
 * @param cur Current marker to draw.
 * @param type Type to draw.
 */
static void map_drawMarker( double x, double y, double r, double a,
      int num, int cur, int type )
{
   static const glColour* colours[] = {
      &cMarkerNew, &cMarkerPlot, &cMarkerHigh, &cMarkerLow, &cMarkerComputer
   };

   double alpha;
   glColour col;
   gl_Matrix4 projection;

   /* Calculate the angle. */
   if ((num == 1) || (num == 2) || (num == 4))
      alpha = M_PI/4.;
   else if (num == 3)
      alpha = M_PI/6.;
   else if (num == 5)
      alpha = M_PI/10.;
   else
      alpha = M_PI/2.;

   alpha += M_PI*2. * (double)cur/(double)num;

   /* Draw the marking triangle. */
   glEnable(GL_POLYGON_SMOOTH);
   col = *colours[type];
   col.a *= a;
   projection = gl_Matrix4_Translate(gl_view_matrix, x, y, 0);
   projection = gl_Matrix4_Scale(projection, r, r, 1);
   projection = gl_Matrix4_Rotate2d(projection, alpha);
   gl_beginSolidProgram(projection, &col);
   gl_vboActivateAttribOffset( marker_vbo, shaders.solid.vertex, 0, 2, GL_FLOAT, 0 );
   glDrawArrays( GL_TRIANGLES, 0, 3 );
   gl_endSolidProgram();
   glDisable(GL_POLYGON_SMOOTH);
}

/**
 * @brief Generates a texture to represent factions
 *
 * @param radius radius of the disk
 * @return the texture
 */
static glTexture *gl_genFactionDisk( int radius )
{
   int i, j;
   uint8_t *pixels;
   SDL_Surface *sur;
   int dist;
   double alpha;

   /* Calculate parameters. */
   const int w = 2 * radius + 1;
   const int h = 2 * radius + 1;

   /* Create the surface. */
   sur = SDL_CreateRGBSurface( 0, w, h, 32, RGBAMASK );

   pixels = sur->pixels;
   memset(pixels, 0xff, sizeof(uint8_t) * 4 * h * w);

   /* Generate the circle. */
   SDL_LockSurface( sur );

   /* Draw the circle with filter. */
   for (i=0; i<h; i++) {
      for (j=0; j<w; j++) {
         /* Calculate blur. */
         dist = (i - radius) * (i - radius) + (j - radius) * (j - radius);
         alpha = 0.;

         if (dist < radius * radius) {
            /* Computes alpha with an empirically chosen formula.
             * This formula accounts for the fact that the eyes
             * has a logarithmic sensitivity to light */
            alpha = 1. * dist / (radius * radius);
            alpha = (exp(1 / (alpha + 1) - 0.5) - 1) * 0xFF;
         }

         /* Sets the pixel alpha which is the forth byte
          * in the pixel representation. */
         pixels[i*sur->pitch + j*4 + 3] = (uint8_t)alpha;
      }
   }

   SDL_UnlockSurface( sur );

   /* Return texture. */
   return gl_loadImage( sur, OPENGL_TEX_MIPMAPS );
}

/**
 * @brief Renders the custom map widget.
 *
 *    @param bx Base X position to render at.
 *    @param by Base Y position to render at.
 *    @param w Width of the widget.
 *    @param h Height of the widget.
 */
static void map_render( double bx, double by, double w, double h, void *data )
{
   (void) data;
   double x,y,r;
   double dt = naev_getrealdt();
   glColour col;
   StarSystem *sys;

#define AMAX(x) (x) = MIN( 1., (x) + dt )
#define AMIN(x) (x) = MAX( 0., (x) - dt )
#define ATAR(x,y) \
if ((x) < y) (x) = MIN( y, (x) + dt ); \
else (x) = MAX( y, (x) - dt )
   switch (map_mode) {
      case MAPMODE_TRAVEL:
         AMAX( map_alpha_decorators );
         AMAX( map_alpha_faction );
         AMAX( map_alpha_env );
         AMAX( map_alpha_path );
         AMAX( map_alpha_names );
         AMAX( map_alpha_markers );
         break;

      case MAPMODE_DISCOVER:
         ATAR( map_alpha_decorators, 0.5 );
         ATAR( map_alpha_faction, 0.5 );
         AMIN( map_alpha_env );
         AMIN( map_alpha_path );
         AMAX( map_alpha_names );
         AMIN( map_alpha_markers );
         break;

      case MAPMODE_TRADE:
         AMIN( map_alpha_decorators );
         AMIN( map_alpha_faction );
         AMIN( map_alpha_env );
         AMIN( map_alpha_path );
         AMIN( map_alpha_names );
         AMIN( map_alpha_markers );
         break;
   }
#undef AMAX
#undef AMIN
#undef ATAR

   /* Parameters. */
   map_renderParams( bx, by, map_xpos, map_ypos, w, h, map_zoom, &x, &y, &r );

   /* background */
   gl_renderRect( bx, by, w, h, &cBlack );

   if (map_alpha_decorators > 0.)
      map_renderDecorators( x, y, 0, map_alpha_decorators );

   /* Render faction disks. */
   if (map_alpha_faction > 0.)
      map_renderFactionDisks( x, y, 0, map_alpha_faction );

<<<<<<< HEAD
   if (map_mode == MAPMODE_TRAVEL || map_mode == MAPMODE_DISCOVER || map_bg_alpha>0.) {
      /* Render faction disks. */
      map_renderFactionDisks( x, y, 0 );
   }
=======
      /* Render enviromental features. */
   if (map_alpha_env > 0.)
      map_renderSystemEnviroment( x, y, 0, map_alpha_env );
>>>>>>> d0566748

   /* Render jump routes. */
   map_renderJumps( x, y, 0 );

   /* Cause alpha to move smoothly between 0-1. */
   col.a = 0.5 + 0.5 * ( ABS(MAP_MARKER_CYCLE - (int)SDL_GetTicks() % (2*MAP_MARKER_CYCLE))
         / (double)MAP_MARKER_CYCLE );

   /* Render the player's jump route. */
   if (map_alpha_path > 0.)
      map_renderPath( x, y, col.a, map_alpha_path );

   /* Render systems. */
   map_renderSystems( bx, by, x, y, w, h, r, 0 );

   /* Render system names. */
   if (map_alpha_names > 0.)
      map_renderNames( bx, by, x, y, w, h, 0, map_alpha_names );

   /* Render system markers. */
   if (map_alpha_markers > 0.)
     map_renderMarkers( x, y, r, col.a * map_alpha_markers );

   /* Render commodity info. */
   if (map_mode == MAPMODE_TRADE)
      map_renderCommod(  bx, by, x, y, w, h, r, 0 );

   /* Initialize with values from cRed */
   col.r = cRed.r;
   col.g = cRed.g;
   col.b = cRed.b;

   /* Selected system. */
   if (map_selected != -1) {
      sys = system_getIndex( map_selected );
      gl_drawCircle( x + sys->pos.x * map_zoom, y + sys->pos.y * map_zoom,
            1.5*r, &col, 0 );
   }

   /* Values from cRadar_tPlanet */
   col.r = cRadar_tPlanet.r;
   col.g = cRadar_tPlanet.g;
   col.b = cRadar_tPlanet.b;

   /* Current planet. */
   gl_drawCircle( x + cur_system->pos.x * map_zoom,
         y + cur_system->pos.y * map_zoom,
         1.5*r, &col, 0 );
}


/**
 * @brief Gets the render parameters.
 */
void map_renderParams( double bx, double by, double xpos, double ypos,
      double w, double h, double zoom, double *x, double *y, double *r )
{
   *r = round(CLAMP(6., 20., 8.*zoom));
   *x = round((bx - xpos + w/2) * 1.);
   *y = round((by - ypos + h/2) * 1.);
}

/**
 * @brief Renders the map background decorators.
 */
void map_renderDecorators( double x, double y, int editor, double alpha )
{
   int i,j;
   int sw, sh;
   double tx, ty;
   int visible;
   MapDecorator *decorator;
   StarSystem *sys;
   glColour ccol = { .r=1.00, .g=1.00, .b=1.00, .a=2./3. }; /**< White */

   /* Fade in the decorators to allow toggling between commodity and nothing */
   ccol.a *= alpha;

   for (i=0; i<array_size(decorator_stack); i++) {

      decorator = &decorator_stack[i];

      /* only if pict couldn't be loaded */
      if (decorator->image == NULL)
         continue;

      visible=0;

      if (!editor) {
         for (j=0; j<array_size(systems_stack) && visible==0; j++) {
            sys = system_getIndex( j );

            if (!sys_isKnown(sys))
               continue;

            if ((decorator->x < sys->pos.x + decorator->detection_radius) &&
                  (decorator->x > sys->pos.x - decorator->detection_radius) &&
                  (decorator->y < sys->pos.y + decorator->detection_radius) &&
                  (decorator->y > sys->pos.y - decorator->detection_radius)) {
               visible=1;
            }
         }
      }

      if (editor || visible==1) {

         tx = x + decorator->x*map_zoom;
         ty = y + decorator->y*map_zoom;

         sw = decorator->image->sw*map_zoom;
         sh = decorator->image->sh*map_zoom;

         gl_blitScale(
               decorator->image,
               tx - sw/2, ty - sh/2, sw, sh, &ccol );
      }
   }
}


/**
 * @brief Renders the faction disks.
 */
void map_renderFactionDisks( double x, double y, int editor, double alpha )
{
   int i;
   const glColour *col;
   glColour c;
   StarSystem *sys;
   int sw, sh;
   double tx, ty, presence;

   for (i=0; i<array_size(systems_stack); i++) {
      sys = system_getIndex( i );

      if (!sys_isKnown(sys) && !editor)
         continue;

      tx = x + sys->pos.x*map_zoom;
      ty = y + sys->pos.y*map_zoom;

      /* System has faction and is known or we are in editor. */
      if (sys->faction != -1) {
         /* Cache to avoid repeated sqrt() */
         presence = sqrt(sys->ownerpresence);

         /* draws the disk representing the faction */
         sw = (60 + presence * 3) * map_zoom;
         sh = sw;

         col = faction_colour(sys->faction);
         c.r = col->r;
         c.g = col->g;
         c.b = col->b;
         //c.a = CLAMP( .6, .75, 20 / presence ) * cc;
         c.a = CLAMP( .4, .5, 13.3 / presence ) * alpha;

         gl_blitTexture(
               gl_faction_disk,
               tx - sw/2, ty - sh/2, sw, sh,
               0., 0., gl_faction_disk->srw, gl_faction_disk->srw, &c, 0.);
      }
   }
}


/**
 * @brief Renders the faction disks.
 */
void map_renderSystemEnviroment( double x, double y, int editor, double alpha )
{
   int i;
   StarSystem *sys;
   int sw, sh;
   double tx, ty;
   /* Fade in the disks to allow toggling between commodity and nothing */
   gl_Matrix4 projection;

   /* Update timer. */
   map_nebu_dt += naev_getrealdt();

   for (i=0; i<array_size(systems_stack); i++) {
      sys = system_getIndex( i );

      if (!sys_isKnown(sys) && !editor)
         continue;

      tx = x + sys->pos.x*map_zoom;
      ty = y + sys->pos.y*map_zoom;

      /* Draw background. */
      /* TODO draw asteroids too! */
      if (sys->nebu_density > 0.) {
         sw = (50. + sys->nebu_density * 50. / 1000.) * map_zoom;
         sh = sw;

         /* Set the vertex. */
         projection = gl_view_matrix;
         projection = gl_Matrix4_Translate(projection, tx-sw/2., ty-sh/2., 0);
         projection = gl_Matrix4_Scale(projection, sw, sh, 1);

         /* Start the program. */
         glUseProgram(shaders.nebula_map.program);

         /* Set shader uniforms. */
         glUniform1f(shaders.nebula_map.hue, sys->nebu_hue);
         glUniform1f(shaders.nebula_map.alpha, alpha);
         gl_Matrix4_Uniform(shaders.nebula_map.projection, projection);
         glUniform1f(shaders.nebula_map.eddy_scale, map_zoom );
         glUniform1f(shaders.nebula_map.time, map_nebu_dt / 10.0);
         glUniform2f(shaders.nebula_map.globalpos, sys->pos.x, sys->pos.y );

         /* Draw. */
         glEnableVertexAttribArray( shaders.nebula_map.vertex );
         gl_vboActivateAttribOffset( gl_squareVBO, shaders.nebula_map.vertex, 0, 2, GL_FLOAT, 0 );
         glDrawArrays( GL_TRIANGLE_STRIP, 0, 4 );

         /* Clean up. */
         glDisableVertexAttribArray( shaders.nebula_map.vertex );
         glUseProgram(0);
         gl_checkErr();
      }
   }
}


/**
 * @brief Renders the jump routes between systems.
 */
void map_renderJumps( double x, double y, int editor)
{
   int i, j, k;
   const glColour *col, *cole;
   GLfloat vertex[8*(2+4)];
   StarSystem *sys, *jsys;

   /* Generate smooth lines. */
   glLineWidth( CLAMP(1., 4., 2. * map_zoom)*gl_screen.scale );

   for (i=0; i<array_size(systems_stack); i++) {
      sys = system_getIndex( i );

      if (!sys_isKnown(sys) && !editor)
         continue; /* we don't draw hyperspace lines */

      /* first we draw all of the paths. */
      gl_beginSmoothProgram(gl_view_matrix);
      gl_vboActivateAttribOffset( map_vbo, shaders.smooth.vertex, 0, 2, GL_FLOAT, 0 );
      gl_vboActivateAttribOffset( map_vbo, shaders.smooth.vertex_color,
            sizeof(GLfloat) * 2*3, 4, GL_FLOAT, 0 );
      for (j = 0; j < array_size(sys->jumps); j++) {
         jsys = sys->jumps[j].target;
         if (!space_sysReachableFromSys(jsys,sys) && !editor)
            continue;

         /* Choose colours. */
         cole = &cLightBlue;
         for (k = 0; k < array_size(jsys->jumps); k++) {
            if (jsys->jumps[k].target == sys) {
               if (jp_isFlag(&jsys->jumps[k], JP_EXITONLY))
                  cole = &cWhite;
               else if (jp_isFlag(&jsys->jumps[k], JP_HIDDEN))
                  cole = &cRed;
               break;
            }
         }
         if (jp_isFlag(&sys->jumps[j], JP_EXITONLY))
            col = &cWhite;
         else if (jp_isFlag(&sys->jumps[j], JP_HIDDEN))
            col = &cRed;
         else
            col = &cLightBlue;

         /* Draw the lines. */
         vertex[0]  = x + sys->pos.x * map_zoom;
         vertex[1]  = y + sys->pos.y * map_zoom;
         vertex[2]  = vertex[0] + (jsys->pos.x - sys->pos.x)/2. * map_zoom;
         vertex[3]  = vertex[1] + (jsys->pos.y - sys->pos.y)/2. * map_zoom;
         vertex[4]  = x + jsys->pos.x * map_zoom;
         vertex[5]  = y + jsys->pos.y * map_zoom;
         vertex[6]  = col->r;
         vertex[7]  = col->g;
         vertex[8]  = col->b;
         vertex[9]  = 0.2;
         vertex[10] = (col->r + cole->r)/2.;
         vertex[11] = (col->g + cole->g)/2.;
         vertex[12] = (col->b + cole->b)/2.;
         vertex[13] = 0.8;
         vertex[14] = cole->r;
         vertex[15] = cole->g;
         vertex[16] = cole->b;
         vertex[17] = 0.2;
         gl_vboSubData( map_vbo, 0, sizeof(GLfloat) * 3*(2+4), vertex );
         glDrawArrays( GL_LINE_STRIP, 0, 3 );
      }
      gl_endSmoothProgram();
   }

   /* Reset render parameters. */
   glLineWidth( 1. );
}


/**
 * @brief Renders the systems.
 */
void map_renderSystems( double bx, double by, double x, double y,
      double w, double h, double r, int editor)
{
   int i;
   const glColour *col;
   StarSystem *sys;
   double tx, ty;

   for (i=0; i<array_size(systems_stack); i++) {
      sys = system_getIndex( i );

      /* if system is not known, reachable, or marked. and we are not in the editor */
      if ((!sys_isKnown(sys) && !sys_isFlag(sys, SYSTEM_MARKED | SYSTEM_CMARKED)
           && !space_sysReachable(sys)) && !editor)
         continue;

      tx = x + sys->pos.x*map_zoom;
      ty = y + sys->pos.y*map_zoom;

      /* Skip if out of bounds. */
      if (!rectOverlap(tx - r, ty - r, r, r, bx, by, w, h))
         continue;

      /* Draw an outer ring. */
      if (map_mode == MAPMODE_TRAVEL || map_mode == MAPMODE_TRADE)
         gl_drawCircle( tx, ty, r, &cInert, 0 );

      /* Ignore not known systems when not in the editor. */
      if (!editor && !sys_isKnown(sys))
         continue;

      if (editor || map_mode == MAPMODE_TRAVEL || map_mode == MAPMODE_TRADE) {
         if (!system_hasPlanet(sys))
            continue;
         /* Planet colours */
         if (!editor && !sys_isKnown(sys)) col = &cInert;
         else if (sys->faction < 0) col = &cInert;
         else if (editor) col = &cNeutral;
         else col = faction_getColour( sys->faction );

         if (editor) {
            /* Radius slightly shorter. */
            gl_drawCircle( tx, ty, 0.5 * r, col, 1 );
         }
         else
            gl_drawCircle( tx, ty, 0.65 * r, col, 1 );
      }
      else if (map_mode == MAPMODE_DISCOVER) {
         gl_drawCircle( tx, ty, r, &cInert, 0 );
         if (sys_isFlag( sys, SYSTEM_DISCOVERED ))
            gl_drawCircle( tx, ty,  0.65 * r, &cGreen, 1 );
      }
   }
}


/**
 * @brief Render the map path.
 */
static void map_renderPath( double x, double y, double a, double alpha )
{
   int j, k, sign;
   const glColour *col;
   double w0, w1, x0, y0, x1, y1, h0, h1;
   GLfloat vertex[(3*2)*(2+4)];
   StarSystem *sys1, *sys0;
   int jmax, jcur;

   if (array_size(map_path) != 0) {
      sys0 = cur_system;
      jmax = pilot_getJumps(player.p); /* Maximum jumps. */
      jcur = jmax; /* Jump range remaining. */

      for (j=0; j<array_size(map_path); j++) {
         sys1 = map_path[j];
         if (jcur == jmax && jmax > 0)
            col = &cGreen;
         else if (jcur < 1)
            col = &cRed;
         else
            col = &cYellow;
         x0 = x + sys0->pos.x * map_zoom;
         y0 = y + sys0->pos.y * map_zoom;
         x1 = x + sys1->pos.x * map_zoom;
         y1 = y + sys1->pos.y * map_zoom;
         w0 = w1 = MIN( map_zoom, 1.5 ) / hypot( x0-x1, y0-y1 );
         w0 *= jcur >= 1 ? 8 : 4;
         jcur--;
         w1 *= jcur >= 1 ? 8 : 4;

         /* Draw the lines. */
         for (k=0; k<3*2; k++) {
            h0 = 1 - .5*(k/2);  /* Fraction of the way toward (x0, y0) */
            h1 = .5*(k/2);      /* Fraction of the way toward (x1, y1) */
            sign = k%2 * 2 - 1; /* Alternating +/- */
            vertex[2*k+0] = h0*x0 + h1*x1 + sign*(y1-y0)*(h0*w0+h1*w1);
            vertex[2*k+1] = h0*y0 + h1*y1 - sign*(x1-x0)*(h0*w0+h1*w1);
            vertex[4*k+12] = col->r;
            vertex[4*k+13] = col->g;
            vertex[4*k+14] = col->b;
            vertex[4*k+15] = (a/4. + .25 + h0*h1) * alpha; /* More solid in the middle for some reason. */
         }
         gl_vboSubData( map_vbo, 0, sizeof(GLfloat) * 6*(2+4), vertex );

         gl_beginSmoothProgram(gl_view_matrix);
         gl_vboActivateAttribOffset( map_vbo, shaders.smooth.vertex, 0, 2, GL_FLOAT, 0 );
         gl_vboActivateAttribOffset( map_vbo, shaders.smooth.vertex_color,
               sizeof(GLfloat) * 2*6, 4, GL_FLOAT, 0 );
         glDrawArrays( GL_TRIANGLE_STRIP, 0, 6 );
         gl_endSmoothProgram();

         sys0 = sys1;
      }
   }
}


/**
 * @brief Renders the system names on the map.
 */
void map_renderNames( double bx, double by, double x, double y,
      double w, double h, int editor, double alpha )
{
   double tx,ty, vx,vy, d,n;
   int textw;
   StarSystem *sys, *jsys;
   int i, j;
   char buf[32];
   glColour col;

   for (i=0; i<array_size(systems_stack); i++) {
      sys = system_getIndex( i );

      /* Skip system. */
      if ((!editor && !sys_isKnown(sys)) || (map_zoom <= 0.5 ))
         continue;

      textw = gl_printWidthRaw( &gl_smallFont, _(sys->name) );
      tx = x + (sys->pos.x+11.) * map_zoom;
      ty = y + (sys->pos.y-5.) * map_zoom;

      /* Skip if out of bounds. */
      if (!rectOverlap(tx, ty, textw, gl_smallFont.h, bx, by, w, h))
         continue;

      col = cWhite;
      col.a = alpha;
      gl_printRaw( &gl_smallFont, tx, ty, &col, -1, _(sys->name) );

   }

   /* Raw hidden values if we're in the editor. */
   if (!editor || (map_zoom <= 1.0))
      return;

   for (i=0; i<array_size(systems_stack); i++) {
      sys = system_getIndex( i );
      for (j=0; j<array_size(sys->jumps); j++) {
         jsys = sys->jumps[j].target;
         /* Calculate offset. */
         vx  = jsys->pos.x - sys->pos.x;
         vy  = jsys->pos.y - sys->pos.y;
         n   = sqrt( pow2(vx) + pow2(vy) );
         vx /= n;
         vy /= n;
         d   = MAX(n*0.3*map_zoom, 15);
         tx  = x + map_zoom*sys->pos.x + d*vx;
         ty  = y + map_zoom*sys->pos.y + d*vy;
         /* Display. */
         n = sqrt(sys->jumps[j].hide);
         if (n == 0.)
            snprintf( buf, sizeof(buf), "#gH: %.2f", n );
         else
            snprintf( buf, sizeof(buf), "H: %.2f", n );
         col = cGrey70;
         col.a = alpha;
         gl_printRaw( &gl_smallFont, tx, ty, &col, -1, buf );
      }
   }
}


/**
 * @brief Renders the map markers.
 */
static void map_renderMarkers( double x, double y, double r, double a )
{
   double tx, ty;
   int i, j, n, m;
   StarSystem *sys;

   for (i=0; i<array_size(systems_stack); i++) {
      sys = system_getIndex( i );

      /* We only care about marked now. */
      if (!sys_isFlag(sys, SYSTEM_MARKED | SYSTEM_CMARKED))
         continue;

      /* Get the position. */
      tx = x + sys->pos.x*map_zoom;
      ty = y + sys->pos.y*map_zoom;

      /* Count markers. */
      n  = (sys_isFlag(sys, SYSTEM_CMARKED)) ? 1 : 0;
      n += sys->markers_plot;
      n += sys->markers_high;
      n += sys->markers_low;
      n += sys->markers_computer;

      /* Draw the markers. */
      j = 0;
      if (sys_isFlag(sys, SYSTEM_CMARKED)) {
         map_drawMarker( tx, ty, r, a, n, j, 0 );
         j++;
      }
      for (m=0; m<sys->markers_plot; m++) {
         map_drawMarker( tx, ty, r, a, n, j, 1 );
         j++;
      }
      for (m=0; m<sys->markers_high; m++) {
         map_drawMarker( tx, ty, r, a, n, j, 2 );
         j++;
      }
      for (m=0; m<sys->markers_low; m++) {
         map_drawMarker( tx, ty, r, a, n, j, 3 );
         j++;
      }
      for (m=0; m<sys->markers_computer; m++) {
         map_drawMarker( tx, ty, r, a, n, j, 4 );
         j++;
      }
   }
}

/*
 * Makes all systems dark grey.
 */
static void map_renderSysBlack(double bx, double by, double x,double y, double w, double h, double r, int editor)
{
   int i;
   StarSystem *sys;
   double tx,ty;
   glColour ccol;

   for (i=0; i<array_size(systems_stack); i++) {
      sys = system_getIndex( i );

      /* if system is not known, reachable, or marked. and we are not in the editor */
      if ((!sys_isKnown(sys) && !sys_isFlag(sys, SYSTEM_MARKED | SYSTEM_CMARKED)
           && !space_sysReachable(sys)) && !editor)
         continue;

      tx = x + sys->pos.x*map_zoom;
      ty = y + sys->pos.y*map_zoom;

      /* Skip if out of bounds. */
      if (!rectOverlap(tx - r, ty - r, r, r, bx, by, w, h))
         continue;

      /* If system is known fill it. */
      if ((sys_isKnown(sys)) && (system_hasPlanet(sys))) {
         ccol = cGrey10;
         gl_drawCircle( tx, ty , r, &ccol, 1 );
      }
   }
}


/*
 * Renders the economy information
 */

void map_renderCommod( double bx, double by, double x, double y,
      double w, double h, double r, int editor)
{
   int i,j,k;
   StarSystem *sys;
   double tx, ty;
   Planet *p;
   Commodity *c;
   glColour ccol;
   double best,worst,maxPrice,minPrice,curMaxPrice,curMinPrice,thisPrice;
   /* If not plotting commodities, return */
   if (cur_commod == -1 || map_selected == -1)
      return;

   c=commod_known[cur_commod];
   if (cur_commod_mode == 0) {/*showing price difference to selected system*/
     /* Get commodity price in selected system.  If selected system is current
        system, and if landed, then get price of commodity where we are */
      curMaxPrice=0.;
      curMinPrice=0.;
      sys = system_getIndex( map_selected );
      if ( sys == cur_system && landed ) {
         for ( k=0; k<array_size(land_planet->commodities); k++ ) {
            if ( land_planet->commodities[k] == c ) {
               /* current planet has the commodity of interest */
               curMinPrice = land_planet->commodityPrice[k].sum / land_planet->commodityPrice[k].cnt;
               curMaxPrice = curMinPrice;
               break;
            }
         }
         if ( k == array_size(land_planet->commodities) ) { /* commodity of interest not found */
            map_renderCommodIgnorance( x, y, sys, c );
            map_renderSysBlack(bx,by,x,y,w,h,r,editor);
            return;
         }
      } else {
         /* not currently landed, so get max and min price in the selected system. */
         if ((sys_isKnown(sys)) && (system_hasPlanet(sys))) {
            minPrice=0;
            maxPrice=0;
            for ( j=0 ; j<array_size(sys->planets); j++) {
               p=sys->planets[j];
               for ( k=0; k<array_size(p->commodities); k++) {
                  if ( p->commodities[k] == c ) {
                     if ( p->commodityPrice[k].cnt > 0 ) {/*commodity is known about*/
                        thisPrice = p->commodityPrice[k].sum / p->commodityPrice[k].cnt;
                        if (thisPrice > maxPrice)maxPrice=thisPrice;
                        if (minPrice == 0 || thisPrice < minPrice)minPrice = thisPrice;
                        break;
                     }
                  }
               }

            }
            if ( maxPrice == 0 ) {/* no prices are known here */
               map_renderCommodIgnorance( x, y, sys, c );
               map_renderSysBlack(bx,by,x,y,w,h,r,editor);
               return;
            }
            curMaxPrice=maxPrice;
            curMinPrice=minPrice;
         } else {
            map_renderCommodIgnorance( x, y, sys, c );
            map_renderSysBlack(bx,by,x,y,w,h,r,editor);
            return;
         }
      }
      for (i=0; i<array_size(systems_stack); i++) {
         sys = system_getIndex( i );

         /* if system is not known, reachable, or marked. and we are not in the editor */
         if ((!sys_isKnown(sys) && !sys_isFlag(sys, SYSTEM_MARKED | SYSTEM_CMARKED)
              && !space_sysReachable(sys)) && !editor)
            continue;

         tx = x + sys->pos.x*map_zoom;
         ty = y + sys->pos.y*map_zoom;

         /* Skip if out of bounds. */
         if (!rectOverlap(tx - r, ty - r, r, r, bx, by, w, h))
            continue;

         /* If system is known fill it. */
         if ((sys_isKnown(sys)) && (system_hasPlanet(sys))) {
            minPrice=0;
            maxPrice=0;
            for ( j=0 ; j<array_size(sys->planets); j++) {
               p=sys->planets[j];
               for ( k=0; k<array_size(p->commodities); k++) {
                  if ( p->commodities[k] == c ) {
                     if ( p->commodityPrice[k].cnt > 0 ) {/*commodity is known about*/
                        thisPrice = p->commodityPrice[k].sum / p->commodityPrice[k].cnt;
                        if (thisPrice > maxPrice)maxPrice=thisPrice;
                        if (minPrice == 0 || thisPrice < minPrice)minPrice = thisPrice;
                        break;
                     }
                  }
               }
            }


            /* Calculate best and worst profits */
            if ( maxPrice > 0 ) {
               /* Commodity sold at this system */
               best = maxPrice - curMinPrice ;
               worst= minPrice - curMaxPrice ;
               if ( best >= 0 ) {/* draw circle above */
                  gl_print(&gl_smallFont, x + (sys->pos.x+11) * map_zoom , y + (sys->pos.y-22)*map_zoom, &cLightBlue, "%.1f",best);
                  best = tanh ( 2*best / curMinPrice );
                  col_blend( &ccol, &cFontBlue, &cFontYellow, best );
                  gl_drawCircle( tx, ty /*+ r*/ , /*(0.1 + best) **/ r, &ccol, 1 );
               } else {/* draw circle below */
                  gl_print(&gl_smallFont, x + (sys->pos.x+11) * map_zoom , y + (sys->pos.y-22)*map_zoom, &cOrange, "%.1f",worst);
                  worst = tanh ( -2*worst/ curMaxPrice );
                  col_blend( &ccol, &cFontOrange, &cFontYellow, worst );
                  gl_drawCircle( tx, ty /*- r*/ , /*(0.1 - worst) **/ r, &ccol, 1 );
               }
            } else {
               /* Commodity not sold here */
               ccol = cGrey10;
               gl_drawCircle( tx, ty , r, &ccol, 1 );

            }
         }
      }
   } else { /* cur_commod_mode == 1, showing actual prices */
      /*First calculate av price in all systems */
      /* This has already been done in map_update_commod_av_price */
      /* Now display the costs */
      for (i=0; i<array_size(systems_stack); i++) {
         sys = system_getIndex( i );

         /* if system is not known, reachable, or marked. and we are not in the editor */
         if ((!sys_isKnown(sys) && !sys_isFlag(sys, SYSTEM_MARKED | SYSTEM_CMARKED)
              && !space_sysReachable(sys)) && !editor)
            continue;

         tx = x + sys->pos.x*map_zoom;
         ty = y + sys->pos.y*map_zoom;

         /* Skip if out of bounds. */
         if (!rectOverlap(tx - r, ty - r, r, r, bx, by, w, h))
            continue;

         /* If system is known fill it. */
         if ((sys_isKnown(sys)) && (system_hasPlanet(sys))) {
            double sumPrice=0;
            int sumCnt=0;
            for ( j=0 ; j<array_size(sys->planets); j++) {
               p=sys->planets[j];
               for ( k=0; k<array_size(p->commodities); k++) {
                  if ( p->commodities[k] == c ) {
                     if ( p->commodityPrice[k].cnt > 0 ) {/*commodity is known about*/
                        thisPrice = p->commodityPrice[k].sum / p->commodityPrice[k].cnt;
                        sumPrice+=thisPrice;
                        sumCnt+=1;
                        break;
                     }
                  }
               }
            }

            if ( sumCnt > 0 ) {
               /* Commodity sold at this system */
               /* Colour as a % of global average */
               double frac;
               sumPrice/=sumCnt;
               if ( sumPrice < commod_av_gal_price ) {
                  frac = tanh(5*(commod_av_gal_price / sumPrice - 1));
                  col_blend( &ccol, &cFontOrange, &cFontYellow, frac );
               } else {
                  frac = tanh(5*(sumPrice / commod_av_gal_price - 1));
                  col_blend( &ccol, &cFontBlue, &cFontYellow, frac );
               }
               gl_print(&gl_smallFont, x + (sys->pos.x+11) * map_zoom , y + (sys->pos.y-22)*map_zoom, &ccol, "%.1f",sumPrice);
               gl_drawCircle( tx, ty , r, &ccol, 1 );
            } else {
               /* Commodity not sold here */
               ccol = cGrey10;
               gl_drawCircle( tx, ty , r, &ccol, 1 );
            }
         }
      }
   }
}


/*
 * Renders the economy information
 */

static void map_renderCommodIgnorance( double x, double y, StarSystem *sys, Commodity *c ) {
   int textw;
   char buf[80], *line2;
   size_t charn;

   snprintf( buf, sizeof(buf), _("No price info for\n%s here"), _(c->name) );
   line2 = u8_strchr( buf, '\n', &charn );
   if ( line2 != NULL ) {
      *line2++ = '\0';
      textw = gl_printWidthRaw( &gl_smallFont, line2 );
      gl_printRaw( &gl_smallFont, x + (sys->pos.x)*map_zoom - textw/2, y + (sys->pos.y-15)*map_zoom, &cRed, -1, line2 );
   }
   textw = gl_printWidthRaw( &gl_smallFont, buf );
   gl_printRaw( &gl_smallFont,x + sys->pos.x *map_zoom- textw/2, y + (sys->pos.y+10)*map_zoom, &cRed, -1, buf );
}


/**
 * @brief Updates a text widget with a system's presence info.
 *
 *    @param wid Window to which the text widget belongs.
 *    @param name Name of the text widget.
 *    @param sys System whose faction presence we're reporting.
 *    @param omniscient Whether to dispaly complete information (editor view).
 *                      (As currently interpreted, this also means un-translated, even if the user isn't using English.)
 */
void map_updateFactionPresence( const unsigned int wid, const char *name, const StarSystem *sys, int omniscient )
{
   int    i;
   size_t l;
   char   buf[ 1024 ];
   int    hasPresence;
   double unknownPresence;

   buf[ 0 ]        = '\0';
   l               = 0;
   hasPresence     = 0;
   unknownPresence = 0;

   for ( i = 0; i < array_size(sys->presence); i++ ) {
      if ( sys->presence[ i ].value <= 0 )
         continue;

      hasPresence = 1;
      if ( !omniscient && !faction_isKnown( sys->presence[ i ].faction ) ) {
         unknownPresence += sys->presence[ i ].value;
         break;
      }
      /* Use map grey instead of default neutral colour */
      l += scnprintf( &buf[ l ], sizeof( buf ) - l, "%s#0%s: #%c%.0f", ( l == 0 ) ? "" : "\n",
                      omniscient ? faction_name( sys->presence[ i ].faction )
                                 : faction_shortname( sys->presence[ i ].faction ),
                      faction_getColourChar( sys->presence[ i ].faction ), sys->presence[ i ].value );
      if ( l > sizeof( buf ) )
         break;
   }
   if ( unknownPresence != 0 && l <= sizeof( buf ) )
      l += scnprintf( &buf[ l ], sizeof( buf ) - l, "%s#0%s: #%c%.0f", ( l == 0 ) ? "" : "\n", _( "Unknown" ), 'N',
                      unknownPresence );

   if ( hasPresence == 0 )
      snprintf( buf, sizeof( buf ), _( "None" ) );

   (void) l;
   window_modifyText( wid, name, buf );
}

/**
 * @brief Map custom widget mouse handling.
 *
 *    @param wid Window sending events.
 *    @param event Event window is sending.
 *    @param mx Mouse X position.
 *    @param my Mouse Y position.
 *    @param w Width of the widget.
 *    @param h Height of the widget.
 */
static int map_mouse( unsigned int wid, SDL_Event* event, double mx, double my,
      double w, double h, double rx, double ry, void *data )
{
   (void) wid;
   (void) data;
   (void) rx;
   (void) ry;
   int i;
   double x,y, t;
   StarSystem *sys;

   t = 15.*15.; /* threshold */

   switch (event->type) {
   case SDL_MOUSEWHEEL:
      /* Must be in bounds. */
      if ((mx < 0.) || (mx > w) || (my < 0.) || (my > h))
         return 0;
      /*if ( listMapModeVisible == 0 ) {*/
      if (event->wheel.y > 0)
         map_buttonZoom( 0, "btnZoomIn" );
      else
         map_buttonZoom( 0, "btnZoomOut" );
      /*}*/
      return 1;

   case SDL_MOUSEBUTTONDOWN:
      /* Must be in bounds. */
      if ((mx < 0.) || (mx > w) || (my < 0.) || (my > h))
         return 0;

      /* selecting star system */
      else {
         mx -= w/2 - map_xpos;
         my -= h/2 - map_ypos;
         map_drag = 1;

         for (i=0; i<array_size(systems_stack); i++) {
            sys = system_getIndex( i );

            /* must be reachable */
            if (!sys_isFlag(sys, SYSTEM_MARKED | SYSTEM_CMARKED)
                && !space_sysReachable(sys))
               continue;

            /* get position */
            x = sys->pos.x * map_zoom;
            y = sys->pos.y * map_zoom;

            if ((pow2(mx-x)+pow2(my-y)) < t) {
               if (map_selected != -1) {
                  if (sys == system_getIndex( map_selected ) && sys_isKnown(sys)) {
                     map_system_open( map_selected );
                     map_drag = 0;
                  }
               }
               map_select( sys, (SDL_GetModState() & KMOD_SHIFT) );
               break;
            }
         }
      }
      return 1;

   case SDL_MOUSEBUTTONUP:
      if (map_drag)
         map_drag = 0;
      break;

   case SDL_MOUSEMOTION:
      if (map_drag) {
         /* axis is inverted */
         map_xpos -= rx;
         map_ypos += ry;
      }
      break;
   }

   return 0;
}
/**
 * @brief Handles the button zoom clicks.
 *
 *    @param wid Unused.
 *    @param str Name of the button creating the event.
 */
static void map_buttonZoom( unsigned int wid, char* str )
{
   (void) wid;

   /* Transform coords to normal. */
   map_xpos /= map_zoom;
   map_ypos /= map_zoom;

   /* Apply zoom. */
   if (strcmp(str,"btnZoomIn")==0) {
      map_zoom *= 1.2;
      map_zoom = MIN(2.5, map_zoom);
   }
   else if (strcmp(str,"btnZoomOut")==0) {
      map_zoom *= 0.8;
      map_zoom = MAX(0.5, map_zoom);
   }

   map_setZoom(map_zoom);

   /* Transform coords back. */
   map_xpos *= map_zoom;
   map_ypos *= map_zoom;
}

/**
 * @brief Generates the list of map modes, i.e. commodities that have been seen so far.
 */
static void map_genModeList(void)
{
   int i,j,k,l;
   int tot=0;
   Planet *p;
   StarSystem *sys;
   int totGot = 0;
   const char *odd_template, *even_template, *commod_text;

   if ( commod_known == NULL )
      commod_known = malloc(sizeof(Commodity*) * commodity_getN());
   memset(commod_known,0,sizeof(Commodity*)*commodity_getN());
   for (i=0; i<array_size(systems_stack); i++) {
      sys = system_getIndex( i );
      for ( j=0 ; j<array_size(sys->planets); j++) {
         p = sys->planets[j];
         tot += array_size( p->commodities );
         for ( k=0; k<array_size(p->commodities); k++) {
            if ( p->commodityPrice[k].cnt > 0 ) {/*commodity is known about*/
               /* find out which commodity this is */
               for ( l=0 ; l<totGot; l++) {
                  if ( p->commodities[k] == commod_known[l] )
                     break;
               }
               if ( l == totGot ) {
                  commod_known[totGot] = p->commodities[k];
                  totGot++;
               }

            }
         }
      }
   }
   for ( i=0; i<array_size(map_modes); i++)
      free( map_modes[i] );
   array_free ( map_modes );
   map_modes = array_create_size( char*, 2*totGot + 1 );
   array_push_back( &map_modes, strdup(_("Travel (Default)")) );
   array_push_back( &map_modes, strdup(_("Discovery")) );

   odd_template = _("%s: Cost");
   even_template = _("%s: Trade");
   for ( i=0; i<totGot; i++ ) {
      commod_text = _(commod_known[i]->name);
      asprintf( &array_grow( &map_modes ), odd_template, commod_text );
      asprintf( &array_grow( &map_modes ), even_template, commod_text );
   }
}

/**
 * @brief Updates the map mode list.  This is called when the map update list is clicked.
 *    Unfortunately, also called when scrolled.
 *    @param wid Window of the map window.
 *    @param str Unused.
 */
static void map_modeUpdate( unsigned int wid, char* str )
{
  (void)str;
  int listpos;
   listpos=toolkit_getListPos( wid, "lstMapMode" );
   if ( listMapModeVisible==2) {
      listMapModeVisible=1;
   } else if ( listMapModeVisible == 1 ) {
      /* TODO: make this more robust. */
      if (listpos == 0) {
         map_mode = MAPMODE_TRAVEL;
         cur_commod = -1;
         cur_commod_mode = 0;
      }
      else if (listpos == 1) {
         map_mode = MAPMODE_DISCOVER;
         cur_commod = -1;
         cur_commod_mode = 0;
      }
      else {
         map_mode = MAPMODE_TRADE;
         cur_commod = (listpos - MAPMODE_TRADE) / 2;
         cur_commod_mode = listpos % 2 ; /* if 1, showing cost, if 0 showing difference */
      }
   }
   map_update(wid);

}

/**
 * @brief Handles the button commodity clicks.
 *
 *    @param wid Window widget.
 *    @param str Name of the button creating the event.
 */
static void map_buttonCommodity( unsigned int wid, char* str )
{
   (void)str;
   SDL_Keymod mods;
   char **this_map_modes;
   static int cur_commod_last = 0;
   static int cur_commod_mode_last = 0;
   static int map_mode_last = MAPMODE_TRAVEL;
   int defpos;
   /* Clicking the mode button - by default will show (or remove) the list of map modes.
      If ctrl is pressed, will toggle between current mode and default */
   mods = SDL_GetModState();
   if (mods & (KMOD_LCTRL | KMOD_RCTRL)) {/* toggle on/off */
      if (map_mode == MAPMODE_TRAVEL) {
         map_mode = map_mode_last;
         cur_commod = cur_commod_last;
         if (cur_commod == -1)
            cur_commod = 0;
         cur_commod_mode = cur_commod_mode_last;
      } else {
         map_mode_last = map_mode;
         map_mode = MAPMODE_TRAVEL;
         cur_commod_last = cur_commod;
         cur_commod_mode_last = cur_commod_mode;
         cur_commod = -1;
      }
      if (cur_commod >= (array_size(map_modes)-1)/2 )
         cur_commod = -1;
      /* And hide the list if it was visible. */
      if (listMapModeVisible) {
         listMapModeVisible = 0;
         window_destroyWidget( wid, "lstMapMode" );
      }
      map_update(wid);
   } else {/* no keyboard modifier */
      if ( listMapModeVisible) {/* Hide the list widget */
         listMapModeVisible = 0;
         window_destroyWidget( wid, "lstMapMode" );
      } else {/* show the list widget */
         this_map_modes = calloc( sizeof(char*), array_size(map_modes) );
         for (int i=0; i<array_size(map_modes);i++) {
            this_map_modes[i]=strdup(map_modes[i]);
         }
         listMapModeVisible = 2;
         if (map_mode == MAPMODE_TRAVEL)
            defpos = 0;
         else if (map_mode == MAPMODE_DISCOVER)
            defpos = 1;
         else
            defpos = cur_commod*2 + MAPMODE_TRADE - cur_commod_mode;

         window_addList( wid, -10, 60, 200, 200, "lstMapMode",
                         this_map_modes, array_size(map_modes), defpos, map_modeUpdate, NULL );
      }
   }
}


/**
 * @brief Cleans up the map stuff.
 */
static void map_window_close( unsigned int wid, char *str )
{
   int i;
   free ( commod_known );
   commod_known = NULL;
   for ( i=0; i<array_size(map_modes); i++ )
      free ( map_modes[i] );
   array_free ( map_modes );
   map_modes = NULL;
   map_reset();
   window_close(wid,str);
}

void map_cleanup (void)
{
   map_close();
   map_clear();
}


/**
 * @brief Closes the map.
 */
void map_close (void)
{
   unsigned int wid;

   wid = window_get(MAP_WDWNAME);
   if (wid > 0)
      window_destroy(wid);
}


/**
 * @brief Sets the map to safe defaults
 */
void map_clear (void)
{
   map_setZoom(1.);
   cur_commod = -1;
   map_mode = MAPMODE_TRAVEL;
   if (cur_system != NULL) {
      map_xpos = cur_system->pos.x;
      map_ypos = cur_system->pos.y;
   }
   else {
      map_xpos = 0.;
      map_ypos = 0.;
   }
   array_free(map_path);
   map_path = NULL;

   /* default system is current system */
   map_selectCur();
}

static void map_reset (void)
{
   cur_commod = -1;
   map_mode = MAPMODE_TRAVEL;
   map_alpha_decorators   = 1.;
   map_alpha_faction      = 1.;
   map_alpha_env          = 1.;
   map_alpha_path         = 1.;
   map_alpha_names        = 1.;
   map_alpha_markers      = 1.;
}


/**
 * @brief Tries to select the current system.
 */
static void map_selectCur (void)
{
   if (cur_system != NULL)
      map_selected = cur_system - systems_stack;
   else
      /* will probably segfault now */
      map_selected = -1;
}


/**
 * @brief Gets the destination system.
 *
 *    @param[out] jumps Number of jumps until the destination.
 *    @return The destination system or NULL if there is no path set.
 */
StarSystem* map_getDestination( int *jumps )
{
   if (array_size( map_path ) == 0)
      return NULL;

   if (jumps != NULL)
      *jumps = array_size( map_path );

   return array_back( map_path );
}


/**
 * @brief Updates the map after a jump.
 */
void map_jump (void)
{
   int j;

   /* set selected system to self */
   map_selectCur();

   map_xpos = cur_system->pos.x;
   map_ypos = cur_system->pos.y;

   /* update path if set */
   if (array_size(map_path) != 0) {
      array_erase( &map_path, &map_path[0], &map_path[1] );
      if (array_size(map_path) == 0)
         player_targetHyperspaceSet( -1 );
      else { /* get rid of bottom of the path */
         /* set the next jump to be to the next in path */
         for (j=0; j<array_size(cur_system->jumps); j++) {
            if (map_path[0] == cur_system->jumps[j].target) {
               /* Restore selected system. */
               map_selected = array_back( map_path ) - systems_stack;

               player_targetHyperspaceSet( j );
               break;
            }
         }
         /* Overrode jump route manually, must clear target. */
         if (j>=array_size(cur_system->jumps))
            player_targetHyperspaceSet( -1 );
      }
   }
   else
      player_targetHyperspaceSet( -1 );

   gui_setNav();
}


/**
 * @brief Selects the system in the map.
 *
 *    @param sys System to select.
 */
void map_select( StarSystem *sys, char shifted )
{
   unsigned int wid;
   int i, autonav;

   wid = 0;
   if (window_exists(MAP_WDWNAME))
      wid = window_get(MAP_WDWNAME);

   if (sys == NULL) {
      map_selectCur();
      autonav = 0;
   }
   else {
      map_selected = sys - systems_stack;

      /* select the current system and make a path to it */
      if (!shifted) {
         array_free( map_path );
         map_path  = NULL;
      }

      /* Try to make path if is reachable. */
      if (space_sysReachable(sys)) {
         map_path = map_getJumpPath( cur_system->name, sys->name, 0, 1, map_path );

         if (array_size(map_path)==0) {
            player_hyperspacePreempt(0);
            player_targetHyperspaceSet( -1 );
            player_autonavAbortJump(NULL);
            autonav = 0;
         }
         else  {
            /* see if it is a valid hyperspace target */
            for (i=0; i<array_size(cur_system->jumps); i++) {
               if (map_path[0] == cur_system->jumps[i].target) {
                  player_hyperspacePreempt(1);
                  player_targetHyperspaceSet( i );
                  break;
               }
            }
            autonav = 1;
         }
      }
      else { /* unreachable. */
         player_targetHyperspaceSet( -1 );
         player_autonavAbortJump(NULL);
         autonav = 0;
      }
   }

   if (wid != 0) {
      if (autonav)
         window_enableButton( wid, "btnAutonav" );
      else
         window_disableButton( wid, "btnAutonav" );
   }

   map_update(wid);
   gui_setNav();
}

/*
 * A* algorithm for shortest path finding
 *
 * Note since that we can't actually get an admissible heurestic for A* this is
 * in reality just Djikstras. I've removed the heurestic bit to make sure I
 * don't try to implement an admissible heuristic when I'm pretty sure there is
 * none.
 */
/**
 * @brief Node structure for A* pathfinding.
 */
typedef struct SysNode_ {
   struct SysNode_ *next; /**< Next node */
   struct SysNode_ *gnext; /**< Next node in the garbage collector. */

   struct SysNode_ *parent; /**< Parent node. */
   StarSystem* sys; /**< System in node. */
   int g; /**< step */
} SysNode; /**< System Node for use in A* pathfinding. */
static SysNode *A_gc;
/* prototypes */
static SysNode* A_newNode( StarSystem* sys );
static int A_g( SysNode* n );
static SysNode* A_add( SysNode *first, SysNode *cur );
static SysNode* A_rm( SysNode *first, StarSystem *cur );
static SysNode* A_in( SysNode *first, StarSystem *cur );
static SysNode* A_lowest( SysNode *first );
static void A_freeList( SysNode *first );
static int map_decorator_parse( MapDecorator *temp, xmlNodePtr parent );
/** @brief Creates a new node link to star system. */
static SysNode* A_newNode( StarSystem* sys )
{
   SysNode* n;

   n        = malloc(sizeof(SysNode));

   n->next  = NULL;
   n->sys   = sys;

   n->gnext = A_gc;
   A_gc     = n;

   return n;
}
/** @brief Gets the g from a node. */
static int A_g( SysNode* n )
{
   return n->g;
}
/** @brief Adds a node to the linked list. */
static SysNode* A_add( SysNode *first, SysNode *cur )
{
   SysNode *n;

   if (first == NULL)
      return cur;

   n = first;
   while (n->next != NULL)
      n = n->next;
   n->next = cur;

   return first;
}
/* @brief Removes a node from a linked list. */
static SysNode* A_rm( SysNode *first, StarSystem *cur )
{
   SysNode *n, *p;

   if (first->sys == cur) {
      n = first->next;
      first->next = NULL;
      return n;
   }

   p = first;
   n = p->next;
   do {
      if (n->sys == cur) {
         n->next = NULL;
         p->next = n->next;
         break;
      }
      p = n;
   } while ((n=n->next) != NULL);

   return first;
}
/** @brief Checks to see if node is in linked list. */
static SysNode* A_in( SysNode *first, StarSystem *cur )
{
   SysNode *n;

   if (first == NULL)
      return NULL;

   n = first;
   do {
      if (n->sys == cur)
         return n;
   } while ((n=n->next) != NULL);
   return NULL;
}
/** @brief Returns the lowest ranking node from a linked list of nodes. */
static SysNode* A_lowest( SysNode *first )
{
   SysNode *lowest, *n;

   if (first == NULL)
      return NULL;

   n = first;
   lowest = n;
   do {
      if (n->g < lowest->g)
         lowest = n;
   } while ((n=n->next) != NULL);
   return lowest;
}
/** @brief Frees a linked list. */
static void A_freeList( SysNode *first )
{
   SysNode *p, *n;

   if (first == NULL)
      return;

   p = NULL;
   n = first;
   do {
      free(p);
      p = n;
   } while ((n=n->gnext) != NULL);
   free(p);
}

/** @brief Sets map_zoom to zoom and recreates the faction disk texture. */
void map_setZoom(double zoom)
{
   map_zoom = zoom;
}

/**
 * @brief Gets the jump path between two systems.
 *
 *    @param sysstart Name of the system to start from.
 *    @param sysend Name of the system to end at.
 *    @param ignore_known Whether or not to ignore if systems and jump points are known.
 *    @param show_hidden Whether or not to use hidden jumps points.
 *    @param old_data the old path (if we're merely extending)
 *    @return Array (array.h): the systems in the path. NULL on failure.
 */
StarSystem** map_getJumpPath( const char* sysstart, const char* sysend,
    int ignore_known, int show_hidden, StarSystem** old_data )
{
   int i, j, cost, njumps, ojumps;

   StarSystem *sys, *ssys, *esys, **res;
   JumpPoint *jp;

   SysNode *cur,   *neighbour;
   SysNode *open,  *closed;
   SysNode *ocost, *ccost;

   A_gc = NULL;
   res = old_data;
   ojumps = array_size( old_data );

   /* initial and target systems */
   ssys = system_get(sysstart); /* start */
   esys = system_get(sysend); /* goal */

   /* Set up. */
   if (ojumps > 0)
      ssys = system_get( array_back( old_data )->name );

   /* Check self. */
   if (ssys==esys || array_size(ssys->jumps)==0) {
      array_free( res );
      return NULL;
   }

   /* system target must be known and reachable */
   if (!ignore_known && !sys_isKnown(esys) && !space_sysReachable(esys)) {
      /* can't reach - don't make path */
      array_free( res );
      return NULL;
   }

   /* start the linked lists */
   open     = closed = NULL;
   cur      = A_newNode( ssys );
   cur->parent = NULL;
   cur->g   = 0;
   open     = A_add( open, cur ); /* Initial open node is the start system */

   j = 0;
   while ((cur = A_lowest(open))) {
      /* End condition. */
      if (cur->sys == esys)
         break;

      /* Break if infinite loop. */
      j++;
      if (j > MAP_LOOP_PROT)
         break;

      /* Get best from open and toss to closed */
      open   = A_rm( open, cur->sys );
      closed = A_add( closed, cur );
      cost   = A_g(cur) + 1; /* Base unit is jump and always increases by 1. */

      for (i=0; i<array_size(cur->sys->jumps); i++) {
         jp  = &cur->sys->jumps[i];
         sys = jp->target;

         /* Make sure it's reachable */
         if (!ignore_known) {
            if (!jp_isKnown(jp))
               continue;
            if (!sys_isKnown(sys) && !space_sysReachable(sys))
               continue;
         }
         if (jp_isFlag( jp, JP_EXITONLY ))
            continue;

         /* Skip hidden jumps if they're not specifically requested */
         if (!show_hidden && jp_isFlag( jp, JP_HIDDEN ))
            continue;

         /* Check to see if it's already in the closed set. */
         ccost = A_in(closed, sys);
         if ((ccost != NULL) && (cost >= A_g(ccost)))
            continue;
            //closed = A_rm( closed, sys );

         /* Remove if it exists and current is better. */
         ocost = A_in(open, sys);
         if (ocost != NULL) {
            if (cost < A_g(ocost))
               open = A_rm( open, sys ); /* New path is better */
            else
               continue; /* This node is worse, so ignore it. */
         }

         /* Create the node. */
         neighbour         = A_newNode( sys );
         neighbour->parent = cur;
         neighbour->g      = cost;
         open              = A_add( open, neighbour );
      }

      /* Safety check in case not linked. */
      if (open == NULL)
         break;
   }

   /* Build path backwards if not broken from loop. */
   if ( cur != NULL && esys == cur->sys ) {
      njumps = A_g(cur) + ojumps;
      assert( njumps > ojumps );
      if (res == NULL)
         res = array_create_size( StarSystem*, njumps );
      array_resize( &res, njumps );
      /* Build path. */
      for (i=0; i<njumps-ojumps; i++) {
         res[njumps-i-1] = cur->sys;
         cur = cur->parent;
      }
   }
   else {
      res = NULL;
      array_free( old_data );
   }

   /* free the linked lists */
   A_freeList(A_gc);
   return res;
}


/**
 * @brief Marks maps around a radius of currently system as known.
 *
 *    @param targ_sys System at center of the "known" circle.
 *    @param r Radius (in jumps) to mark as known.
 *    @return 0 on success.
 */
int map_map( const Outfit *map )
{
   int i;

   for (i=0; i<array_size(map->u.map->systems);i++)
      sys_setFlag(map->u.map->systems[i], SYSTEM_KNOWN);

   for (i=0; i<array_size(map->u.map->assets);i++)
      planet_setKnown(map->u.map->assets[i]);

   for (i=0; i<array_size(map->u.map->jumps);i++)
      jp_setFlag(map->u.map->jumps[i], JP_KNOWN);

   return 1;
}


/**
 * @brief Check to see if map data is limited to locations which are known
 *        or in a nonexistent status for plot reasons.
 *
 *    @param map Map outfit to check.
 *    @return 1 if already mapped, 0 if it wasn't.
 */
int map_isUseless( const Outfit* map )
{
   int i;
   Planet *p;

   for (i=0; i<array_size(map->u.map->systems);i++)
      if (!sys_isKnown(map->u.map->systems[i]))
         return 0;

   for (i=0; i<array_size(map->u.map->assets);i++) {
      p = map->u.map->assets[i];
      if (p->real != ASSET_REAL || !planet_hasSystem( p->name ) )
         continue;
      if (!planet_isKnown(p))
         return 0;
   }

   for (i=0; i<array_size(map->u.map->jumps);i++)
      if (!jp_isKnown(map->u.map->jumps[i]))
         return 0;

   return 1;
}


/**
 * @brief Maps a local map.
 */
int localmap_map( const Outfit *lmap )
{
   int i;
   JumpPoint *jp;
   Planet *p;
   double detect, mod;

   if (cur_system==NULL)
      return 0;

   mod = pow2( 200. / (cur_system->interference + 200.) );

   detect = lmap->u.lmap.jump_detect;
   for (i=0; i<array_size(cur_system->jumps); i++) {
      jp = &cur_system->jumps[i];
      if (jp_isFlag(jp, JP_EXITONLY) || jp_isFlag(jp, JP_HIDDEN))
         continue;
      if (mod*jp->hide <= detect)
         jp_setFlag( jp, JP_KNOWN );
   }

   detect = lmap->u.lmap.asset_detect;
   for (i=0; i<array_size(cur_system->planets); i++) {
      p = cur_system->planets[i];
      if (p->real != ASSET_REAL || !planet_hasSystem( p->name ) )
         continue;
      if (mod*p->hide <= detect)
         planet_setKnown( p );
   }
   return 0;
}

/**
 * @brief Checks to see if the local map is limited to locations which are known
 *        or in a nonexistent status for plot reasons.
 */
int localmap_isUseless( const Outfit *lmap )
{
   int i;
   JumpPoint *jp;
   Planet *p;
   double detect, mod;

   if (cur_system==NULL)
      return 1;

   mod = pow2( 200. / (cur_system->interference + 200.) );

   detect = lmap->u.lmap.jump_detect;
   for (i=0; i<array_size(cur_system->jumps); i++) {
      jp = &cur_system->jumps[i];
      if (jp_isFlag(jp, JP_EXITONLY) || jp_isFlag(jp, JP_HIDDEN))
         continue;
      if ((mod*jp->hide <= detect) && !jp_isKnown( jp ))
         return 0;
   }

   detect = lmap->u.lmap.asset_detect;
   for (i=0; i<array_size(cur_system->planets); i++) {
      p = cur_system->planets[i];
      if (p->real != ASSET_REAL)
         continue;
      if ((mod*p->hide <= detect) && !planet_isKnown( p ))
         return 0;
   }
   return 1;
}


/**
 * @brief Shows a map at x, y (relative to wid) with size w,h.
 *
 *    @param wid Window to show map on.
 *    @param x X position to put map at.
 *    @param y Y position to put map at.
 *    @param w Width of map to open.
 *    @param h Height of map to open.
 *    @param zoom Default zoom to use.
 */
void map_show( int wid, int x, int y, int w, int h, double zoom )
{
   StarSystem *sys;

   /* mark systems as needed */
   mission_sysMark();

   /* Set position to focus on current system. */
   map_xpos = cur_system->pos.x * zoom;
   map_ypos = cur_system->pos.y * zoom;

   /* Set zoom. */
   map_setZoom(zoom);

   /* Make sure selected is valid. */
   sys = system_getIndex( map_selected );
   if (!(sys_isFlag(sys, SYSTEM_MARKED | SYSTEM_CMARKED)) &&
         !sys_isKnown(sys) && !space_sysReachable(sys))
      map_selectCur();

   window_addCust( wid, x, y, w, h,
         "cstMap", 1, map_render, map_mouse, NULL );
}


/**
 * @brief Centers the map on a planet.
 *
 *    @param sys System to center the map on (internal name).
 *    @return 0 on success.
 */
int map_center( const char *sys )
{
   StarSystem *ssys;

   /* Get the system. */
   ssys = system_get( sys );
   if (ssys == NULL)
      return -1;

   /* Center on the system. */
   map_xpos = ssys->pos.x * map_zoom;
   map_ypos = ssys->pos.y * map_zoom;

   return 0;
}

/**
 * @brief Loads all the map decorators.
 *
 *    @return 0 on success.
 */
int map_load (void)
{
   xmlNodePtr node;
   xmlDocPtr doc;

   decorator_stack = array_create( MapDecorator );

   /* Load the file. */
   doc = xml_parsePhysFS( MAP_DECORATOR_DATA_PATH );
   if (doc == NULL)
      return -1;

   node = doc->xmlChildrenNode; /* map node */
   if (strcmp((char*)node->name,"map")) {
      ERR(_("Malformed %s file: missing root element 'map'"), MAP_DECORATOR_DATA_PATH );
      return -1;
   }

   node = node->xmlChildrenNode;
   if (node == NULL) {
      ERR(_("Malformed %s file: does not contain elements"), MAP_DECORATOR_DATA_PATH);
      return -1;
   }

   do {
      xml_onlyNodes(node);
      if (xml_isNode(node, "decorator")) {
         /* Load decorator. */
         map_decorator_parse( &array_grow(&decorator_stack), node );

      }
      else
         WARN(_("'%s' has unknown node '%s'."), MAP_DECORATOR_DATA_PATH, node->name);
   } while (xml_nextNode(node));

   xmlFreeDoc(doc);

   DEBUG( n_( "Loaded %d map decorator", "Loaded %d map decorators", array_size(decorator_stack) ), array_size(decorator_stack) );

   return 0;
}

static int map_decorator_parse( MapDecorator *temp, xmlNodePtr parent ) {
   xmlNodePtr node;

   /* Clear memory. */
   memset( temp, 0, sizeof(MapDecorator) );

   temp->detection_radius=10;
   temp->auto_fade=0;

   /* Parse body. */
   node = parent->xmlChildrenNode;
   do {
      xml_onlyNodes(node);
      xmlr_float(node, "x", temp->x);
      xmlr_float(node, "y", temp->y);
      xmlr_int(node, "auto_fade", temp->auto_fade);
      xmlr_int(node, "detection_radius", temp->detection_radius);
      if (xml_isNode(node,"image")) {
         temp->image = xml_parseTexture( node,
               MAP_DECORATOR_GFX_PATH"%s", 1, 1, OPENGL_TEX_MIPMAPS );

         if (temp->image == NULL) {
            WARN(_("Could not load map decorator texture '%s'."), xml_get(node));
         }

         continue;
      }
      WARN(_("Map decorator has unknown node '%s'."), node->name);
   } while (xml_nextNode(node));

   return 0;
}<|MERGE_RESOLUTION|>--- conflicted
+++ resolved
@@ -897,17 +897,6 @@
    /* Render faction disks. */
    if (map_alpha_faction > 0.)
       map_renderFactionDisks( x, y, 0, map_alpha_faction );
-
-<<<<<<< HEAD
-   if (map_mode == MAPMODE_TRAVEL || map_mode == MAPMODE_DISCOVER || map_bg_alpha>0.) {
-      /* Render faction disks. */
-      map_renderFactionDisks( x, y, 0 );
-   }
-=======
-      /* Render enviromental features. */
-   if (map_alpha_env > 0.)
-      map_renderSystemEnviroment( x, y, 0, map_alpha_env );
->>>>>>> d0566748
 
    /* Render jump routes. */
    map_renderJumps( x, y, 0 );
