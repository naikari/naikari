--- conflicted
+++ resolved
@@ -826,8 +826,6 @@
    if (map_mode == MAPMODE_TRAVEL || map_mode == MAPMODE_DISCOVER || map_bg_alpha>0.) {
       /* Render faction disks. */
       map_renderFactionDisks( x, y, 0 );
-      /* Render enviromental features. */
-      map_renderSystemEnviroment( x, y, 0 );
    }
 
    /* Render jump routes. */
@@ -959,14 +957,6 @@
    StarSystem *sys;
    int sw, sh;
    double tx, ty, presence;
-<<<<<<< HEAD
-   /* Fade in the disks to allow toggling between commodity and nothing */
-   double cc = cos ( commod_counter / 200. * M_PI );
-
-   /* Update timer. */
-   map_nebu_dt += naev_getrealdt();
-=======
->>>>>>> 20ce616f
 
    for (i=0; i<array_size(systems_stack); i++) {
       sys = system_getIndex( i );
@@ -998,8 +988,6 @@
                tx - sw/2, ty - sh/2, sw, sh,
                0., 0., gl_faction_disk->srw, gl_faction_disk->srw, &c, 0.);
       }
-<<<<<<< HEAD
-=======
    }
 }
 
@@ -1060,7 +1048,6 @@
          glUseProgram(0);
          gl_checkErr();
       }
->>>>>>> 20ce616f
    }
 }
 
