/*
 * See Licensing and Copyright notice in naev.h
 */


#include "map.h"

#include "naev.h"

#include <stdlib.h>
#include <stdio.h>
#include <math.h>
#include <float.h>

#include "log.h"
#include "toolkit.h"
#include "space.h"
#include "opengl.h"
#include "mission.h"
#include "colour.h"
#include "player.h"
#include "faction.h"
#include "dialogue.h"
#include "gui.h"
#include "map_find.h"
#include "array.h"
#include "mapData.h"
#include "nstring.h"
#include "nmath.h"


#define BUTTON_WIDTH    80 /**< Map button width. */
#define BUTTON_HEIGHT   30 /**< Map button height. */


#define MAP_LOOP_PROT   1000 /**< Number of iterations max in pathfinding before
                                 aborting. */


static double map_zoom        = 1.; /**< Zoom of the map. */
static double map_xpos        = 0.; /**< Map X position. */
static double map_ypos        = 0.; /**< Map Y position. */
static int map_drag           = 0; /**< Is the user dragging the map? */
static int map_selected       = -1; /**< What system is selected on the map. */
static StarSystem **map_path  = NULL; /**< The path to current selected system. */
int map_npath                 = 0; /**< Number of systems in map_path. */
glTexture *gl_faction_disk    = NULL; /**< Texture of the disk representing factions. */
glTexture *gl_map_circle      = NULL; /**< Texture of the circle used for systems. */

/* VBO. */
static gl_vbo *map_vbo = NULL; /**< Map VBO. */


/*
 * extern
 */
/* space.c */
extern StarSystem *systems_stack;
extern int systems_nstack;
extern int faction_nstack;


/*
 * prototypes
 */
/* Update. */
static void map_update( unsigned int wid );
/* Render. */
static void map_render( double bx, double by, double w, double h, void *data );
static void map_renderPath( double x, double y, double a );
static void map_renderMarkers( double x, double y, double r, double a );
static void map_drawMarker( double x, double y, double r, double a,
      int num, int cur, int type );
/* Mouse. */
static int map_mouse( unsigned int wid, SDL_Event* event, double mx, double my,
      double w, double h, void *data );
/* Misc. */
static glTexture *gl_genFactionDisk( int radius );
static int map_keyHandler( unsigned int wid, SDLKey key, SDLMod mod );
static void map_buttonZoom( unsigned int wid, char* str );
static void map_selectCur (void);


/**
 * @brief Initializes the map subsystem.
 *
 *    @return 0 on success.
 */
int map_init (void)
{
   /* Create the VBO. */
   map_vbo = gl_vboCreateStream( sizeof(GLfloat) * 3*(2+4), NULL );

   gl_faction_disk = gl_genFactionDisk( 150. );
   return 0;
}


/**
 * @brief Destroys the map subsystem.
 */
void map_exit (void)
{
   /* Destroy the VBO. */
   if (map_vbo != NULL) {
      gl_vboDestroy(map_vbo);
      map_vbo = NULL;
   }

   if (gl_faction_disk != NULL)
      gl_freeTexture( gl_faction_disk );

   if (gl_map_circle != NULL)
      gl_freeTexture( gl_map_circle );
}


/**
 * @brief Handles key input to the map window.
 */
static int map_keyHandler( unsigned int wid, SDLKey key, SDLMod mod )
{
   (void) mod;

   if ((key == SDLK_SLASH) || (key == SDLK_f)) {
      map_inputFind( wid, NULL );
      return 1;
   }

   return 0;
}


/**
 * @brief Opens the map window.
 */
void map_open (void)
{
   unsigned int wid;
   StarSystem *cur;
   int w, h, x, y, rw;

   /* Not under manual control. */
   if (pilot_isFlag( player.p, PILOT_MANUAL_CONTROL ))
      return;

   /* Destroy window if exists. */
   wid = window_get(MAP_WDWNAME);
   if (wid > 0) {
      window_destroy( wid );
      return;
   }

   /* set position to focus on current system */
   map_xpos = cur_system->pos.x;
   map_ypos = cur_system->pos.y;

   /* mark systems as needed */
   mission_sysMark();

   /* Attempt to select current map if none is selected */
   if (map_selected == -1)
      map_selectCur();

   /* get the selected system. */
   cur = system_getIndex( map_selected );

   /* Set up window size. */
   w = MAX(600, SCREEN_W - 100);
   h = MAX(540, SCREEN_H - 100);

   /* create the window. */
   wid = window_create( MAP_WDWNAME, -1, -1, w, h );
   window_setCancel( wid, window_close );
   window_handleKeys( wid, map_keyHandler );

   /*
    * SIDE TEXT
    *
    * $System
    *
    * Faction:
    *   $Faction (or Multiple)
    *
    * Status:
    *   $Status
    *
    * Planets:
    *   $Planet1, $Planet2, ...
    *
    * Services:
    *   $Services
    *
    * ...
    * [Autonav]
    * [ Find ]
    * [ Close ]
    */

   x  = -70; /* Right column X offset. */
   y  = -20;
   rw = ABS(x) + 60; /* Right column indented width maximum. */

   /* System Name */
   window_addText( wid, -90 + 80, y, 160, 20, 1, "txtSysname",
         &gl_defFont, &cDConsole, cur->name );
   y -= 10;

   /* Faction image */
   window_addImage( wid, -90 + 32, y - 32, 0, 0, "imgFaction", NULL, 0 );
   y -= 64 + 10;

   /* Faction */
   window_addText( wid, x, y, 90, 20, 0, "txtSFaction",
         &gl_smallFont, &cDConsole, _("Faction:") );
   window_addText( wid, x + 50, y-gl_smallFont.h-5, rw, 100, 0, "txtFaction",
         &gl_smallFont, &cBlack, NULL );
   y -= 2 * gl_smallFont.h + 5 + 15;

   /* Standing */
   window_addText( wid, x, y, 90, 20, 0, "txtSStanding",
         &gl_smallFont, &cDConsole, _("Standing:") );
   window_addText( wid, x + 50, y-gl_smallFont.h-5, rw, 100, 0, "txtStanding",
         &gl_smallFont, &cBlack, NULL );
   y -= 2 * gl_smallFont.h + 5 + 15;

   /* Presence. */
   window_addText( wid, x, y, 90, 20, 0, "txtSPresence",
         &gl_smallFont, &cDConsole, _("Presence:") );
   window_addText( wid, x + 50, y-gl_smallFont.h-5, rw, 100, 0, "txtPresence",
         &gl_smallFont, &cBlack, NULL );
   y -= 2 * gl_smallFont.h + 5 + 15;

   /* Planets */
   window_addText( wid, x, y, 90, 20, 0, "txtSPlanets",
         &gl_smallFont, &cDConsole, _("Planets:") );
   window_addText( wid, x + 50, y-gl_smallFont.h-5, rw, 150, 0, "txtPlanets",
         &gl_smallFont, &cBlack, NULL );
   y -= 2 * gl_smallFont.h + 5 + 15;

   /* Services */
   window_addText( wid, x, y, 90, 20, 0, "txtSServices",
         &gl_smallFont, &cDConsole, _("Services:") );
   window_addText( wid, x + 50, y-gl_smallFont.h-5, rw, 100, 0, "txtServices",
         &gl_smallFont, &cBlack, NULL );

   /* Close button */
   window_addButton( wid, -20, 20, BUTTON_WIDTH, BUTTON_HEIGHT,
            "btnClose", _("Close"), window_close );
   /* Find button */
   window_addButton( wid, -20 - (BUTTON_WIDTH+20), 20, BUTTON_WIDTH, BUTTON_HEIGHT,
            "btnFind", _("Find"), map_inputFind );
   /* Autonav button */
   window_addButton( wid, -20 - 2*(BUTTON_WIDTH+20), 20, BUTTON_WIDTH, BUTTON_HEIGHT,
            "btnAutonav", _("Autonav"), player_autonavStartWindow );

   /*
    * Bottom stuff
    *
    * [+] [-]  Nebula, Interference
    */
   /* Zoom buttons */
   window_addButton( wid, 40, 20, 30, 30, "btnZoomIn", "+", map_buttonZoom );
   window_addButton( wid, 80, 20, 30, 30, "btnZoomOut", "-", map_buttonZoom );
   /* Situation text */
   window_addText( wid, 140, 10, w - 80 - 30 - 30, 30, 0,
         "txtSystemStatus", &gl_smallFont, &cBlack, NULL );

   /*
    * The map itself.
    */
   map_show( wid, 20, -40, w-200, h-100, 1. ); /* Reset zoom. */

   map_update( wid );

   /*
    * Disable Autonav button if player lacks fuel or if target is not a valid hyperspace target.
    */
   if ((player.p->fuel < player.p->fuel_consumption) || pilot_isFlag( player.p, PILOT_NOJUMP)
         || map_selected == cur_system - systems_stack || map_npath == 0)
      window_disableButton( wid, "btnAutonav" );
}

/**
 * @brief Updates the map window.
 *
 *    @param wid Window id.
 */
static void map_update( unsigned int wid )
{
   int i;
   StarSystem* sys;
   int f, h, x, y;
   unsigned int services;
   int l;
   int hasPresence, hasPlanets;
   char t;
   char buf[PATH_MAX];
   int p;
   glTexture *logo;
   double w;
   double unknownPresence;

   /* Needs map to update. */
   if (!map_isOpen())
      return;

   /* Get selected system. */
   sys = system_getIndex( map_selected );

   /* Not known and no markers. */
   if (!(sys_isFlag(sys, SYSTEM_MARKED | SYSTEM_CMARKED)) &&
         !sys_isKnown(sys) && !space_sysReachable(sys)) {
      map_selectCur();
      sys = system_getIndex( map_selected );
   }

   /*
    * Right Text
    */

   x = -70; /* Side bar X offset. */
   w = ABS(x) + 60; /* Width of the side bar. */
   y = -20 - 20 - 64 - gl_defFont.h; /* Initialized to position for txtSFaction. */

   if (!sys_isKnown(sys)) { /* System isn't known, erase all */
      /*
       * Right Text
       */
      if (sys_isFlag(sys, SYSTEM_MARKED | SYSTEM_CMARKED))
         window_modifyText( wid, "txtSysname", sys->name );
      else
         window_modifyText( wid, "txtSysname", _("Unknown") );;

      /* Faction */
      window_modifyImage( wid, "imgFaction", NULL, 0, 0 );
      window_moveWidget( wid, "txtSFaction", x, y);
      window_moveWidget( wid, "txtFaction", x + 50, y - gl_smallFont.h - 5 );
      window_modifyText( wid, "txtFaction", _("Unknown") );
      y -= 2 * gl_smallFont.h + 5 + 15;

      /* Standing */
      window_moveWidget( wid, "txtSStanding", x, y );
      window_moveWidget( wid, "txtStanding", x + 50, y - gl_smallFont.h - 5 );
      window_modifyText( wid, "txtStanding", _("Unknown") );
      y -= 2 * gl_smallFont.h + 5 + 15;

      /* Presence. */
      window_moveWidget( wid, "txtSPresence", x, y );
      window_moveWidget( wid, "txtPresence",  x + 50, y - gl_smallFont.h - 5 );
      window_modifyText( wid, "txtPresence", _("Unknown") );
      y -= 2 * gl_smallFont.h + 5 + 15;

      /* Planets */
      window_moveWidget( wid, "txtSPlanets", x, y );
      window_moveWidget( wid, "txtPlanets", x + 50, y - gl_smallFont.h - 5 );
      window_modifyText( wid, "txtPlanets", _("Unknown") );
      y -= 2 * gl_smallFont.h + 5 + 15;

      /* Services */
      window_moveWidget( wid, "txtSServices", x, y );
      window_moveWidget( wid, "txtServices", x + 50, y -gl_smallFont.h - 5 );
      window_modifyText( wid, "txtServices", _("Unknown") );

      /*
       * Bottom Text
       */
      window_modifyText( wid, "txtSystemStatus", NULL );
      return;
   }

   /* System is known */
   window_modifyText( wid, "txtSysname", sys->name );

   f         = -1;
   for (i=0; i<sys->nplanets; i++) {
      if (sys->planets[i]->real != ASSET_REAL)
         continue;
      if (!planet_isKnown(sys->planets[i]))
         continue;

      if ((f==-1) && (sys->planets[i]->faction>0)) {
         f = sys->planets[i]->faction;
      }
      else if (f != sys->planets[i]->faction && /** @todo more verbosity */
               (sys->planets[i]->faction>0)) {
         nsnprintf( buf, PATH_MAX, _("Multiple") );
         break;
      }
   }
   if (f == -1) {
      window_modifyImage( wid, "imgFaction", NULL, 0, 0 );
      window_modifyText( wid, "txtFaction", _("N/A") );
      window_modifyText( wid, "txtStanding", _("N/A") );
      h = gl_smallFont.h;
   }
   else {
      if (i==sys->nplanets) /* saw them all and all the same */
         nsnprintf( buf, PATH_MAX, "%s", faction_longname(f) );

      /* Modify the image. */
      logo = faction_logoSmall(f);
      window_modifyImage( wid, "imgFaction", logo, 0, 0 );
      if (logo != NULL)
         window_moveWidget( wid, "imgFaction",
               -90 + logo->w/2, -20 - 32 - 10 - gl_defFont.h + logo->h/2);

      /* Modify the text */
      window_modifyText( wid, "txtFaction", buf );
      window_modifyText( wid, "txtStanding",
            faction_getStandingText( f ) );

      h = gl_printHeightRaw( &gl_smallFont, w, buf );
   }

   /* Faction */
   window_moveWidget( wid, "txtSFaction", x, y);
   window_moveWidget( wid, "txtFaction", x + 50, y - gl_smallFont.h - 5 );
   y -= gl_smallFont.h + h + 5 + 15;

   /* Standing */
   window_moveWidget( wid, "txtSStanding", x, y );
   window_moveWidget( wid, "txtStanding", x + 50, y - gl_smallFont.h - 5 );
   y -= 2 * gl_smallFont.h + 5 + 15;

   /* Get presence. */
   hasPresence = 0;
   buf[0]      = '\0';
   l           = 0;
   unknownPresence = 0;
   for (i=0; i < sys->npresence; i++) {
      if (sys->presence[i].value <= 0)
         continue;
      hasPresence = 1;
      if (faction_isKnown( sys->presence[i].faction )) {
         t           = faction_getColourChar(sys->presence[i].faction);
         /* Use map grey instead of default neutral colour */
         l += nsnprintf( &buf[l], PATH_MAX-l, "%s\a0%s: \a%c%.0f",
                        (l==0)?"":"\n", faction_shortname(sys->presence[i].faction),
                        (t=='N')?'M':t, sys->presence[i].value);
      }
      else
         unknownPresence += sys->presence[i].value;
      if (l > PATH_MAX)
         break;
   }
   if (unknownPresence != 0)
<<<<<<< HEAD
      l += nsnprintf( &buf[l], PATH_MAX-l, "%s\e0%s: \e%c%.0f",
=======
      l += nsnprintf( &buf[l], PATH_MAX-l, "%s\a0%s: \a%c%.0f",
>>>>>>> a88ce1ab
                     (l==0)?"":"\n", _("Unknown"), 'M', unknownPresence);
   if (hasPresence == 0)
      nsnprintf(buf, PATH_MAX, "N/A");
   window_moveWidget( wid, "txtSPresence", x, y );
   window_moveWidget( wid, "txtPresence", x + 50, y-gl_smallFont.h-5 );
   window_modifyText( wid, "txtPresence", buf );
   /* Scroll down. */
   h  = gl_printHeightRaw( &gl_smallFont, w, buf );
   y -= 40 + (h - gl_smallFont.h);

   /* Get planets */
   hasPlanets = 0;
   p = 0;
   buf[0] = '\0';
   for (i=0; i<sys->nplanets; i++) {
      if (sys->planets[i]->real != ASSET_REAL)
         continue;
      if (!planet_isKnown(sys->planets[i]))
         continue;

      /* Colourize output. */
      planet_updateLand(sys->planets[i]);
      t = planet_getColourChar(sys->planets[i]);
      if (t == 'N')
         t = 'M';
      else if (t == 'R')
         t = 'S';

      if (!hasPlanets)
         p += nsnprintf( &buf[p], PATH_MAX-p, "\a%c%s\an",
               t, sys->planets[i]->name );
      else
         p += nsnprintf( &buf[p], PATH_MAX-p, ",\n\a%c%s\an",
               t, sys->planets[i]->name );
      hasPlanets = 1;
      if (p > PATH_MAX)
         break;
   }
   if(hasPlanets == 0)
      strncpy( buf, _("None"), PATH_MAX );
   /* Update text. */
   window_modifyText( wid, "txtPlanets", buf );
   window_moveWidget( wid, "txtSPlanets", x, y );
   window_moveWidget( wid, "txtPlanets", x + 50, y-gl_smallFont.h-5 );
   /* Scroll down. */
   h  = gl_printHeightRaw( &gl_smallFont, w, buf );
   y -= 40 + (h - gl_smallFont.h);

   /* Get the services */
   window_moveWidget( wid, "txtSServices", x, y );
   window_moveWidget( wid, "txtServices", x + 50, y-gl_smallFont.h-5 );
   services = 0;
   for (i=0; i<sys->nplanets; i++)
      if (planet_isKnown(sys->planets[i]))
         services |= sys->planets[i]->services;
   buf[0] = '\0';
   p = 0;
   /*nsnprintf(buf, sizeof(buf), "%f\n", sys->prices[0]);*/ /*Hack to control prices. */
   for (i=PLANET_SERVICE_MISSIONS; i<=PLANET_SERVICE_SHIPYARD; i<<=1)
      if (services & i)
         p += nsnprintf( &buf[p], PATH_MAX-p, "%s\n", planet_getServiceName(i) );
   if (buf[0] == '\0')
      p += nsnprintf( &buf[p], PATH_MAX-p, _("None"));
   window_modifyText( wid, "txtServices", buf );


   /*
    * System Status
    */
   buf[0] = '\0';
   p = 0;
   /* Nebula. */
   if (sys->nebu_density > 0.) {

      /* Volatility */
      if (sys->nebu_volatility > 700.)
         p += nsnprintf(&buf[p], PATH_MAX-p, _(" Volatile"));
      else if (sys->nebu_volatility > 300.)
         p += nsnprintf(&buf[p], PATH_MAX-p, _(" Dangerous"));
      else if (sys->nebu_volatility > 0.)
         p += nsnprintf(&buf[p], PATH_MAX-p, _(" Unstable"));

      /* Density */
      if (sys->nebu_density > 700.)
         p += nsnprintf(&buf[p], PATH_MAX-p, _(" Dense"));
      else if (sys->nebu_density < 300.)
         p += nsnprintf(&buf[p], PATH_MAX-p, _(" Light"));
      p += nsnprintf(&buf[p], PATH_MAX-p, _(" Nebula"));
   }
   /* Interference. */
   if (sys->interference > 0.) {

      if (buf[0] != '\0')
         p += nsnprintf(&buf[p], PATH_MAX-p, _(","));

      /* Density. */
      if (sys->interference > 700.)
         p += nsnprintf(&buf[p], PATH_MAX-p, _(" Dense"));
      else if (sys->interference < 300.)
         p += nsnprintf(&buf[p], PATH_MAX-p, _(" Light"));

      p += nsnprintf(&buf[p], PATH_MAX-p, _(" Interference"));
   }
   window_modifyText( wid, "txtSystemStatus", buf );
}


/**
 * @brief Checks to see if the map is open.
 *
 *    @return 0 if map is closed, non-zero if it's open.
 */
int map_isOpen (void)
{
   return window_exists(MAP_WDWNAME);
}


/**
 * @brief Draws a mission marker on the map.
 *
 * @param x X position to draw at.
 * @param y Y position to draw at.
 * @param r Radius of system.
 * @param a Colour alpha to use.
 * @param num Total number of markers.
 * @param cur Current marker to draw.
 * @param type Type to draw.
 */
static void map_drawMarker( double x, double y, double r, double a,
      int num, int cur, int type )
{
   const double beta = M_PI / 9;
   static const glColour* colours[] = {
      &cGreen, &cBlue, &cRed, &cOrange, &cYellow
   };

   int i;
   double alpha, cos_alpha, sin_alpha;
   GLfloat vertex[3*(2+4)];


   /* Calculate the angle. */
   if ((num == 1) || (num == 2) || (num == 4))
      alpha = M_PI/4.;
   else if (num == 3)
      alpha = M_PI/6.;
   else if (num == 5)
      alpha = M_PI/10.;
   else
      alpha = M_PI/2.;

   alpha += M_PI*2. * (double)cur/(double)num;
   cos_alpha = r * cos(alpha);
   sin_alpha = r * sin(alpha);
   r = 3 * r;

   /* Draw the marking triangle. */
   vertex[0] = x + cos_alpha;
   vertex[1] = y + sin_alpha;
   vertex[2] = x + cos_alpha + r * cos(beta + alpha);
   vertex[3] = y + sin_alpha + r * sin(beta + alpha);
   vertex[4] = x + cos_alpha + r * cos(beta - alpha);
   vertex[5] = y + sin_alpha - r * sin(beta - alpha);

   for (i=0; i<3; i++) {
      vertex[6 + 4*i + 0] = colours[type]->r;
      vertex[6 + 4*i + 1] = colours[type]->g;
      vertex[6 + 4*i + 2] = colours[type]->b;
      vertex[6 + 4*i + 3] = colours[type]->a * a;
   }

   glEnable(GL_POLYGON_SMOOTH);
   gl_vboSubData( map_vbo, 0, sizeof(GLfloat) * 3*(2+4), vertex );
   gl_vboActivateOffset( map_vbo, GL_VERTEX_ARRAY, 0, 2, GL_FLOAT, 0 );
   gl_vboActivateOffset( map_vbo, GL_COLOR_ARRAY,
         sizeof(GLfloat) * 2*3, 4, GL_FLOAT, 0 );
   glDrawArrays( GL_TRIANGLES, 0, 3 );
   gl_vboDeactivate();
   glDisable(GL_POLYGON_SMOOTH);
}

/**
 * @brief Generates a texture to represent factions
 *
 * @param radius radius of the disk
 * @return the texture
 */
static glTexture *gl_genFactionDisk( int radius )
{
   int i, j;
   uint8_t *pixels;
   SDL_Surface *sur;
   int dist;
   double alpha;

   /* Calculate parameters. */
   const int w = 2 * radius + 1;
   const int h = 2 * radius + 1;

   /* Create the surface. */
#if SDL_VERSION_ATLEAST(1,3,0)
   sur = SDL_CreateRGBSurface( 0, w, h, 32, RGBAMASK );
#else /* SDL_VERSION_ATLEAST(1,3,0) */
   sur = SDL_CreateRGBSurface( SDL_SRCALPHA | SDL_SWSURFACE, w, h, 32, RGBAMASK );
#endif /* SDL_VERSION_ATLEAST(1,3,0) */

   pixels = sur->pixels;
   memset(pixels, 0xff, sizeof(uint8_t) * 4 * h * w);

   /* Generate the circle. */
   SDL_LockSurface( sur );

   /* Draw the circle with filter. */
   for (i=0; i<h; i++) {
      for (j=0; j<w; j++) {
         /* Calculate blur. */
         dist = (i - radius) * (i - radius) + (j - radius) * (j - radius);
         alpha = 0.;

         if (dist < radius * radius) {
            /* Computes alpha with an empirically chosen formula.
             * This formula accounts for the fact that the eyes
             * has a logarithmic sensitivity to light */
            alpha = 1. * dist / (radius * radius);
            alpha = (exp(1 / (alpha + 1) - 0.5) - 1) * 0xFF;
         }

         /* Sets the pixel alpha which is the forth byte
          * in the pixel representation. */
         pixels[i*sur->pitch + j*4 + 3] = (uint8_t)alpha;
      }
   }

   SDL_UnlockSurface( sur );

   /* Return texture. */
   return gl_loadImage( sur, OPENGL_TEX_MIPMAPS );
}

/**
 * @brief Renders the custom map widget.
 *
 *    @param bx Base X position to render at.
 *    @param by Base Y position to render at.
 *    @param w Width of the widget.
 *    @param h Height of the widget.
 */
static void map_render( double bx, double by, double w, double h, void *data )
{
   (void) data;
   double x,y,r;
   glColour col;
   StarSystem *sys;

   /* Parameters. */
   map_renderParams( bx, by, map_xpos, map_ypos, w, h, map_zoom, &x, &y, &r );

   if (gl_map_circle == NULL)
      gl_map_circle = gl_genCircle( r );

   /* background */
   gl_renderRect( bx, by, w, h, &cBlack );

   /* Render faction disks. */
   map_renderFactionDisks( x, y, 0 );

   /* Render jump routes. */
   map_renderJumps( x, y, 0 );

   /* Cause alpha to move smoothly between 0-1 every second. */
   col.a = ABS( 500 - (int)SDL_GetTicks() % 1000 ) / 500.;

   /* Render the player's jump route. */
   map_renderPath( x, y, col.a );

   /* Render systems. */
   map_renderSystems( bx, by, x, y, w, h, r, 0 );

   /* Render system names. */
   map_renderNames( bx, by, x, y, w, h, 0 );

   /* Render system markers. */
   map_renderMarkers( x, y, r, col.a );

   /* Initialize with values from cRed */
   col.r = cRed.r;
   col.g = cRed.g;
   col.b = cRed.b;

   glDisable(GL_LINE_SMOOTH);
   glDisable(GL_POINT_SMOOTH);

   /* Selected system. */
   if (map_selected != -1) {
      sys = system_getIndex( map_selected );
      gl_drawCircleInRect( x + sys->pos.x * map_zoom, y + sys->pos.y * map_zoom,
            1.5*r, bx, by, w, h, &col, 0 );
   }

   /* Values from cRadar_tPlanet */
   col.r = cRadar_tPlanet.r;
   col.g = cRadar_tPlanet.g;
   col.b = cRadar_tPlanet.b;

   /* Current planet. */
   gl_drawCircleInRect( x + cur_system->pos.x * map_zoom,
         y + cur_system->pos.y * map_zoom,
         1.5*r, bx, by, w, h, &col, 0 );

   if (!gl_vendorIsIntel())
      glDisable(GL_LINE_SMOOTH);
   glDisable(GL_POINT_SMOOTH);
}


/**
 * @brief Gets the render parameters.
 */
void map_renderParams( double bx, double by, double xpos, double ypos,
      double w, double h, double zoom, double *x, double *y, double *r )
{
   *r = round(CLAMP(6., 20., 8.*zoom));
   *x = round((bx - xpos + w/2) * 1.);
   *y = round((by - ypos + h/2) * 1.);
}


/**
 * @brief Renders the faction disks.
 */
void map_renderFactionDisks( double x, double y, int editor)
{
   int i;
   const glColour *col;
   glColour c;
   StarSystem *sys;
   int sw, sh;
   double tx, ty, presence;

   for (i=0; i<systems_nstack; i++) {
      sys = system_getIndex( i );

      /* System has no faction, or isn't known and we aren't in the editor. */
      if (sys->faction == -1 || (!sys_isKnown(sys) && !editor))
         continue;

      tx = x + sys->pos.x*map_zoom;
      ty = y + sys->pos.y*map_zoom;

      /* Cache to avoid repeated sqrt() */
      presence = sqrt(sys->ownerpresence);

      /* draws the disk representing the faction */
      sw = (60 + presence * 3) * map_zoom;
      sh = (60 + presence * 3) * map_zoom;

      col = faction_colour(sys->faction);
      c.r = col->r;
      c.g = col->g;
      c.b = col->b;
      c.a = CLAMP( .6, .75, 20 / presence );

      gl_blitTexture(
            gl_faction_disk,
            tx - sw/2, ty - sh/2, sw, sh,
            0., 0., gl_faction_disk->srw, gl_faction_disk->srw, &c );
   }
}


/**
 * @brief Renders the jump routes between systems.
 */
void map_renderJumps( double x, double y, int editor)
{
   int i, j, k;
   const glColour *col, *cole;
   GLfloat vertex[8*(2+4)];
   StarSystem *sys, *jsys;

   /* Generate smooth lines. */
   glShadeModel( GL_SMOOTH );
   glDisable( GL_LINE_SMOOTH );
   glLineWidth( CLAMP(1., 4., 2. * map_zoom)*gl_screen.scale );

   for (i=0; i<systems_nstack; i++) {
      sys = system_getIndex( i );

      if (!sys_isKnown(sys) && !editor)
         continue; /* we don't draw hyperspace lines */

      /* first we draw all of the paths. */
      gl_vboActivateOffset( map_vbo, GL_VERTEX_ARRAY, 0, 2, GL_FLOAT, 0 );
      gl_vboActivateOffset( map_vbo, GL_COLOR_ARRAY,
            sizeof(GLfloat) * 2*3, 4, GL_FLOAT, 0 );
      for (j = 0; j < sys->njumps; j++) {
         jsys = sys->jumps[j].target;
         if (!space_sysReachableFromSys(jsys,sys) && !editor)
            continue;

         /* Choose colours. */
         cole = &cBlue;
         for (k = 0; k < jsys->njumps; k++) {
            if (jsys->jumps[k].target == sys) {
               if (jp_isFlag(&jsys->jumps[k], JP_EXITONLY))
                  cole = &cWhite;
               else if (jp_isFlag(&jsys->jumps[k], JP_HIDDEN))
                  cole = &cRed;
               break;
            }
         }
         if (jp_isFlag(&sys->jumps[j], JP_EXITONLY))
            col = &cWhite;
         else if (jp_isFlag(&sys->jumps[j], JP_HIDDEN))
            col = &cRed;
         else
            col = &cBlue;

         /* Draw the lines. */
         vertex[0]  = x + sys->pos.x * map_zoom;
         vertex[1]  = y + sys->pos.y * map_zoom;
         vertex[2]  = vertex[0] + (jsys->pos.x - sys->pos.x)/2. * map_zoom;
         vertex[3]  = vertex[1] + (jsys->pos.y - sys->pos.y)/2. * map_zoom;
         vertex[4]  = x + jsys->pos.x * map_zoom;
         vertex[5]  = y + jsys->pos.y * map_zoom;
         vertex[6]  = col->r;
         vertex[7]  = col->g;
         vertex[8]  = col->b;
         vertex[9]  = 0.2;
         vertex[10] = (col->r + cole->r)/2.;
         vertex[11] = (col->g + cole->g)/2.;
         vertex[12] = (col->b + cole->b)/2.;
         vertex[13] = 0.8;
         vertex[14] = cole->r;
         vertex[15] = cole->g;
         vertex[16] = cole->b;
         vertex[17] = 0.2;
         gl_vboSubData( map_vbo, 0, sizeof(GLfloat) * 3*(2+4), vertex );
         glDrawArrays( GL_LINE_STRIP, 0, 3 );
      }
      gl_vboDeactivate();
   }

   /* Reset render parameters. */
   glShadeModel( GL_FLAT );
   glDisable( GL_LINE_SMOOTH );
   glLineWidth( 1. );
}


/**
 * @brief Renders the systems.
 */
void map_renderSystems( double bx, double by, double x, double y,
      double w, double h, double r, int editor)
{
   int i;
   const glColour *col;
   StarSystem *sys;
   double tx, ty;

   /* Smoother circles. */
   glDisable(GL_LINE_SMOOTH);
   glDisable(GL_POINT_SMOOTH);

   for (i=0; i<systems_nstack; i++) {
      sys = system_getIndex( i );

      /* if system is not known, reachable, or marked. and we are not in the editor */
      if ((!sys_isKnown(sys) && !sys_isFlag(sys, SYSTEM_MARKED | SYSTEM_CMARKED)
           && !space_sysReachable(sys)) && !editor)
         continue;

      tx = x + sys->pos.x*map_zoom;
      ty = y + sys->pos.y*map_zoom;

      /* Skip if out of bounds. */
      if (!rectOverlap(tx - r, ty - r, r, r, bx, by, w, h))
         continue;

      /* Draw an outer ring. */
      gl_drawCircleInRect( tx, ty, r, bx, by, w, h, &cInert, 0 );

      /* If system is known fill it. */
      if ((editor || sys_isKnown(sys)) && (system_hasPlanet(sys))) {
         /* Planet colours */
         if (!editor && !sys_isKnown(sys)) col = &cInert;
         else if (sys->faction < 0) col = &cInert;
         else if (editor) col = &cNeutral;
         else col = faction_getColour( sys->faction );

         if (editor) {
            /* Radius slightly shorter. */
            gl_drawCircleInRect( tx, ty, 0.5 * r, bx, by, w, h, col, 1 );
         }
         else
            gl_blitTexture(
                  gl_map_circle,
                  tx - r * .65, ty - r * .65, r * 1.3, r * 1.3,
                  0., 0., gl_map_circle->srw, gl_map_circle->srh, col );
      }

   }

   if (!gl_vendorIsIntel())
      glDisable( GL_LINE_SMOOTH );
   glDisable(GL_POINT_SMOOTH);
}


/**
 * @brief Render the map path.
 */
static void map_renderPath( double x, double y, double a )
{
   int j;
   const glColour *col;
   GLfloat vertex[8*(2+4)];
   StarSystem *jsys, *lsys;
   int jmax, jcur;

   if (map_path != NULL) {
      lsys = cur_system;
      jmax = pilot_getJumps(player.p); /* Maximum jumps. */
      jcur = jmax; /* Jump range remaining. */

      /* Generate smooth lines. */
      glShadeModel( GL_SMOOTH );
      glDisable( GL_LINE_SMOOTH );
      glLineWidth( CLAMP(1., 4., 2. * map_zoom)*gl_screen.scale );

      for (j=0; j<map_npath; j++) {
         jsys = map_path[j];
         if (jcur == jmax && jmax > 0)
            col = &cGreen;
         else if (jcur < 1)
            col = &cRed;
         else
            col = &cYellow;
         jcur--;

         /* Draw the lines. */
         vertex[0]  = x + lsys->pos.x * map_zoom;
         vertex[1]  = y + lsys->pos.y * map_zoom;
         vertex[2]  = vertex[0] + (jsys->pos.x - lsys->pos.x)/2. * map_zoom;
         vertex[3]  = vertex[1] + (jsys->pos.y - lsys->pos.y)/2. * map_zoom;
         vertex[4]  = x + jsys->pos.x * map_zoom;
         vertex[5]  = y + jsys->pos.y * map_zoom;
         vertex[6]  = col->r;
         vertex[7]  = col->g;
         vertex[8]  = col->b;
         vertex[9]  = a / 4. + .25;
         vertex[10] = col->r;
         vertex[11] = col->g;
         vertex[12] = col->b;
         vertex[13] = a / 2. + .5;
         vertex[14] = col->r;
         vertex[15] = col->g;
         vertex[16] = col->b;
         vertex[17] = a / 4. + .25;
         gl_vboSubData( map_vbo, 0, sizeof(GLfloat) * 3*(2+4), vertex );
         gl_vboActivateOffset( map_vbo, GL_VERTEX_ARRAY, 0, 2, GL_FLOAT, 0 );
         gl_vboActivateOffset( map_vbo, GL_COLOR_ARRAY,
               sizeof(GLfloat) * 2*3, 4, GL_FLOAT, 0 );
         glDrawArrays( GL_LINE_STRIP, 0, 3 );
         gl_vboDeactivate();

         lsys = jsys;
      }

      /* Reset render parameters. */
      glShadeModel( GL_FLAT );
      glDisable( GL_LINE_SMOOTH );
      glLineWidth( 1. );
   }
}


/**
 * @brief Renders the system names on the map.
 */
void map_renderNames( double bx, double by, double x, double y,
      double w, double h, int editor )
{
   double tx,ty, vx,vy, d,n;
   int textw;
   StarSystem *sys, *jsys;
   int i, j;
   char buf[32];

   for (i=0; i<systems_nstack; i++) {
      sys = system_getIndex( i );

      /* Skip system. */
      if ((!editor && !sys_isKnown(sys)) || (map_zoom <= 0.5 ))
         continue;

      textw = gl_printWidthRaw( &gl_smallFont, sys->name );
      tx = x + (sys->pos.x+11.) * map_zoom;
      ty = y + (sys->pos.y-5.) * map_zoom;

      /* Skip if out of bounds. */
      if (!rectOverlap(tx, ty, textw, gl_smallFont.h, bx, by, w, h))
         continue;

      gl_print( &gl_smallFont,
            tx, ty,
            &cWhite, sys->name );

   }

   /* Raw hidden values if we're in the editor. */
   if (!editor || (map_zoom <= 1.0))
      return;

   for (i=0; i<systems_nstack; i++) {
      sys = system_getIndex( i );
      for (j=0; j<sys->njumps; j++) {
         jsys = sys->jumps[j].target;
         /* Calculate offset. */
         vx  = jsys->pos.x - sys->pos.x;
         vy  = jsys->pos.y - sys->pos.y;
         n   = sqrt( pow2(vx) + pow2(vy) );
         vx /= n;
         vy /= n;
         d   = MAX(n*0.3*map_zoom, 15);
         tx  = x + map_zoom*sys->pos.x + d*vx;
         ty  = y + map_zoom*sys->pos.y + d*vy;
         /* Display. */
         n = sqrt(sys->jumps[j].hide);
         if (n == 0.)
            nsnprintf( buf, sizeof(buf), "\agH: %.2f", n );
         else
            nsnprintf( buf, sizeof(buf), "H: %.2f", n );
         gl_print( &gl_smallFont,
               tx, ty,
               &cGrey70, buf );
      }
   }
}


/**
 * @brief Renders the map markers.
 */
static void map_renderMarkers( double x, double y, double r, double a )
{
   double tx, ty;
   int i, j, n, m;
   StarSystem *sys;

   for (i=0; i<systems_nstack; i++) {
      sys = system_getIndex( i );

      /* We only care about marked now. */
      if (!sys_isFlag(sys, SYSTEM_MARKED | SYSTEM_CMARKED))
         continue;

      /* Get the position. */
      tx = x + sys->pos.x*map_zoom;
      ty = y + sys->pos.y*map_zoom;

      /* Count markers. */
      n  = (sys_isFlag(sys, SYSTEM_CMARKED)) ? 1 : 0;
      n += sys->markers_plot;
      n += sys->markers_high;
      n += sys->markers_low;
      n += sys->markers_computer;

      /* Draw the markers. */
      j = 0;
      if (sys_isFlag(sys, SYSTEM_CMARKED)) {
         map_drawMarker( tx, ty, r, a, n, j, 0 );
         j++;
      }
      for (m=0; m<sys->markers_plot; m++) {
         map_drawMarker( tx, ty, r, a, n, j, 1 );
         j++;
      }
      for (m=0; m<sys->markers_high; m++) {
         map_drawMarker( tx, ty, r, a, n, j, 2 );
         j++;
      }
      for (m=0; m<sys->markers_low; m++) {
         map_drawMarker( tx, ty, r, a, n, j, 3 );
         j++;
      }
      for (m=0; m<sys->markers_computer; m++) {
         map_drawMarker( tx, ty, r, a, n, j, 4 );
         j++;
      }
   }
}


/**
 * @brief Map custom widget mouse handling.
 *
 *    @param wid Window sending events.
 *    @param event Event window is sending.
 *    @param mx Mouse X position.
 *    @param my Mouse Y position.
 *    @param w Width of the widget.
 *    @param h Height of the widget.
 */
static int map_mouse( unsigned int wid, SDL_Event* event, double mx, double my,
      double w, double h, void *data )
{
   (void) wid;
   (void) data;
   int i;
   double x,y, t;
   StarSystem *sys;

   t = 15.*15.; /* threshold */

   switch (event->type) {

#if SDL_VERSION_ATLEAST(2,0,0)
      case SDL_MOUSEWHEEL:
         /* Must be in bounds. */
         if ((mx < 0.) || (mx > w) || (my < 0.) || (my > h))
            return 0;

         if (event->wheel.y > 0)
            map_buttonZoom( 0, "btnZoomIn" );
         else
            map_buttonZoom( 0, "btnZoomOut" );
         return 1;
#endif /* SDL_VERSION_ATLEAST(2,0,0) */

      case SDL_MOUSEBUTTONDOWN:
         /* Must be in bounds. */
         if ((mx < 0.) || (mx > w) || (my < 0.) || (my > h))
            return 0;

#if !SDL_VERSION_ATLEAST(2,0,0)
         /* Zooming */
         if (event->button.button == SDL_BUTTON_WHEELUP)
            map_buttonZoom( 0, "btnZoomIn" );
         else if (event->button.button == SDL_BUTTON_WHEELDOWN)
            map_buttonZoom( 0, "btnZoomOut" );
#endif /* !SDL_VERSION_ATLEAST(2,0,0) */

         /* selecting star system */
         else {
            mx -= w/2 - map_xpos;
            my -= h/2 - map_ypos;

            for (i=0; i<systems_nstack; i++) {
               sys = system_getIndex( i );

               /* must be reachable */
               if (!sys_isFlag(sys, SYSTEM_MARKED | SYSTEM_CMARKED)
                     && !space_sysReachable(sys))
                  continue;

               /* get position */
               x = sys->pos.x * map_zoom;
               y = sys->pos.y * map_zoom;

               if ((pow2(mx-x)+pow2(my-y)) < t) {

                  map_select( sys, (SDL_GetModState() & KMOD_SHIFT) );
                  break;
               }
            }
            map_drag = 1;
         }
         return 1;

      case SDL_MOUSEBUTTONUP:
         if (map_drag)
            map_drag = 0;
         break;

      case SDL_MOUSEMOTION:
         if (map_drag) {
            /* axis is inverted */
            map_xpos -= event->motion.xrel;
            map_ypos += event->motion.yrel;
         }
         break;
   }

   return 0;
}
/**
 * @brief Handles the button zoom clicks.
 *
 *    @param wid Unused.
 *    @param str Name of the button creating the event.
 */
static void map_buttonZoom( unsigned int wid, char* str )
{
   (void) wid;

   /* Transform coords to normal. */
   map_xpos /= map_zoom;
   map_ypos /= map_zoom;

   /* Apply zoom. */
   if (strcmp(str,"btnZoomIn")==0) {
      map_zoom *= 1.2;
      map_zoom = MIN(2.5, map_zoom);
   }
   else if (strcmp(str,"btnZoomOut")==0) {
      map_zoom *= 0.8;
      map_zoom = MAX(0.5, map_zoom);
   }

   map_setZoom(map_zoom);

   /* Transform coords back. */
   map_xpos *= map_zoom;
   map_ypos *= map_zoom;
}


/**
 * @brief Cleans up the map stuff.
 */
void map_cleanup (void)
{
   map_close();
   map_clear();
}


/**
 * @brief Closes the map.
 */
void map_close (void)
{
   unsigned int wid;

   wid = window_get(MAP_WDWNAME);
   if (wid > 0)
      window_destroy(wid);
}


/**
 * @brief Sets the map to sane defaults
 */
void map_clear (void)
{
   map_setZoom(1.);

   if (cur_system != NULL) {
      map_xpos = cur_system->pos.x;
      map_ypos = cur_system->pos.y;
   }
   else {
      map_xpos = 0.;
      map_ypos = 0.;
   }
   if (map_path != NULL) {
      free(map_path);
      map_path = NULL;
      map_npath = 0;
   }

   /* default system is current system */
   map_selectCur();
}


/**
 * @brief Tries to select the current system.
 */
static void map_selectCur (void)
{
   if (cur_system != NULL)
      map_selected = cur_system - systems_stack;
   else
      /* will probably segfault now */
      map_selected = -1;
}


/**
 * @brief Gets the destination system.
 *
 *    @param[out] jumps Number of jumps until the destination.
 *    @return The destination system or NULL if there is no path set.
 */
StarSystem* map_getDestination( int *jumps )
{
   if (map_path == NULL)
      return NULL;

   if (jumps != NULL)
      *jumps = map_npath;

   return map_path[ map_npath-1 ];
}


/**
 * @brief Updates the map after a jump.
 */
void map_jump (void)
{
   int j;

   /* set selected system to self */
   map_selectCur();

   map_xpos = cur_system->pos.x;
   map_ypos = cur_system->pos.y;

   /* update path if set */
   if (map_path != NULL) {
      map_npath--;
      if (map_npath == 0) { /* path is empty */
         free( map_path );
         map_path = NULL;
         player_targetHyperspaceSet( -1 );
      }
      else { /* get rid of bottom of the path */
         memmove( &map_path[0], &map_path[1], sizeof(StarSystem*) * map_npath );

         /* set the next jump to be to the next in path */
         for (j=0; j<cur_system->njumps; j++) {
            if (map_path[0] == cur_system->jumps[j].target) {
               /* Restore selected system. */
               map_selected = map_path[ map_npath ] - systems_stack;

               player_targetHyperspaceSet( j );
               break;
            }
         }
         /* Overrode jump route manually, must clear target. */
         if (j>=cur_system->njumps)
            player_targetHyperspaceSet( -1 );
      }
   }
   else
      player_targetHyperspaceSet( -1 );

   gui_setNav();
}


/**
 * @brief Selects the system in the map.
 *
 *    @param sys System to select.
 */
void map_select( StarSystem *sys, char shifted )
{
   unsigned int wid;
   int i;

   wid = window_get(MAP_WDWNAME);

   if (sys == NULL) {
      map_selectCur();
      window_disableButton( wid, "btnAutonav" );
   }
   else {
      map_selected = sys - systems_stack;

      /* select the current system and make a path to it */
      if (!shifted) {
          if (map_path)
             free(map_path);
          map_path  = NULL;
          map_npath = 0;
      }

      /* Try to make path if is reachable. */
      if (space_sysReachable(sys)) {
         if (!shifted)
            map_path = map_getJumpPath( &map_npath,
                  cur_system->name, sys->name, 0, 1, NULL );
         else
            map_path = map_getJumpPath( &map_npath,
                  cur_system->name, sys->name, 0, 1, map_path );

         if (map_npath==0) {
            player_hyperspacePreempt(0);
            player_targetHyperspaceSet( -1 );
            player_autonavAbortJump(NULL);
            window_disableButton( wid, "btnAutonav" );
         }
         else  {
            /* see if it is a valid hyperspace target */
            for (i=0; i<cur_system->njumps; i++) {
               if (map_path[0] == cur_system->jumps[i].target) {
                  player_hyperspacePreempt(1);
                  player_targetHyperspaceSet( i );
                  break;
               }
            }
            window_enableButton( wid, "btnAutonav" );
         }
      }
      else { /* unreachable. */
         player_targetHyperspaceSet( -1 );
         player_autonavAbortJump(NULL);
         window_disableButton( wid, "btnAutonav" );
      }
   }

   map_update(wid);
   gui_setNav();
}

/*
 * A* algorithm for shortest path finding
 *
 * Note since that we can't actually get an admissible heurestic for A* this is
 * in reality just Djikstras. I've removed the heurestic bit to make sure I
 * don't try to implement an admissible heuristic when I'm pretty sure there is
 * none.
 */
/**
 * @brief Node structure for A* pathfinding.
 */
typedef struct SysNode_ {
   struct SysNode_ *next; /**< Next node */
   struct SysNode_ *gnext; /**< Next node in the garbage collector. */

   struct SysNode_ *parent; /**< Parent node. */
   StarSystem* sys; /**< System in node. */
   int g; /**< step */
} SysNode; /**< System Node for use in A* pathfinding. */
static SysNode *A_gc;
/* prototypes */
static SysNode* A_newNode( StarSystem* sys );
static int A_g( SysNode* n );
static SysNode* A_add( SysNode *first, SysNode *cur );
static SysNode* A_rm( SysNode *first, StarSystem *cur );
static SysNode* A_in( SysNode *first, StarSystem *cur );
static SysNode* A_lowest( SysNode *first );
static void A_freeList( SysNode *first );
/** @brief Creates a new node link to star system. */
static SysNode* A_newNode( StarSystem* sys )
{
   SysNode* n;

   n        = malloc(sizeof(SysNode));

   n->next  = NULL;
   n->sys   = sys;

   n->gnext = A_gc;
   A_gc     = n;

   return n;
}
/** @brief Gets the g from a node. */
static int A_g( SysNode* n )
{
   return n->g;
}
/** @brief Adds a node to the linked list. */
static SysNode* A_add( SysNode *first, SysNode *cur )
{
   SysNode *n;

   if (first == NULL)
      return cur;

   n = first;
   while (n->next != NULL)
      n = n->next;
   n->next = cur;

   return first;
}
/* @brief Removes a node from a linked list. */
static SysNode* A_rm( SysNode *first, StarSystem *cur )
{
   SysNode *n, *p;

   if (first->sys == cur) {
      n = first->next;
      first->next = NULL;
      return n;
   }

   p = first;
   n = p->next;
   do {
      if (n->sys == cur) {
         n->next = NULL;
         p->next = n->next;
         break;
      }
      p = n;
   } while ((n=n->next) != NULL);

   return first;
}
/** @brief Checks to see if node is in linked list. */
static SysNode* A_in( SysNode *first, StarSystem *cur )
{
   SysNode *n;

   if (first == NULL)
      return NULL;

   n = first;
   do {
      if (n->sys == cur)
         return n;
   } while ((n=n->next) != NULL);
   return NULL;
}
/** @brief Returns the lowest ranking node from a linked list of nodes. */
static SysNode* A_lowest( SysNode *first )
{
   SysNode *lowest, *n;

   if (first == NULL)
      return NULL;

   n = first;
   lowest = n;
   do {
      if (n->g < lowest->g)
         lowest = n;
   } while ((n=n->next) != NULL);
   return lowest;
}
/** @brief Frees a linked list. */
static void A_freeList( SysNode *first )
{
   SysNode *p, *n;

   if (first == NULL)
      return;

   p = NULL;
   n = first;
   do {
      if (p != NULL)
         free(p);
      p = n;
   } while ((n=n->gnext) != NULL);
   free(p);
}

/** @brief Sets map_zoom to zoom and recreates the faction disk texture. */
void map_setZoom(double zoom)
{
   map_zoom = zoom;

   if (gl_map_circle != NULL) {
      gl_freeTexture(gl_map_circle);
      gl_map_circle = NULL;
   }
}

/**
 * @brief Gets the jump path between two systems.
 *
 *    @param[out] njumps Number of jumps in the path.
 *    @param sysstart Name of the system to start from.
 *    @param sysend Name of the system to end at.
 *    @param ignore_known Whether or not to ignore if systems are known.
 *    @param the old star system (if we're merely extending the list)
 *    @return NULL on failure, the list of njumps elements systems in the path.
 */
StarSystem** map_getJumpPath( int* njumps, const char* sysstart,
    const char* sysend, int ignore_known, int show_hidden,
    StarSystem** old_data )
{
   int i, j, cost, ojumps;

   StarSystem *sys, *ssys, *esys, **res;
   JumpPoint *jp;

   SysNode *cur,   *neighbour;
   SysNode *open,  *closed;
   SysNode *ocost, *ccost;

   A_gc = NULL;

   /* initial and target systems */
   ssys = system_get(sysstart); /* start */
   esys = system_get(sysend); /* goal */

   /* Set up. */
   ojumps = 0;
   if ((old_data != NULL) && (*njumps>0)) {
      ssys   = system_get( old_data[ (*njumps)-1 ]->name );
      ojumps = *njumps;
   }

   /* Check self. */
   if ((ssys == esys) || (ssys->njumps==0)) {
      (*njumps) = 0;
      if (old_data != NULL)
         free( old_data );
      return NULL;
   }

   /* system target must be known and reachable */
   if (!ignore_known && !sys_isKnown(esys) && !space_sysReachable(esys)) {
      /* can't reach - don't make path */
      (*njumps) = 0;
      if (old_data != NULL)
         free( old_data );
      return NULL;
   }

   /* start the linked lists */
   open     = closed = NULL;
   cur      = A_newNode( ssys );
   cur->parent = NULL;
   cur->g   = 0;
   open     = A_add( open, cur ); /* Initial open node is the start system */

   j = 0;
   while ((cur = A_lowest(open))) {
      /* End condition. */
      if (cur->sys == esys)
         break;

      /* Break if infinite loop. */
      j++;
      if (j > MAP_LOOP_PROT)
         break;

      /* Get best from open and toss to closed */
      open   = A_rm( open, cur->sys );
      closed = A_add( closed, cur );
      cost   = A_g(cur) + 1; /* Base unit is jump and always increases by 1. */

      for (i=0; i<cur->sys->njumps; i++) {
         jp  = &cur->sys->jumps[i];
         sys = jp->target;

         /* Make sure it's reachable */
         if (!ignore_known) {
            if (!jp_isKnown(jp))
               continue;
            if (!sys_isKnown(sys) && !space_sysReachable(sys))
               continue;
         }
         if (jp_isFlag( jp, JP_EXITONLY ))
            continue;

         /* Skip hidden jumps if they're unknown and not specifically requested */
         if (!show_hidden && jp_isFlag( jp, JP_HIDDEN ) && !jp_isKnown(jp))
            continue;

         /* Check to see if it's already in the closed set. */
         ccost = A_in(closed, sys);
         if ((ccost != NULL) && (cost >= A_g(ccost)))
            continue;
            //closed = A_rm( closed, sys );

         /* Remove if it exists and current is better. */
         ocost = A_in(open, sys);
         if (ocost != NULL) {
            if (cost < A_g(ocost))
               open = A_rm( open, sys ); /* New path is better */
            else
               continue; /* This node is worse, so ignore it. */
         }

         /* Create the node. */
         neighbour         = A_newNode( sys );
         neighbour->parent = cur;
         neighbour->g      = cost;
         open              = A_add( open, neighbour );
      }

      /* Sanity check in case not linked. */
      if (open == NULL)
         break;
   }

   /* Build path backwards if not broken from loop. */
   if (esys == cur->sys) {
      (*njumps) = A_g(cur);
      if (old_data == NULL)
         res      = malloc( sizeof(StarSystem*) * (*njumps) );
      else {
         *njumps  = *njumps + ojumps;
         res      = realloc( old_data, sizeof(StarSystem*) * (*njumps) );
      }
      /* Build path. */
      for (i=0; i<((*njumps)-ojumps); i++) {
         res[(*njumps)-i-1] = cur->sys;
         cur                = cur->parent;
      }
   }
   else {
      (*njumps) = 0;
      res = NULL;
      if (old_data != NULL)
         free( old_data );
   }

   /* free the linked lists */
   A_freeList(A_gc);
   return res;
}


/**
 * @brief Marks maps around a radius of currently system as known.
 *
 *    @param targ_sys System at center of the "known" circle.
 *    @param r Radius (in jumps) to mark as known.
 *    @return 0 on success.
 */
int map_map( const Outfit *map )
{
   int i;

   for (i=0; i<array_size(map->u.map->systems);i++)
      sys_setFlag(map->u.map->systems[i], SYSTEM_KNOWN);

   for (i=0; i<array_size(map->u.map->assets);i++)
      planet_setKnown(map->u.map->assets[i]);

   for (i=0; i<array_size(map->u.map->jumps);i++)
      jp_setFlag(map->u.map->jumps[i], JP_KNOWN);

   return 1;
}


/**
 * @brief Check to see if map data is already mapped (known).
 *
 *    @param map Map outfit to check.
 *    @return 1 if already mapped, 0 if it wasn't.
 */
int map_isMapped( const Outfit* map )
{
   int i;

   for (i=0; i<array_size(map->u.map->systems);i++)
      if (!sys_isKnown(map->u.map->systems[i]))
         return 0;

   for (i=0; i<array_size(map->u.map->assets);i++)
      if (!planet_isKnown(map->u.map->assets[i]))
         return 0;

   for (i=0; i<array_size(map->u.map->jumps);i++)
      if (!jp_isKnown(map->u.map->jumps[i]))
         return 0;

   return 1;
}


/**
 * @brief Maps a local map.
 */
int localmap_map( const Outfit *lmap )
{
   int i;
   JumpPoint *jp;
   Planet *p;
   double detect, mod;

   if (cur_system==NULL)
      return 0;

   mod = pow2( 200. / (cur_system->interference + 200.) );

   detect = lmap->u.lmap.jump_detect;
   for (i=0; i<cur_system->njumps; i++) {
      jp = &cur_system->jumps[i];
      if (jp_isFlag(jp, JP_EXITONLY) || jp_isFlag(jp, JP_HIDDEN))
         continue;
      if (mod*jp->hide <= detect)
         jp_setFlag( jp, JP_KNOWN );
   }

   detect = lmap->u.lmap.asset_detect;
   for (i=0; i<cur_system->nplanets; i++) {
      p = cur_system->planets[i];
      if (p->real != ASSET_REAL)
         continue;
      if (mod*p->hide <= detect)
         planet_setKnown( p );
   }
   return 0;
}

/**
 * @brief Checks to see if the local map is mapped.
 */
int localmap_isMapped( const Outfit *lmap )
{
   int i;
   JumpPoint *jp;
   Planet *p;
   double detect, mod;

   if (cur_system==NULL)
      return 1;

   mod = pow2( 200. / (cur_system->interference + 200.) );

   detect = lmap->u.lmap.jump_detect;
   for (i=0; i<cur_system->njumps; i++) {
      jp = &cur_system->jumps[i];
      if (jp_isFlag(jp, JP_EXITONLY) || jp_isFlag(jp, JP_HIDDEN))
         continue;
      if ((mod*jp->hide <= detect) && !jp_isKnown( jp ))
         return 0;
   }

   detect = lmap->u.lmap.asset_detect;
   for (i=0; i<cur_system->nplanets; i++) {
      p = cur_system->planets[i];
      if (p->real != ASSET_REAL)
         continue;
      if ((mod*p->hide <= detect) && !planet_isKnown( p ))
         return 0;
   }
   return 1;
}


/**
 * @brief Shows a map at x, y (relative to wid) with size w,h.
 *
 *    @param wid Window to show map on.
 *    @param x X position to put map at.
 *    @param y Y position to put map at.
 *    @param w Width of map to open.
 *    @param h Height of map to open.
 *    @param zoom Default zoom to use.
 */
void map_show( int wid, int x, int y, int w, int h, double zoom )
{
   StarSystem *sys;

   /* mark systems as needed */
   mission_sysMark();

   /* Set position to focus on current system. */
   map_xpos = cur_system->pos.x * zoom;
   map_ypos = cur_system->pos.y * zoom;

   /* Set zoom. */
   map_setZoom(zoom);

   /* Make sure selected is sane. */
   sys = system_getIndex( map_selected );
   if (!(sys_isFlag(sys, SYSTEM_MARKED | SYSTEM_CMARKED)) &&
         !sys_isKnown(sys) && !space_sysReachable(sys))
      map_selectCur();

   window_addCust( wid, x, y, w, h,
         "cstMap", 1, map_render, map_mouse, NULL );
}


/**
 * @brief Centers the map on a planet.
 *
 *    @param sys System to center the map on.
 *    @return 0 on success.
 */
int map_center( const char *sys )
{
   StarSystem *ssys;

   /* Get the system. */
   ssys = system_get( sys );
   if (ssys == NULL)
      return -1;

   /* Center on the system. */
   map_xpos = ssys->pos.x * map_zoom;
   map_ypos = ssys->pos.y * map_zoom;

   return 0;
}

<|MERGE_RESOLUTION|>--- conflicted
+++ resolved
@@ -445,11 +445,7 @@
          break;
    }
    if (unknownPresence != 0)
-<<<<<<< HEAD
-      l += nsnprintf( &buf[l], PATH_MAX-l, "%s\e0%s: \e%c%.0f",
-=======
       l += nsnprintf( &buf[l], PATH_MAX-l, "%s\a0%s: \a%c%.0f",
->>>>>>> a88ce1ab
                      (l==0)?"":"\n", _("Unknown"), 'M', unknownPresence);
    if (hasPresence == 0)
       nsnprintf(buf, PATH_MAX, "N/A");
