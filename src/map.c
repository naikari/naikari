--- conflicted
+++ resolved
@@ -703,11 +703,6 @@
       for (j=0; j<sys->njumps; j++) {
 
          jsys = sys->jumps[j].target;
-<<<<<<< HEAD
-         if (player.p->nav_hyperspace != -1)
-            hsys = cur_system->jumps[player.p->nav_hyperspace].target;
-=======
->>>>>>> e6d18ba4
 
          /* Draw the lines. */
          vertex[0]  = x + sys->pos.x * map_zoom;
