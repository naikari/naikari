/*
 * See Licensing and Copyright notice in naev.h
 */

/** @cond */
#include <float.h>
#include <math.h>
#include <stdio.h>
#include <stdlib.h>

#include "naev.h"
/** @endcond */

#include "map.h"

#include "array.h"
#include "background.h"
#include "colour.h"
#include "dialogue.h"
#include "economy.h"
#include "faction.h"
#include "gui.h"
#include "land_outfits.h"
#include "log.h"
#include "mapData.h"
#include "map_find.h"
#include "map_system.h"
#include "mission.h"
#include "ndata.h"
#include "nmath.h"
#include "nstring.h"
#include "opengl.h"
#include "player.h"
#include "space.h"
#include "toolkit.h"

#define BUTTON_WIDTH    80 /**< Map button width. */
#define BUTTON_HEIGHT   30 /**< Map button height. */

static StarSystem *cur_sys_sel = NULL; /**< Currently selected system */
static int cur_planet_sel = 0; /**< Current planet selected by user (0 = star). */
static Planet *cur_planetObj_sel = NULL;
static Outfit **cur_planet_sel_outfits = NULL;
static Ship **cur_planet_sel_ships = NULL;
static int pitch = 0; /**< pitch of planet images. */
static int nameWidth = 0; /**< text width of planet name */
static int nshow = 0; /**< number of planets shown. */
static char infobuf[PATH_MAX];
static unsigned int starCnt = 1;
glTexture **bgImages; /**< array (array.h) of nebula and star textures */

#define MAP_SYSTEM_WDWNAME "wdwSystemMap"
#define MAPSYS_OUTFITS "mapSysOutfits"
#define MAPSYS_SHIPS "mapSysShips"
#define MAPSYS_TRADE "mapSysTrade"

/*
 * extern
 */
/*land.c*/
//extern int landed;
//extern Planet* land_planet;

/*
 * prototypes
 */
void map_system_close( unsigned int wid, char *str );

int map_system_isOpen( void );

/* Update. */
void map_system_updateSelected( unsigned int wid );

/* Render. */
static void map_system_render( double bx, double by, double w, double h, void *data );
/* Mouse. */
static int map_system_mouse( unsigned int wid, SDL_Event* event, double mx, double my,
      double w, double h, double rx, double ry, void *data );
/* Misc. */
static int map_system_keyHandler( unsigned int wid, SDL_Keycode key, SDL_Keymod mod );
void map_system_show( int wid, int x, int y, int w, int h);

static void map_system_genOutfitsList( unsigned int wid, float goodsSpace, float outfitSpace, float shipSpace );
static void map_system_genShipsList( unsigned int wid, float goodsSpace, float outfitSpace, float shipSpace );
static void map_system_genTradeList( unsigned int wid, float goodsSpace, float outfitSpace, float shipSpace );


static void map_system_array_update( unsigned int wid, char* str );

void map_system_buyCommodPrice( unsigned int wid, char *str );

/**
 * @brief Initializes the system map subsystem.
 *
 *    @return 0 on success.
 */
int map_system_init( void )
{
   return 0;
}

/**
 * @brief Placemarker for when required for loading system map subsystem.
 *
 *    @return 0 on success.
 */
int map_system_load( void )
{
  return 0;
}

/**
 * @brief Destroys the system map subsystem.
 */
void map_system_exit( void )
{
   for ( int i=0; i<array_size(bgImages); i++ )
      gl_freeTexture( bgImages[i] );
   array_free( bgImages );
   bgImages=NULL;
}

/**
 * @brief Close the map window.
 */
void map_system_close( unsigned int wid, char *str ) {
   if ( cur_sys_sel != cur_system ) {
     space_gfxUnload( cur_sys_sel );
   }
   for ( int i=0; i<array_size(bgImages); i++ )
      gl_freeTexture( bgImages[i] );
   array_free( bgImages );
   bgImages=NULL;
   array_free( cur_planet_sel_outfits );
   cur_planet_sel_outfits = NULL;
   array_free( cur_planet_sel_ships );
   cur_planet_sel_ships = NULL;

   window_close( wid, str );

}

/**
 * @brief Handles key input to the map window.
 */
static int map_system_keyHandler( unsigned int wid, SDL_Keycode key, SDL_Keymod mod )
{
   (void)mod;
   if (key == SDLK_m) {
      map_system_close( wid, NULL );
      return 1;
   }
   if (key == SDLK_UP) {
      cur_planet_sel = MAX( cur_planet_sel-1, 0 );
      map_system_updateSelected( wid );
      return 1;
   }
   if (key == SDLK_DOWN) {
      cur_planet_sel = MIN( cur_planet_sel+1, nshow );
      map_system_updateSelected( wid );
      return 1;
   }
   return 0;
}

/**
 * @brief Opens the map window.
 */
void map_system_open( int sys_selected )
{
   unsigned int wid;
   int w, h;
   StarSystem *tmp_sys;
   /* Destroy window if exists. */
   wid = window_get( MAP_SYSTEM_WDWNAME );
   if ( wid > 0 ) {
      window_destroy( wid );
      return;
   }
   cur_planetObj_sel = NULL;
   memset( infobuf,0,sizeof(infobuf) );
   pitch = 0;
   nameWidth = 0;
   nshow = 0;
   starCnt = 1;

   /* get the selected system. */
   cur_sys_sel = system_getIndex( sys_selected );
   cur_planet_sel = 0;
   cur_planetObj_sel = (Planet*)-1;
   /* Set up window size. */
   w = MAX(600, SCREEN_W - 140);
   h = MAX(540, SCREEN_H - 140);

   /* create the window. */
   wid = window_create( MAP_SYSTEM_WDWNAME, _("System Map"), -1, -1, w, h );
   window_setCancel( wid, map_system_close );
   window_handleKeys( wid, map_system_keyHandler );
   window_addText( wid, 40, h-30, 160, 20, 1, "txtSysname",
         &gl_defFont, &cFontGreen, _(cur_sys_sel->name) );
   window_addImage( wid, -90 + 32, h-30, 0, 0, "imgFaction", NULL, 0 );
   /* Close button */
   window_addButton( wid, -20, 20, BUTTON_WIDTH, BUTTON_HEIGHT,
            "btnClose", _("Close"), map_system_close );
   /* commodity price purchase button */
   window_addButton( wid, -40-BUTTON_WIDTH, 20, BUTTON_WIDTH*3, BUTTON_HEIGHT,
                     "btnBuyCommodPrice", _("Buy commodity price info"), map_system_buyCommodPrice );
   window_disableButton( wid, "btnBuyCommodPrice");

   /* Load the planet gfx if necessary */
   if ( cur_sys_sel != cur_system ) {
     space_gfxLoad( cur_sys_sel );
   }
   /* get textures for the stars.  The first will be the nebula */
   /* There seems no other reliable way of getting the correct images -*/
   /* these are determined by a random number generator in lua */
   /* This is a bit nasty - luckily Naev is single threaded! */
   tmp_sys = cur_system;
   cur_system = cur_sys_sel;
   /* load background images */
   background_clear();
   background_load ( cur_system->background );
   bgImages = background_getTextures();
   if ( array_size( bgImages ) <= 1 )
      starCnt = 0;
   background_clear();
   /* and reload the images for the current system */
   cur_system = tmp_sys;
   background_load( cur_system->background );

   map_system_show( wid, 20, 60, w-40, h-100);
   map_system_updateSelected( wid );

}



/**
 * @brief Checks to see if the map is open.
 *
 *    @return 0 if map is closed, non-zero if it's open.
 */
int map_system_isOpen( void)
{
   return window_exists( MAP_SYSTEM_WDWNAME );
}
/**
 * @brief Shows a solar system map at x, y (relative to wid) with size w,h.
 *
 *    @param wid Window to show map on.
 *    @param x X position to put map at.
 *    @param y Y position to put map at.
 *    @param w Width of map to open.
 *    @param h Height of map to open.
 *    @param zoom Default zoom to use.
 */
void map_system_show( int wid, int x, int y, int w, int h)
{
   window_addCust( wid, x, y, w, h,
         "cstMapSys", 1, map_system_render, map_system_mouse, NULL );
}




/**
 * @brief Renders the custom solar system map widget.
 *
 *    @param bx Base X position to render at.
 *    @param by Base Y position to render at.
 *    @param w Width of the widget.
 *    @param h Height of the widget.
 */
static void map_system_render( double bx, double by, double w, double h, void *data )
{
   (void) data;
   int i,j;
   double iw, ih;
   StarSystem *sys=cur_sys_sel;
   Planet *p;
   static int phase=0;
   glColour ccol;
   char buf[1000];
   int cnt;
   double density;
   double f;
   int hasPresence = 0;
   double unknownPresence = 0;
   char t;
   int txtHeight;
   glTexture *logo;
   int offset;
   phase++;
   if ( phase > 150 ) {
      phase = 0;
      starCnt++;
      if ( starCnt >= (unsigned int) array_size( bgImages ) ) {
         if ( array_size( bgImages ) <= 1)
            starCnt = 0;
         else
            starCnt = 1;
      }
   }
   /* background */
   gl_renderRect( bx, by, w, h, &cBlack );

   j=0;
   offset = h - pitch*nshow;
   for ( i=0; i<array_size(sys->planets); i++ ) {
      p=sys->planets[i];
      if ( planet_isKnown(p) && (p->real == ASSET_REAL) ) {
         j++;
         if ( p->gfx_space == NULL) {
            WARN( _("No gfx for %s...\n"),p->name );
         } else {
            ih=pitch;
            iw = ih;
            if ( p->gfx_space->w > p->gfx_space->h )
               ih = ih * p->gfx_space->h / p->gfx_space->w;
            else if ( p->gfx_space->w < p->gfx_space->h )
               iw = iw * p->gfx_space->w / p->gfx_space->h;
            gl_blitScale( p->gfx_space, bx+2, by+(nshow-j-1)*pitch + (pitch-ih)/2 + offset, iw, ih, &cWhite );
         }
         gl_printRaw( &gl_smallFont, bx + 5 + pitch, by + (nshow-j-0.5)*pitch + offset,
               (cur_planet_sel == j ? &cFontGreen : &cFontWhite), -1., _(p->name) );
      }
   }
   /* draw the star */
   ih=pitch;
   iw=ih;
   if ( array_size( bgImages ) > 0 ) {
      if ( bgImages[starCnt]->w > bgImages[starCnt]->h )
         ih = ih * bgImages[starCnt]->h / bgImages[starCnt]->w;
      else if ( bgImages[starCnt]->w < bgImages[starCnt]->h )
         iw = iw * bgImages[starCnt]->w / bgImages[starCnt]->h;
      ccol.r=ccol.g=ccol.b=ccol.a=1;
      if ( phase > 120 && array_size( bgImages ) > 2 )
         ccol.a = cos ( (phase-121)/30. *M_PI/2.);
      gl_blitScale( bgImages[starCnt], bx+2 , by+(nshow-1)*pitch + (pitch-ih)/2 + offset, iw , ih, &ccol );
      if ( phase > 120 && array_size( bgImages ) > 2) {
         /* fade in the next star */
         ih=pitch;
         iw=ih;
         i = starCnt + 1;
         if ( i >= array_size( bgImages ) ) {
            if ( array_size( bgImages ) <= 1 )
               i=0;
            else
               i=1;
         }
         if ( bgImages[i]->w > bgImages[i]->h )
            ih = ih * bgImages[i]->h / bgImages[i]->w;
         else if ( bgImages[i]->w < bgImages[i]->h )
            iw = iw * bgImages[i]->w / bgImages[i]->h;
         ccol.a = 1 - ccol.a;
         gl_blitScale( bgImages[i], bx+2, by+(nshow-1)*pitch + (pitch-ih)/2 + offset, iw, ih, &ccol );
      }
   } else {
      /* no nebula or star images - probably due to nebula */
      txtHeight=gl_printHeightRaw( &gl_smallFont,pitch,_("Obscured by the nebula") );
      gl_printTextRaw( &gl_smallFont, pitch, txtHeight, (bx+2),
            (by + (nshow-0.5)*pitch + offset), 0, &cFontRed, -1., _("Obscured by the nebula") );
   }
   gl_printRaw( &gl_smallFont, bx + 5 + pitch, by + (nshow-0.5)*pitch + offset,
         (cur_planet_sel == 0 ? &cFontGreen : &cFontWhite), -1., _(sys->name) );
   if ( cur_planet_sel == 0 && array_size( bgImages ) > 0 ) {
      /* make use of space to draw a nice nebula */
      double imgw,imgh;
      iw = w - 50 - pitch - nameWidth;
      ih = h - 110;
      imgw = bgImages[0]->w;
      imgh = bgImages[0]->h;
      if ( (ih * imgw) / imgh > iw ) {
         /* image is wider per height than the space allows - use all width */
         int newih = (int)((iw * imgh) / imgw);
         gl_blitScale( bgImages[0], bx + 10 + pitch + nameWidth, by + (ih-newih)/2, iw, newih, &cWhite );
      } else {
         /* image is higher, so use all height. */
         int newiw = (int)((ih * imgw) / imgh);
         gl_blitScale( bgImages[0], bx + 10 + pitch + nameWidth + (iw-newiw)/2, by, newiw, ih, &cWhite );
      }
   }
   /* draw marker around currently selected planet */
   ccol.r=0; ccol.g=0.6+0.4*sin( phase/150.*2*M_PI ); ccol.b=0; ccol.a=1;
   ih=15;
   iw=3;
   gl_renderRect( bx+1, by+(nshow-cur_planet_sel-1)*pitch + offset, iw, ih, &ccol );
   gl_renderRect( bx+1, by+(nshow-cur_planet_sel)*pitch-ih + offset, iw, ih, &ccol );
   gl_renderRect( bx+pitch+3-iw, by+(nshow-cur_planet_sel-1)*pitch + offset, iw, ih, &ccol );
   gl_renderRect( bx+pitch+3-iw, by+(nshow-cur_planet_sel)*pitch-ih + offset, iw, ih, &ccol );
   gl_renderRect( bx+1, by+(nshow-cur_planet_sel-1)*pitch + offset, ih, iw, &ccol );
   gl_renderRect( bx+1, by+(nshow-cur_planet_sel)*pitch-iw + offset, ih, iw, &ccol );
   gl_renderRect( bx+pitch+3-ih, by+(nshow-cur_planet_sel-1)*pitch + offset, ih, iw, &ccol );
   gl_renderRect( bx+pitch+3-ih, by+(nshow-cur_planet_sel)*pitch-iw + offset, ih, iw, &ccol );
   cnt=0;
   buf[0]='\0';
   if ( cur_planet_sel == 0 ) {
      int infopos = 0;
      int stars   = MAX( array_size( bgImages )-1, 0 );
      cnt+=scnprintf( &buf[cnt], sizeof(buf)-cnt, _("System: %s\n"), _(sys->name) );
      /* display sun information */
      cnt+=scnprintf( &buf[cnt], sizeof(buf)-cnt, n_("%d-star system\n", "%d-star system\n", stars), stars );

      /* Nebula. */
      if (sys->nebu_density > 0. ) {
         /* Volatility */
         if (sys->nebu_volatility > 700.)
            cnt += scnprintf( &buf[cnt], sizeof(buf)-cnt, _("Nebula: Volatile, ") );
         else if (sys->nebu_volatility > 300.)
            cnt += scnprintf( &buf[cnt], sizeof(buf)-cnt, _("Nebula: Dangerous, ") );
         else if (sys->nebu_volatility > 0.)
            cnt += scnprintf( &buf[cnt], sizeof(buf)-cnt, _("Nebula: Unstable, ") );
         else
            cnt += scnprintf( &buf[cnt], sizeof(buf)-cnt, _("Nebula: Stable, ") );

         /* Density */
         if (sys->nebu_density > 700.)
            cnt += scnprintf( &buf[cnt], sizeof(buf)-cnt, _("Dense\n") );
         else if (sys->nebu_density < 300.)
            cnt += scnprintf( &buf[cnt], sizeof(buf)-cnt, _("Light\n") );
         else
            cnt += scnprintf( &buf[cnt], sizeof(buf)-cnt, _("Medium\n") );
      } else
         cnt += scnprintf( &buf[cnt], sizeof(buf)-cnt, _("Nebula: None\n") );

      /* Interference. */
      if (sys->interference > 0. ) {
         if (sys->interference > 700.)
            cnt += scnprintf( &buf[cnt], sizeof(buf)-cnt, _("Interference: Dense\n") );
         else if (sys->interference < 300.)
            cnt += scnprintf( &buf[cnt], sizeof(buf)-cnt, _("Interference: Light\n") );
      }
      /* Asteroids. */
      if (array_size(sys->asteroids) > 0 ) {
         density = 0.;
         for ( i=0; i<array_size(sys->asteroids); i++ ) {
            density += sys->asteroids[i].area * sys->asteroids[i].density;
         }
         cnt += scnprintf( &buf[cnt], sizeof(buf)-cnt, _(" Asteroid Field density %g\n"), density );
      }
      /* Faction */
      f = -1;
      for ( i=0; i<array_size(sys->planets); i++ ) {
         if (sys->planets[i]->real == ASSET_REAL && planet_isKnown( sys->planets[i] ) ) {
            if ((f==-1) && (sys->planets[i]->faction>0) ) {
               f = sys->planets[i]->faction;
            } else if (f != sys->planets[i]->faction &&  (sys->planets[i]->faction>0) ) {
               cnt+=scnprintf( &buf[cnt], sizeof(buf)-cnt, _("Faction: Multiple\n") );
               break;
            }
         }
      }
      if (f == -1 ) {
         cnt+=scnprintf( &buf[cnt], sizeof(buf)-cnt, _("Faction: N/A\n") );
      }  else {
         if (i==array_size(sys->planets)) /* saw them all and all the same */
            cnt += scnprintf( &buf[cnt], sizeof(buf)-cnt, _("Faction: %s\nStanding: %s\n"), faction_longname(f), faction_getStandingText( f ) );
         /* display the logo */
         logo = faction_logoSmall( f );
         if ( logo != NULL ) {
            gl_blitScale( logo, bx + pitch + nameWidth + 200,
                  by + h - 21, 20, 20, &cWhite );
         }
      }
      /* Get presence. */
      hasPresence = 0;
      unknownPresence = 0;
      for ( i=0; i < array_size(sys->presence); i++ ) {
         if (sys->presence[i].value <= 0)
            continue;
         hasPresence = 1;
         if ( faction_isKnown( sys->presence[i].faction ) ) {
            t = faction_getColourChar( sys->presence[i].faction );
            cnt += scnprintf( &buf[cnt], sizeof( buf ) - cnt, "#0%s: #%c%.0f\n",
                              faction_shortname( sys->presence[i].faction ),
                              t, sys->presence[i].value);
         } else
            unknownPresence += sys->presence[i].value;
      }
      if (unknownPresence != 0)
         cnt += scnprintf( &buf[cnt], sizeof(buf)-cnt, "#0Unknown: #%c%.0f\n",
                           'N', unknownPresence );
      if (hasPresence == 0)
         cnt += scnprintf( &buf[cnt], sizeof(buf)-cnt, _("Presence: N/A\n"));
      txtHeight=gl_printHeightRaw(&gl_smallFont,(w - nameWidth-pitch-60)/2,buf);
      gl_printTextRaw( &gl_smallFont, (w - nameWidth - pitch - 60) / 2, txtHeight,
            bx + 10 + pitch + nameWidth, by + h - 10 - txtHeight, 0, &cFontWhite, -1., buf );

      (void)cnt;

      /* Jumps. */
      for (  i=0; i<array_size(sys->jumps); i++ ) {
         if ( jp_isUsable ( &sys->jumps[i] ) ) {
            if ( infopos == 0) /* First jump */
               infopos = scnprintf( infobuf, sizeof(infobuf), _("   Jump points to:\n") );
            if ( sys_isKnown( sys->jumps[i].target ) ) {
               infopos+=scnprintf( &infobuf[infopos], sizeof(infobuf)-infopos, "     %s\n", _(sys->jumps[i].target->name) );
            } else {
               infopos+=scnprintf( &infobuf[infopos], sizeof(infobuf)-infopos, _("     Unknown system\n") );
            }
            (void)infopos;
         }
      }
   } else {
     /* display planet info */
     p=cur_planetObj_sel;
     if ( p->faction > 0 ) {/* show the faction */
        char factionBuf[64];
        logo = faction_logoSmall( p->faction );
        if ( logo != NULL ) {
           gl_blitScale( logo, bx + pitch + nameWidth + 200, by + h - 21, 20, 20, &cWhite );
         }
        snprintf( factionBuf, 64, "%s", faction_shortname( p->faction ) );
        gl_printTextRaw( &gl_smallFont, (w - nameWidth-pitch - 60) / 2, 20,
            bx+pitch+nameWidth + 230, by + h - 31, 0, &cFontWhite, -1., factionBuf );

     }

     cnt+=scnprintf( &buf[cnt], sizeof(buf)-cnt, _("Planet: %s\nPlanetary class: %s    Population: %.0f\n"), _(p->name), p->class, (double)p->population );
     if (!planet_hasService( p, PLANET_SERVICE_INHABITED ))
        cnt+=scnprintf( &buf[cnt], sizeof(buf)-cnt, _("No space port here\n") );
     else if (p->can_land || p->bribed ) {
        cnt+=scnprintf( &buf[cnt], sizeof(buf)-cnt, _("You can land here\n") );
     } else if ( areEnemies( FACTION_PLAYER, p->faction ) ) {
        cnt+=scnprintf( &buf[cnt], sizeof(buf)-cnt, _("Not advisable to land here\n") );
     } else {
        cnt+=scnprintf( &buf[cnt], sizeof(buf)-cnt, _("You cannot land here\n") );
     }
     /* Add a description */
     cnt+=scnprintf( &buf[cnt], sizeof(buf)-cnt, "%s", (p->description==NULL?_("No description available"):_(p->description)) );
     (void)cnt;

     txtHeight=gl_printHeightRaw( &gl_smallFont, (w - nameWidth-pitch-60)/2, buf );

     if ( infobuf[0] == '\0' ) {
        int infocnt=0;
        /* show some additional information */
        infocnt=scnprintf( infobuf, sizeof(infobuf), "%s\n"
                         "%s\n%s\n%s\n%s\n%s\n%s\n%s",
                          planet_hasService( p, PLANET_SERVICE_LAND) ? _("This system is landable") : _("This system is not landable"),
                          planet_hasService( p, PLANET_SERVICE_INHABITED) ? _("This system is inhabited") : _("This system is not inhabited"),
                          planet_hasService( p, PLANET_SERVICE_REFUEL) ? _("You can refuel here") : _("You cannot refuel here"),
                          planet_hasService( p, PLANET_SERVICE_BAR) ? _("This system has a bar") : _("This system does not have a bar"),
                          planet_hasService( p,PLANET_SERVICE_MISSIONS) ? _("This system offers missions") : _("This system does not offer missions"),
                          planet_hasService( p, PLANET_SERVICE_COMMODITY) ? _("This system has a trade outlet") : _("This system does not have a trade outlet"),
                          planet_hasService( p, PLANET_SERVICE_OUTFITS) ? _("This system sells ship equipment") : _("This system does not sell ship equipment"),
                          planet_hasService( p, PLANET_SERVICE_SHIPYARD) ? _("This system sells ships") : _("This system does not sell ships"));
        if ( p->bar_description && planet_hasService( p, PLANET_SERVICE_BAR ) ) {
           infocnt+=scnprintf( &infobuf[infocnt], sizeof(infobuf)-infocnt, "\n\n%s", _(p->bar_description) );
        }
        (void)infocnt;
     }
     gl_printTextRaw( &gl_smallFont, (w - nameWidth - pitch - 60) / 2, txtHeight,
         bx + 10 + pitch + nameWidth, by + h - 10 - txtHeight, 0, &cFontWhite, -1., buf );
   }

   /* show the trade/outfit/ship info */
   if ( infobuf[0]!='\0' ) {
      txtHeight=gl_printHeightRaw( &gl_smallFont, (w - nameWidth-pitch-60)/2, infobuf );
      gl_printTextRaw( &gl_smallFont, (w - nameWidth - pitch - 60) / 2, txtHeight,
            bx + 10 + pitch + nameWidth, by + 10, 0, &cFontGrey, -1., infobuf );
   }
}

/**
 * @brief Map custom widget mouse handling.
 *
 *    @param wid Window sending events.
 *    @param event Event window is sending.
 *    @param mx Mouse X position.
 *    @param my Mouse Y position.
 *    @param w Width of the widget.
 *    @param h Height of the widget.
 */
static int map_system_mouse( unsigned int wid, SDL_Event* event, double mx, double my,
      double w, double h, double rx, double ry, void *data )
{
   (void) data;
   (void) rx;
   (void) ry;
   int offset;
   switch (event->type) {
   case SDL_MOUSEBUTTONDOWN:
     /* Must be in bounds. */
     if ((mx < 0.) || (mx > w) || (my < 0.) || (my > h))
            return 0;
     if (mx < pitch && my > 0) {
        offset = h - pitch*nshow;

        if ( cur_planet_sel != (h-my-offset ) / pitch ) {
           cur_planet_sel = ( h-my-offset ) / pitch  ;
           map_system_updateSelected( wid );

        }
       return 1;
     }
   }
   return 0;
}


static void map_system_array_update( unsigned int wid, char* str ) {
   int i;
   Outfit *outfit;
   Ship *ship;
   double mass;
   char buf_price[ECON_CRED_STRLEN], buf_license[PATH_MAX];

   i = toolkit_getImageArrayPos( wid, str );
   if ( i < 0 ) {
      infobuf[0]='\0';
      return;
   }
   if ( ( strcmp( str, MAPSYS_OUTFITS ) == 0 ) ) {
      outfit = cur_planet_sel_outfits[i];

      /* new text */
      price2str( buf_price, outfit->price, player.p->credits, 2 );
      if (outfit->license == NULL)
         strncpy( buf_license, _("None"), sizeof(buf_license)-1 );
      else if (player_hasLicense( outfit->license ))
         strncpy( buf_license, _(outfit->license), sizeof(buf_license)-1 );
      else
         snprintf( buf_license, sizeof( buf_license ), "#r%s#0", _(outfit->license) );
      buf_license[ sizeof( buf_license )-1 ] = '\0';

      mass = outfit->mass;
      if ( (outfit_isLauncher(outfit) || outfit_isFighterBay(outfit)) &&
          (outfit_ammo(outfit) != NULL) ) {
         mass += outfit_amount( outfit ) * outfit_ammo( outfit )->mass;
      }
      snprintf( infobuf, sizeof(infobuf),
                 _("%s\n\n%s\n\n%s\n\n"
                   "#nOwned:#0 %d    #nSlot: #0%s    #nSize: #0%s\n"
                   "#nMass:#0    %.0f t     #nPrice:#0 %s\n"
                   "#nLicense:#0 %s"),
                 _(outfit->name),
                 _(outfit->description),
                 outfit->desc_short,
                 player_outfitOwned( outfit ),
                 _(outfit_slotName( outfit )),
                 _(outfit_slotSize( outfit )),
                 mass,
                 buf_price,
                 buf_license );

   } else if ( ( strcmp( str, MAPSYS_SHIPS ) == 0 ) ) {
      ship = cur_planet_sel_ships[i];

   /* update text */
      price2str( buf_price, ship_buyPrice( ship ), player.p->credits, 2 );

      snprintf( infobuf, sizeof(infobuf),
                 _("#nModel:#0 %s    "
                   "#nClass:#0 %s\n"
                   "\n%s\n\n"
                   "#nFabricator:#0 %s    "
                   "#nCrew:#0 %d\n"
                   "#nCPU:#0 %.0f TFLOPS    "
                   "#nMass:#0 %.0f t\n"
                   "#nThrust:#0 %.0f kN/t    "
                   "#nSpeed:#0 %.0f m/s\n"
                   "#nTurn:#0 %.0f deg/s    "
                   "#nTime Constant:#0 %.0f%%\n"
                   "#nAbsorption:#0 %.0f%% damage\n"
                   "#nShield:#0 %.0f MJ (%.1f MW)    "
                   "#nArmour:#0 %.0f MJ (%.1f MW)\n"
                   "#nEnergy:#0 %.0f MJ (%.1f MW)\n"
                   "#nCargo Space:#0 %.0f t\n"
                   "#nFuel:#0 %d hL  "
                   "#nFuel Use:#0 %d hL\n"
                   "#nPrice:#0 %s  "
                   "#nLicense:#0 %s\n"
                   "%s"),
                 _(ship->name),
                 _(ship_class(ship)),
                 _(ship->description),
                 _(ship->fabricator),
                 ship->crew,
                 /* Weapons & Manoeuvrability */
                 ship->cpu,
                 ship->mass,
                 ship->thrust,
                 ship->speed,
                 ship->turn*180/M_PI,
                 ship->dt_default*100.,
                 /* Misc */
                 ship->dmg_absorb*100.,
                 ship->shield, ship->shield_regen,
                 ship->armour, ship->armour_regen,
                 ship->energy, ship->energy_regen,
                 ship->cap_cargo,
                 ship->fuel,
                 ship->fuel_consumption,
                 buf_price,
                 (ship->license != NULL) ? _(ship->license) : _("None"),
                 ship->desc_stats
                 );
   } else if ( ( strcmp( str, MAPSYS_TRADE ) == 0 ) ) {
      Commodity *com;
      credits_t mean;
      double std;
      credits_t globalmean;
      double globalstd;
      char buf_mean[ECON_CRED_STRLEN], buf_globalmean[ECON_CRED_STRLEN];
      char buf_std[ECON_CRED_STRLEN], buf_globalstd[ECON_CRED_STRLEN];
      char buf_buy_price[ECON_CRED_STRLEN];
      int owned;
      com = cur_planetObj_sel->commodities[i];
      economy_getAveragePrice( com, &globalmean, &globalstd );
      economy_getAveragePlanetPrice( com, cur_planetObj_sel, &mean, &std );
      credits2str( buf_mean, mean, -1 );
<<<<<<< HEAD
      nsnprintf( buf_std, sizeof(buf_std), "%.1f ¢", std ); /* TODO credit2str could learn to do this... */
      credits2str( buf_globalmean, globalmean, -1 );
      nsnprintf( buf_globalstd, sizeof(buf_globalstd), "%.1f ¢", globalstd ); /* TODO credit2str could learn to do this... */
=======
      snprintf( buf_std, sizeof(buf_std), "%.1f ¤", std ); /* TODO credit2str could learn to do this... */
      credits2str( buf_globalmean, globalmean, -1 );
      snprintf( buf_globalstd, sizeof(buf_globalstd), "%.1f ¤", globalstd ); /* TODO credit2str could learn to do this... */
>>>>>>> 7aab1a9c
      owned=pilot_cargoOwned( player.p, com->name );

      infobuf[0] = '\0';
      i = scnprintf( infobuf, sizeof(infobuf)-i, "%s\n\n%s\n\n", _(com->name), _(com->description) );

      if ( owned > 0 ) {
         credits2str( buf_buy_price, com->lastPurchasePrice, -1 );
<<<<<<< HEAD
         i += nsnprintf( &infobuf[i], sizeof(infobuf)-i, n_(
                         "#nYou have:#0 %d t, purchased at %s/t\n",
                         "#nYou have:#0 %d t, purchased at %s/t\n",
                         owned), owned, buf_buy_price );
      }
      else
         i += nsnprintf( &infobuf[i], sizeof(infobuf)-i, n_(
                         "#nYou have:#0 %d t\n",
                         "#nYou have:#0 %d t\n",
=======
         i += scnprintf( &infobuf[i], sizeof(infobuf)-i, n_(
                         "#nYou have:#0 %d tonne, purchased at %s/t\n",
                         "#nYou have:#0 %d tonnes, purchased at %s/t\n",
                         owned), owned, buf_buy_price );
      }
      else
         i += scnprintf( &infobuf[i], sizeof(infobuf)-i, n_(
                         "#nYou have:#0 %d tonne\n",
                         "#nYou have:#0 %d tonnes\n",
>>>>>>> 7aab1a9c
                         owned), owned );

      i += scnprintf( &infobuf[i], sizeof(infobuf)-i,
                      _("#nAverage price seen here:#0 %s/t ± %s/t\n"
                         "#nAverage price seen everywhere:#0 %s/t ± %s/t\n"),
                      buf_mean, buf_std, buf_globalmean, buf_globalstd );
   }
   else
      WARN( _("Unexpected call to map_system_array_update\n") );
   (void) i;
}

void map_system_updateSelected( unsigned int wid )
{
   int i;
   StarSystem *sys=cur_sys_sel;
   Planet *last=NULL;
   int planetObjChanged = 0;
   int w, h;
   Planet *p;
   int textw;
   int noutfits,nships,ngoods;
   Outfit **outfits;
   Ship **ships;
   float g,o,s;
   nameWidth = 0; /* get the widest planet/star name */
   nshow=1;/* start at 1 for the sun*/
   for ( i=0; i<array_size(sys->planets); i++) {
      p = sys->planets[i];
      if ( planet_isKnown( p ) && (p->real == ASSET_REAL) ) {
         textw = gl_printWidthRaw( &gl_smallFont, _(p->name) );
         if ( textw > nameWidth )
            nameWidth = textw;
         last = p;
         if ( cur_planet_sel == nshow ) {
            if ( cur_planetObj_sel != p )
               planetObjChanged = 1;
            cur_planetObj_sel = p;
         }
         nshow++;
      }
   }
   /* get width of star name text */
   textw = gl_printWidthRaw( &gl_smallFont, _(sys->name) );
   if ( textw > nameWidth )
      nameWidth = textw;

   window_dimWindow( wid, &w, &h );

   pitch = (h-100) / nshow;
   if ( pitch > w/5 )
      pitch = w/5;

   if ( cur_planet_sel >= nshow ) {
      cur_planet_sel = nshow-1;
      if ( cur_planetObj_sel != last ) {
         cur_planetObj_sel = last;
         planetObjChanged = 1;
      }
   }
   if ( cur_planet_sel == 0 ) {
      /* star selected */
      if ( cur_planetObj_sel != NULL ) {
         cur_planetObj_sel = NULL;
         planetObjChanged = 1;
      }
   }

   if ( planetObjChanged ) {
      infobuf[0]='\0';
      if ( cur_planetObj_sel == NULL ) {
         /*The star*/
         noutfits = 0;
         nships = 0;
         ngoods = 0;
         window_disableButton( wid, "btnBuyCommodPrice" );
      } else {
         /* get number of each to decide how much space the lists can have */
         outfits = tech_getOutfit( cur_planetObj_sel->tech );
         noutfits = array_size( outfits );
         array_free( outfits );
         ships = tech_getShip( cur_planetObj_sel->tech );
         nships = array_size( ships );
         array_free( ships );
         ngoods = array_size( cur_planetObj_sel->commodities );
         /* to buy commodity info, need to be landed, and the selected system must sell them! */
         if ( landed && planet_hasService( cur_planetObj_sel, PLANET_SERVICE_COMMODITY ) )
            window_enableButton( wid, "btnBuyCommodPrice" );
         else
            window_disableButton( wid, "btnBuyCommodPrice" );
      }
      /* determine the ratio of space */
      s=g=o=0;
      if ( ngoods != 0 )
         g=0.35;

      if ( noutfits != 0 ) {
         if ( nships != 0 ) {
            s=0.25;
            o=1-g-s;
         } else
            o=1-g;
      } else if ( nships!=0 )
         s=1-g;
      /* ensure total is ~1 */
      g += 1 - g - o - s;
      map_system_genOutfitsList( wid, g, o, s );
      map_system_genShipsList( wid, g, o, s );
      map_system_genTradeList( wid, g, o, s );
   }
}


/**
 * @brief Generates the outfit list.
 *
 *    @param wid Window to generate the list on.
 */
static void map_system_genOutfitsList( unsigned int wid, float goodsSpace, float outfitSpace, float shipSpace )
{
   int i;
   ImageArrayCell *coutfits;
   int noutfits;
   int w, h;
   int xpos, xw, ypos, yh;
   static Planet *planetDone = NULL;

   window_dimWindow( wid, &w, &h );
   if (planetDone == cur_planetObj_sel) {
      if ( widget_exists( wid, MAPSYS_OUTFITS ) ) {
         return;
      }
   } else {
      if ( widget_exists( wid, MAPSYS_OUTFITS ) ) {
         window_destroyWidget( wid, MAPSYS_OUTFITS );
         array_free( cur_planet_sel_outfits );
         cur_planet_sel_outfits = NULL;
      }
      assert(cur_planet_sel_outfits == NULL);
   }
   planetDone = cur_planetObj_sel;

   /* set up the outfits to buy/sell */
   if ( cur_planetObj_sel == NULL )
      return;

   cur_planet_sel_outfits = tech_getOutfit( cur_planetObj_sel->tech );
   noutfits = array_size( cur_planet_sel_outfits );

   if (noutfits > 0) {
      coutfits = outfits_imageArrayCells( cur_planet_sel_outfits, &noutfits );

      xw = ( w - nameWidth - pitch - 60 ) / 2;
      xpos = 35 + pitch + nameWidth + xw;
      i = (goodsSpace!=0) + (outfitSpace!=0) + (shipSpace!=0);
      yh = (h - 100 - (i+1)*5 ) * outfitSpace;
      ypos = 65 + 5*(shipSpace!=0) + (h - 100 - (i+1)*5)*shipSpace;
      window_addImageArray( wid, xpos, ypos,
                            xw, yh, MAPSYS_OUTFITS, 96, 96,
                            coutfits, noutfits, map_system_array_update, NULL, NULL );
      toolkit_unsetSelection( wid, MAPSYS_OUTFITS );
   }
}


static void map_system_genShipsList( unsigned int wid, float goodsSpace, float outfitSpace, float shipSpace )
{
   ImageArrayCell *cships;
   int nships;
   int xpos, ypos, xw, yh;
   static Planet *planetDone=NULL;
   int i, w, h;
   window_dimWindow( wid, &w, &h );

   /* set up the ships that can be bought here */
   if ( planetDone == cur_planetObj_sel ) {
      if ( widget_exists( wid, MAPSYS_SHIPS ) ) {
         return;
      }
   } else {
      if ( widget_exists( wid, MAPSYS_SHIPS ) ) {
         window_destroyWidget( wid, MAPSYS_SHIPS );
         array_free( cur_planet_sel_ships );
         cur_planet_sel_ships = NULL;
      }
      assert(cur_planet_sel_ships == NULL);
   }
   planetDone = cur_planetObj_sel;

   /* set up the outfits to buy/sell */
   if ( cur_planetObj_sel == NULL )
      return;

   cur_planet_sel_ships = tech_getShip( cur_planetObj_sel->tech );
   nships = array_size( cur_planet_sel_ships );

   if (nships > 0) {
      cships = calloc( nships, sizeof(ImageArrayCell) );
      for ( i=0; i<nships; i++ ) {
         cships[i].image = gl_dupTexture( cur_planet_sel_ships[i]->gfx_store );
         cships[i].caption = strdup( _(cur_planet_sel_ships[i]->name) );
      }
      xw = (w - nameWidth - pitch - 60)/2;
      xpos = 35 + pitch + nameWidth + xw;
      i = (goodsSpace!=0) + (outfitSpace!=0) + (shipSpace!=0);
      yh = (h - 100 - (i+1)*5 ) * shipSpace;
      ypos = 65;
      window_addImageArray( wid, xpos, ypos,
         xw, yh, MAPSYS_SHIPS, 96., 96.,
         cships, nships, map_system_array_update, NULL, NULL );
      toolkit_unsetSelection( wid, MAPSYS_SHIPS );
   }
}

static void map_system_genTradeList( unsigned int wid, float goodsSpace, float outfitSpace, float shipSpace )
{
   static Planet *planetDone=NULL;
   int i, ngoods;
   ImageArrayCell *cgoods;
   int xpos, ypos, xw, yh, w, h;
   window_dimWindow( wid, &w, &h );

   /* set up the commodities that can be bought here */
   if ( planetDone == cur_planetObj_sel ) {
      if ( widget_exists( wid, MAPSYS_TRADE ) ) {
         return;
      }
   } else {
      if ( widget_exists( wid, MAPSYS_TRADE ) ) {
         window_destroyWidget( wid, MAPSYS_TRADE );
      }
   }
   planetDone = cur_planetObj_sel;
   /* goods list */
   if ( cur_planetObj_sel == NULL ) {
      ngoods = 0;
   } else {
      ngoods = array_size( cur_planetObj_sel->commodities );
   }
   if ( ngoods > 0 ) {
      cgoods = calloc( ngoods, sizeof(ImageArrayCell) );
      for ( i=0; i<ngoods; i++ ) {
         cgoods[i].image = gl_dupTexture( cur_planetObj_sel->commodities[i]->gfx_store );
         cgoods[i].caption = strdup( _(cur_planetObj_sel->commodities[i]->name) );
      }
      /* set up the goods to buy/sell */
      xw = (w - nameWidth - pitch - 60)/2;
      xpos = 35 + pitch + nameWidth + xw;
      i = (goodsSpace!=0) + (outfitSpace!=0) + (shipSpace!=0);
      yh = (h - 100 - (i+1)*5 ) * goodsSpace;
      ypos = 60 + 5*i + (h-100 - (i+1)*5 )*(outfitSpace + shipSpace);

      window_addImageArray( wid, xpos, ypos,
         xw, yh, MAPSYS_TRADE, 96, 96,
         cgoods, ngoods, map_system_array_update, NULL, NULL );
      toolkit_unsetSelection( wid, MAPSYS_TRADE );
   }
}
/**
 * @brief Handles the button to buy commodity prices
 */
void map_system_buyCommodPrice( unsigned int wid, char *str )
{
   (void)wid;
   (void)str;
   int njumps=0;
   StarSystem **syslist;
   int cost,ret;
   char coststr[ECON_CRED_STRLEN];
   ntime_t t = ntime_get();

   /* find number of jumps */
   if ( ( strcmp( cur_system->name, cur_sys_sel->name ) == 0 ) ) {
      cost = 500;
      njumps = 0;
   } else {
      syslist=map_getJumpPath( cur_system->name, cur_sys_sel->name, 1, 0, NULL);
      if ( syslist == NULL ) {
         /* no route */
         dialogue_msg( _("Not available here"), _("Sorry, we don't have the commodity prices for %s available here at the moment."), _(cur_planetObj_sel->name) );
         return;
      } else {
         cost = 500 + 300 * array_size( syslist );
         array_free ( syslist );
      }
   }

   /* get the time at which this purchase will be made (2 periods per jump ago)*/
   t-= ( njumps * 2 + 0.2 ) * NT_PERIOD_SECONDS * 1000;
   credits2str( coststr, cost, -1 );
   if ( !player_hasCredits( cost ) ) {
      dialogue_msg( _("You can't afford that"), _("Sorry, but we are selling this information for %s, which you don't have."), coststr );
   } else if ( array_size( cur_planetObj_sel->commodities ) == 0 ) {
      dialogue_msgRaw( _("No commodities sold here"),_("There are no commodities sold here, as far as we are aware!"));
   } else if ( cur_planetObj_sel->commodityPrice[0].updateTime >= t ) {
      dialogue_msgRaw( _("You already have newer information"), _("I've checked your computer, and you already have newer information than we can sell.") );
   } else {
      ret=dialogue_YesNo( _("Purchase commodity prices?"), _("For %s, that will cost %s. The latest information we have is %g periods old."), _(cur_planetObj_sel->name), coststr, njumps*2+0.2);
      if ( ret ) {
         player_modCredits( -cost );
         economy_averageSeenPricesAtTime( cur_planetObj_sel, t );
         map_system_array_update( wid,  MAPSYS_TRADE );
      }
   }
}<|MERGE_RESOLUTION|>--- conflicted
+++ resolved
@@ -710,15 +710,9 @@
       economy_getAveragePrice( com, &globalmean, &globalstd );
       economy_getAveragePlanetPrice( com, cur_planetObj_sel, &mean, &std );
       credits2str( buf_mean, mean, -1 );
-<<<<<<< HEAD
-      nsnprintf( buf_std, sizeof(buf_std), "%.1f ¢", std ); /* TODO credit2str could learn to do this... */
+      snprintf( buf_std, sizeof(buf_std), "%.1f ¢", std ); /* TODO credit2str could learn to do this... */
       credits2str( buf_globalmean, globalmean, -1 );
-      nsnprintf( buf_globalstd, sizeof(buf_globalstd), "%.1f ¢", globalstd ); /* TODO credit2str could learn to do this... */
-=======
-      snprintf( buf_std, sizeof(buf_std), "%.1f ¤", std ); /* TODO credit2str could learn to do this... */
-      credits2str( buf_globalmean, globalmean, -1 );
-      snprintf( buf_globalstd, sizeof(buf_globalstd), "%.1f ¤", globalstd ); /* TODO credit2str could learn to do this... */
->>>>>>> 7aab1a9c
+      snprintf( buf_globalstd, sizeof(buf_globalstd), "%.1f ¢", globalstd ); /* TODO credit2str could learn to do this... */
       owned=pilot_cargoOwned( player.p, com->name );
 
       infobuf[0] = '\0';
@@ -726,27 +720,15 @@
 
       if ( owned > 0 ) {
          credits2str( buf_buy_price, com->lastPurchasePrice, -1 );
-<<<<<<< HEAD
-         i += nsnprintf( &infobuf[i], sizeof(infobuf)-i, n_(
+         i += scnprintf( &infobuf[i], sizeof(infobuf)-i, n_(
                          "#nYou have:#0 %d t, purchased at %s/t\n",
                          "#nYou have:#0 %d t, purchased at %s/t\n",
                          owned), owned, buf_buy_price );
       }
       else
-         i += nsnprintf( &infobuf[i], sizeof(infobuf)-i, n_(
+         i += scnprintf( &infobuf[i], sizeof(infobuf)-i, n_(
                          "#nYou have:#0 %d t\n",
                          "#nYou have:#0 %d t\n",
-=======
-         i += scnprintf( &infobuf[i], sizeof(infobuf)-i, n_(
-                         "#nYou have:#0 %d tonne, purchased at %s/t\n",
-                         "#nYou have:#0 %d tonnes, purchased at %s/t\n",
-                         owned), owned, buf_buy_price );
-      }
-      else
-         i += scnprintf( &infobuf[i], sizeof(infobuf)-i, n_(
-                         "#nYou have:#0 %d tonne\n",
-                         "#nYou have:#0 %d tonnes\n",
->>>>>>> 7aab1a9c
                          owned), owned );
 
       i += scnprintf( &infobuf[i], sizeof(infobuf)-i,
