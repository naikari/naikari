/*
 * See Licensing and Copyright notice in naev.h
 */


#include "map.h"

#include "naev.h"

#include <stdlib.h>
#include <stdio.h>
#include <math.h>
#include <float.h>

#include "log.h"
#include "toolkit.h"
#include "space.h"
#include "opengl.h"
#include "mission.h"
#include "colour.h"
#include "player.h"
#include "faction.h"
#include "dialogue.h"
#include "gui.h"
#include "map_find.h"
#include "array.h"
#include "mapData.h"
#include "nstring.h"
#include "nmath.h"
#include "nmath.h"
#include "nxml.h"
#include "ndata.h"
#include "economy.h"
#include "background.h"
#include "map_system.h"
#include "land_outfits.h"

#define BUTTON_WIDTH    80 /**< Map button width. */
#define BUTTON_HEIGHT   30 /**< Map button height. */

static StarSystem *cur_sys_sel = NULL; /**< Currently selected system */
static int cur_planet_sel = 0; /**< Current planet selected by user (0 = star). */
static Planet *cur_planetObj_sel = NULL;
static int pitch = 0; /**< pitch of planet images. */
static int nameWidth = 0; /**< text width of planet name */
static int nshow = 0; /**< number of planets shown. */
static char infobuf[PATH_MAX];
static unsigned int starCnt = 1;
glTexture **bgImages; /**< nebula and star textures */
unsigned int nBgImgs; /** number of images */

#define MAP_SYSTEM_WDWNAME "wdwSystemMap"
#define MAPSYS_OUTFITS "mapSysOutfits"
#define MAPSYS_SHIPS "mapSysShips"
#define MAPSYS_TRADE "mapSysTrade"

/*
 * extern
 */
/*land.c*/
//extern int landed;
//extern Planet* land_planet;

/*
 * prototypes
 */
void map_system_close( unsigned int wid, char *str );

int map_system_isOpen( void );

/* Update. */
void map_system_updateSelected( unsigned int wid );

/* Render. */
static void map_system_render( double bx, double by, double w, double h, void *data );
/* Mouse. */
static int map_system_mouse( unsigned int wid, SDL_Event* event, double mx, double my,
      double w, double h, double rx, double ry, void *data );
/* Misc. */
static int map_system_keyHandler( unsigned int wid, SDL_Keycode key, SDL_Keymod mod );
void map_system_show( int wid, int x, int y, int w, int h);

static void map_system_genOutfitsList( unsigned int wid, float goodsSpace, float outfitSpace, float shipSpace );
static void map_system_genShipsList( unsigned int wid, float goodsSpace, float outfitSpace, float shipSpace );
static void map_system_genTradeList( unsigned int wid, float goodsSpace, float outfitSpace, float shipSpace );


static void map_system_array_update( unsigned int wid, char* str );
static void map_system_array_rmouse( unsigned int wid, char* widget_name );

void map_system_buyCommodPrice( unsigned int wid, char *str );

/**
 * @brief Initializes the system map subsystem.
 *
 *    @return 0 on success.
 */
int map_system_init( void )
{
   return 0;
}

/**
 * @brief Placemarker for when required for loading system map subsystem.
 *
 *    @return 0 on success.
 */
int map_system_load( void )
{
  return 0;
}

/**
 * @brief Destroys the system map subsystem.
 */
void map_system_exit( void )
{
   for ( unsigned int i=0; i<nBgImgs; i++ ) {
      gl_freeTexture( bgImages[i] );
   }
   nBgImgs = 0;
   free( bgImages );
   bgImages=NULL;
}

/**
 * @brief Close the map window.
 */
void map_system_close( unsigned int wid, char *str ) {
   if ( cur_sys_sel != cur_system ) {
     space_gfxUnload( cur_sys_sel );
   }
   for ( unsigned int i=0; i<nBgImgs; i++ ) {
      gl_freeTexture( bgImages[i] );
   }
   nBgImgs = 0;
   free( bgImages );
   bgImages=NULL;

   window_close( wid, str );

}

/**
 * @brief Handles key input to the map window.
 */
static int map_system_keyHandler( unsigned int wid, SDL_Keycode key, SDL_Keymod mod )
{
   (void)mod;
   if (key == SDLK_m) {
      map_system_close( wid, NULL );
      return 1;
   }
   return 0;
}

/**
 * @brief Opens the map window.
 */
void map_system_open( int sys_selected )
{
   unsigned int wid;
   int w, h;
   StarSystem *tmp_sys;
   /* Destroy window if exists. */
   wid = window_get( MAP_SYSTEM_WDWNAME );
   if ( wid > 0 ) {
      window_destroy( wid );
      return;
   }
   cur_planetObj_sel = NULL;
   memset( infobuf,0,sizeof(infobuf) );
   pitch = 0;
   nameWidth = 0;
   nshow = 0;
   starCnt = 1;

   /* get the selected system. */
   cur_sys_sel = system_getIndex( sys_selected );
   cur_planet_sel = 0;
   cur_planetObj_sel = (Planet*)-1;
   /* Set up window size. */
   w = MAX(600, SCREEN_W - 140);
   h = MAX(540, SCREEN_H - 140);

   /* create the window. */
   wid = window_create( MAP_SYSTEM_WDWNAME, _("System Map"), -1, -1, w, h );
   window_setCancel( wid, map_system_close );
   window_handleKeys( wid, map_system_keyHandler );
   window_addText( wid, 40, h-30, 160, 20, 1, "txtSysname",
         &gl_defFont, &cFontGreen, cur_sys_sel->name );
   window_addImage( wid, -90 + 32, h-30, 0, 0, "imgFaction", NULL, 0 );
   /* Close button */
   window_addButton( wid, -20, 20, BUTTON_WIDTH, BUTTON_HEIGHT,
            "btnClose", _("Close"), map_system_close );
   /* commodity price purchase button */
   window_addButton( wid, -40-BUTTON_WIDTH, 20, BUTTON_WIDTH*3, BUTTON_HEIGHT,
                     "btnBuyCommodPrice", _("Buy commodity price info"), map_system_buyCommodPrice );
   window_disableButton( wid, "btnBuyCommodPrice");

   /* Load the planet gfx if necessary */
   if ( cur_sys_sel != cur_system ) {
     space_gfxLoad( cur_sys_sel );
   }
   /* get textures for the stars.  The first will be the nebula */
   /* There seems no other reliable way of getting the correct images -*/
   /* these are determined by a random number generator in lua */
   /* This is a bit nasty - luckily Naev is single threaded! */
   tmp_sys = cur_system;
   cur_system = cur_sys_sel;
   /* load background images */
   background_clear();
   background_load ( cur_system->background );
   background_getTextures( &nBgImgs, &bgImages);
   if ( nBgImgs <= 1 ) {
      starCnt = 0;
   }
   background_clear();
   /* and reload the images for the current system */
   cur_system = tmp_sys;
   background_load( cur_system->background );

   map_system_show( wid, 20, 60, w-40, h-100);
   map_system_updateSelected( wid );

}



/**
 * @brief Checks to see if the map is open.
 *
 *    @return 0 if map is closed, non-zero if it's open.
 */
int map_system_isOpen( void)
{
   return window_exists( MAP_SYSTEM_WDWNAME );
}
/**
 * @brief Shows a solar system map at x, y (relative to wid) with size w,h.
 *
 *    @param wid Window to show map on.
 *    @param x X position to put map at.
 *    @param y Y position to put map at.
 *    @param w Width of map to open.
 *    @param h Height of map to open.
 *    @param zoom Default zoom to use.
 */
void map_system_show( int wid, int x, int y, int w, int h)
{
   window_addCust( wid, x, y, w, h,
         "cstMapSys", 1, map_system_render, map_system_mouse, NULL );
}




/**
 * @brief Renders the custom solar system map widget.
 *
 *    @param bx Base X position to render at.
 *    @param by Base Y position to render at.
 *    @param w Width of the widget.
 *    @param h Height of the widget.
 */
static void map_system_render( double bx, double by, double w, double h, void *data )
{
   (void) data;
   int i,j;
   double iw, ih;
   StarSystem *sys=cur_sys_sel;
   Planet *p;
   static int phase=0;
   glColour ccol;
   char buf[1000];
   int cnt;
   double density;
   double f;
   int hasPresence = 0;
   double unknownPresence = 0;
   char t;
   int txtHeight;
   glTexture *logo;
   int offset;
   phase++;
   if ( phase > 150 ) {
      phase = 0;
      starCnt++;
      if ( starCnt >= nBgImgs ) {
         if ( nBgImgs <= 1)
            starCnt = 0;
         else
            starCnt = 1;
      }
   }
   /* background */
   gl_renderRect( bx, by, w, h, &cBlack );

   j=0;
   offset = h - pitch*nshow;
   for ( i=0; i<sys->nplanets; i++ ) {
     p=sys->planets[i];
     if ( planet_isKnown(p) && (p->real == ASSET_REAL) ) {
       j++;
       if ( p->gfx_space == NULL) {
          WARN( _("No gfx for %s...\n"),p->name );
       } else {
	 ih=pitch;
	 iw = ih;
	 if ( p->gfx_space->w > p->gfx_space->h )
	   ih = ih * p->gfx_space->h / p->gfx_space->w;
	 else if ( p->gfx_space->w < p->gfx_space->h )
	   iw = iw * p->gfx_space->w / p->gfx_space->h;
	 gl_blitScale( p->gfx_space, bx+2, by+(nshow-j-1)*pitch + (pitch-ih)/2 + offset, iw, ih, &cWhite );
       }
       gl_printRaw( &gl_smallFont, bx + 5 + pitch, by + (nshow-j-0.5)*pitch + offset,
            (cur_planet_sel == j ? &cFontGreen : &cFontWhite), -1., p->name );
     }
   }
   /* draw the star */
   ih=pitch;
   iw=ih;
   if ( nBgImgs > 0 ) {
      if ( bgImages[starCnt]->w > bgImages[starCnt]->h )
         ih = ih * bgImages[starCnt]->h / bgImages[starCnt]->w;
      else if ( bgImages[starCnt]->w < bgImages[starCnt]->h )
         iw = iw * bgImages[starCnt]->w / bgImages[starCnt]->h;
      ccol.r=ccol.g=ccol.b=ccol.a=1;
      if ( phase > 120 && nBgImgs > 2 )
         ccol.a = cos ( (phase-121)/30. *M_PI/2.);
      gl_blitScale( bgImages[starCnt], bx+2 , by+(nshow-1)*pitch + (pitch-ih)/2 + offset, iw , ih, &ccol );
      if ( phase > 120 && nBgImgs > 2) {
         /* fade in the next star */
         ih=pitch;
         iw=ih;
         i = starCnt + 1;
         if ( i >= (int)nBgImgs ) {
            if ( nBgImgs <= 1 )
               i=0;
            else
               i=1;
         }
         if ( bgImages[i]->w > bgImages[i]->h )
            ih = ih * bgImages[i]->h / bgImages[i]->w;
         else if ( bgImages[i]->w < bgImages[i]->h )
            iw = iw * bgImages[i]->w / bgImages[i]->h;
         ccol.a = 1 - ccol.a;
         gl_blitScale( bgImages[i], bx+2, by+(nshow-1)*pitch + (pitch-ih)/2 + offset, iw, ih, &ccol );
      }
   } else {
      /* no nebula or star images - probably due to nebula */
      txtHeight=gl_printHeightRaw( &gl_smallFont,pitch,_("Obscured by the nebula") );
      gl_printTextRaw( &gl_smallFont, pitch, txtHeight, (bx+2),
            (by + (nshow-0.5)*pitch + offset), &cFontRed, -1., _("Obscured by the nebula") );
   }
   gl_printRaw( &gl_smallFont, bx + 5 + pitch, by + (nshow-0.5)*pitch + offset,
         (cur_planet_sel == 0 ? &cFontGreen : &cFontWhite), -1., sys->name );
   if ( cur_planet_sel == 0 && nBgImgs > 0 ) {
      /* make use of space to draw a nice nebula */
      double imgw,imgh;
      iw = w - 50 - pitch - nameWidth;
      ih = h - 110;
      imgw = bgImages[0]->w;
      imgh = bgImages[0]->h;
      if ( (ih * imgw) / imgh > iw ) {
         /* image is wider per height than the space allows - use all width */
         int newih = (int)((iw * imgh) / imgw);
         gl_blitScale( bgImages[0], bx + 10 + pitch + nameWidth, by + (ih-newih)/2, iw, newih, &cWhite );
      } else {
         /* image is higher, so use all height. */
         int newiw = (int)((ih * imgw) / imgh);
         gl_blitScale( bgImages[0], bx + 10 + pitch + nameWidth + (iw-newiw)/2, by, newiw, ih, &cWhite );
      }
   }
   /* draw marker around currently selected planet */
   ccol.r=0; ccol.g=0.6+0.4*sin( phase/150.*2*M_PI ); ccol.b=0; ccol.a=1;
   ih=15;
   iw=3;
   gl_renderRect( bx+1, by+(nshow-cur_planet_sel-1)*pitch + offset, iw, ih, &ccol );
   gl_renderRect( bx+1, by+(nshow-cur_planet_sel)*pitch-ih + offset, iw, ih, &ccol );
   gl_renderRect( bx+pitch+3-iw, by+(nshow-cur_planet_sel-1)*pitch + offset, iw, ih, &ccol );
   gl_renderRect( bx+pitch+3-iw, by+(nshow-cur_planet_sel)*pitch-ih + offset, iw, ih, &ccol );
   gl_renderRect( bx+1, by+(nshow-cur_planet_sel-1)*pitch + offset, ih, iw, &ccol );
   gl_renderRect( bx+1, by+(nshow-cur_planet_sel)*pitch-iw + offset, ih, iw, &ccol );
   gl_renderRect( bx+pitch+3-ih, by+(nshow-cur_planet_sel-1)*pitch + offset, ih, iw, &ccol );
   gl_renderRect( bx+pitch+3-ih, by+(nshow-cur_planet_sel)*pitch-iw + offset, ih, iw, &ccol );
   cnt=0;
   buf[0]='\0';
   if ( cur_planet_sel == 0 ) {
      int infopos=0;
     /* display sun information */
     /* Nebula. */
      cnt+=nsnprintf( buf, sizeof(buf), _("System: %s\n%d star system\n"), sys->name, nBgImgs>0 ? nBgImgs-1 : 0 );

      if (sys->nebu_density > 0. ) {
         /* Volatility */
         if (sys->nebu_volatility > 700.)
            cnt += nsnprintf( &buf[cnt], sizeof(buf)-cnt, _("Nebula: Volatile, ") );
         else if (sys->nebu_volatility > 300.)
            cnt += nsnprintf( &buf[cnt], sizeof(buf)-cnt, _("Nebula: Dangerous, ") );
         else if (sys->nebu_volatility > 0.)
            cnt += nsnprintf( &buf[cnt], sizeof(buf)-cnt, _("Nebula: Unstable, ") );
         else
            cnt += nsnprintf( &buf[cnt], sizeof(buf)-cnt, _("Nebula: Stable, ") );

         /* Density */
         if (sys->nebu_density > 700.)
            cnt += nsnprintf( &buf[cnt], sizeof(buf)-cnt, _("Dense\n") );
         else if (sys->nebu_density < 300.)
            cnt += nsnprintf( &buf[cnt], sizeof(buf)-cnt, _("Light\n") );
         else
            cnt += nsnprintf( &buf[cnt], sizeof(buf)-cnt, _("Medium\n") );
      } else
         cnt += nsnprintf( &buf[cnt], sizeof(buf)-cnt, _("Nebula: None\n") );

      /* Interference. */
      if (sys->interference > 0. ) {
         if (sys->interference > 700.)
            cnt += nsnprintf( &buf[cnt], sizeof(buf)-cnt, _("Interference: Dense\n") );
         else if (sys->interference < 300.)
            cnt += nsnprintf( &buf[cnt], sizeof(buf)-cnt, _("Interference: Light\n") );
      }
      /* Asteroids. */
      if (sys->nasteroids > 0 ) {
         density = 0.;
         for ( i=0; i<sys->nasteroids; i++ ) {
            density += sys->asteroids[i].area * sys->asteroids[i].density;
         }
         cnt += nsnprintf( &buf[cnt], sizeof(buf)-cnt, _(" Asteroid Field density %g\n"), density );
      }
      /* Faction */
      f = -1;
      for ( i=0; i<sys->nplanets; i++ ) {
         if (sys->planets[i]->real == ASSET_REAL && planet_isKnown( sys->planets[i] ) ) {
            if ((f==-1) && (sys->planets[i]->faction>0) ) {
               f = sys->planets[i]->faction;
            } else if (f != sys->planets[i]->faction &&  (sys->planets[i]->faction>0) ) {
               cnt+=nsnprintf( &buf[cnt], sizeof(buf)-cnt, _("Faction: Multiple\n") );
               break;
            }
         }
      }
      if (f == -1 ) {
         cnt+=nsnprintf( &buf[cnt], sizeof(buf)-cnt, _("Faction: N/A\n") );
      }  else {
         if (i==sys->nplanets) /* saw them all and all the same */
            cnt += nsnprintf( &buf[cnt], sizeof(buf)-cnt, _("Faction: %s\nStanding: %s\n"), faction_longname(f), faction_getStandingText( f ) );
         /* display the logo */
         logo = faction_logoSmall( f );
         if ( logo != NULL ) {
            gl_blitScale( logo, bx + pitch + nameWidth + 200,
                  by + h - 21, 20, 20, &cWhite );
         }
      }
      /* Get presence. */
      hasPresence = 0;
      unknownPresence = 0;
      for ( i=0; i < sys->npresence; i++ ) {
         if (sys->presence[i].value <= 0)
            continue;
         hasPresence = 1;
         if ( faction_isKnown( sys->presence[i].faction ) ) {
            t = faction_getColourChar( sys->presence[i].faction );
            cnt += nsnprintf( &buf[cnt], sizeof( buf ) - cnt, "\a0%s: \a%c%.0f\n",
                              faction_shortname( sys->presence[i].faction ),
                              t, sys->presence[i].value);
         } else
            unknownPresence += sys->presence[i].value;
      }
      if (unknownPresence != 0)
         cnt += nsnprintf( &buf[cnt], sizeof(buf)-cnt, "\a0Unknown: \a%c%.0f\n",
                           'N', unknownPresence );
      if (hasPresence == 0)
         cnt += nsnprintf( &buf[cnt], sizeof(buf)-cnt, _("Presence: N/A\n"));
      txtHeight=gl_printHeightRaw(&gl_smallFont,(w - nameWidth-pitch-60)/2,buf);
      gl_printTextRaw( &gl_smallFont, (w - nameWidth - pitch - 60) / 2, txtHeight,
            bx + 10 + pitch + nameWidth, by + h - 10 - txtHeight, &cFontWhite, -1., buf );

      (void)cnt;

      /* Jumps. */
      for (  i=0; i<sys->njumps; i++ ) {
         if ( jp_isUsable ( &sys->jumps[i] ) ) {
            if ( infopos == 0) /* First jump */
               infopos = nsnprintf( infobuf, PATH_MAX, _("   Jump points to:\n") );
            if ( sys_isKnown( sys->jumps[i].target ) ) {
               infopos+=nsnprintf( &infobuf[infopos], PATH_MAX-infopos, "     %s\n", sys->jumps[i].target->name );
            } else {
               infopos+=nsnprintf( &infobuf[infopos], PATH_MAX-infopos, _("     Unknown system\n") );
            }
            (void)infopos;
         }
      }
   } else {
     /* display planet info */
     p=cur_planetObj_sel;
     if ( p->faction > 0 ) {/* show the faction */
        char factionBuf[64];
        logo = faction_logoSmall( p->faction );
        if ( logo != NULL ) {
           gl_blitScale( logo, bx + pitch + nameWidth + 200, by + h - 21, 20, 20, &cWhite );
         }
        nsnprintf( factionBuf, 64, "%s", faction_shortname( p->faction ) );
        gl_printTextRaw( &gl_smallFont, (w - nameWidth-pitch - 60) / 2, 20,
            bx+pitch+nameWidth + 230, by + h - 31, &cFontWhite, -1., factionBuf );

     }

     cnt+=nsnprintf( &buf[cnt], sizeof(buf)-cnt, _("Planet: %s\nPlanetary class: %s    Population: %ld\n"), p->name, p->class, p->population );
     if (!planet_hasService( p, PLANET_SERVICE_INHABITED ))
        cnt+=nsnprintf( &buf[cnt], sizeof(buf)-cnt, _("No space port here\n") );
     else if (p->can_land || p->bribed ) {
        cnt+=nsnprintf( &buf[cnt], sizeof(buf)-cnt, _("You can land here\n") );
     } else if ( areEnemies( FACTION_PLAYER, p->faction ) ) {
        cnt+=nsnprintf( &buf[cnt], sizeof(buf)-cnt, _("Not advisable to land here\n") );
     } else {
        cnt+=nsnprintf( &buf[cnt], sizeof(buf)-cnt, _("You cannot land here\n") );
     }
     /* Add a description */
     cnt+=nsnprintf( &buf[cnt], sizeof(buf)-cnt, "%s", (p->description==NULL?_("No description available"):_(p->description)) );
     (void)cnt;

     txtHeight=gl_printHeightRaw( &gl_smallFont, (w - nameWidth-pitch-60)/2, buf );

     if ( infobuf[0] == '\0' ) {
        int infocnt=0;
        /* show some additional information */
        infocnt=nsnprintf( infobuf, sizeof(infobuf), "%s\n"
                         "%s\n%s\n%s\n%s\n%s\n%s\n%s",
                          planet_hasService( p, PLANET_SERVICE_LAND) ? _("This system is landable") : _("This system is not landable"),
                          planet_hasService( p, PLANET_SERVICE_INHABITED) ? _("This system is inhabited") : _("This system is not inhabited"),
                          planet_hasService( p, PLANET_SERVICE_REFUEL) ? _("You can refuel here") : _("You cannot refuel here"),
                          planet_hasService( p, PLANET_SERVICE_BAR) ? _("This system has a bar") : _("This system does not have a bar"),
                          planet_hasService( p,PLANET_SERVICE_MISSIONS) ? _("This system offers missions") : _("This system does not offer missions"),
                          planet_hasService( p, PLANET_SERVICE_COMMODITY) ? _("This system has a trade outlet") : _("This system does not have a trade outlet"),
                          planet_hasService( p, PLANET_SERVICE_OUTFITS) ? _("This system sells ship equipment") : _("This system does not sell ship equipment"),
                          planet_hasService( p, PLANET_SERVICE_SHIPYARD) ? _("This system sells ships") : _("This system does not sell ships"));
        if ( p->bar_description && planet_hasService( p, PLANET_SERVICE_BAR ) ) {
           infocnt+=nsnprintf( &infobuf[infocnt], sizeof(infobuf)-infocnt, "\n\n%s", _(p->bar_description) );
        }
        (void)infocnt;
     }
     gl_printTextRaw( &gl_smallFont, (w - nameWidth - pitch - 60) / 2, txtHeight,
         bx + 10 + pitch + nameWidth, by + h - 10 - txtHeight, &cFontWhite, -1., buf );
   }

   /* show the trade/outfit/ship info */
   if ( infobuf[0]!='\0' ) {
      txtHeight=gl_printHeightRaw( &gl_smallFont, (w - nameWidth-pitch-60)/2, infobuf );
      gl_printTextRaw( &gl_smallFont, (w - nameWidth - pitch - 60) / 2, txtHeight,
            bx + 10 + pitch + nameWidth, by + 10, &cFontGrey, -1., infobuf );
   }
}

/**
 * @brief Map custom widget mouse handling.
 *
 *    @param wid Window sending events.
 *    @param event Event window is sending.
 *    @param mx Mouse X position.
 *    @param my Mouse Y position.
 *    @param w Width of the widget.
 *    @param h Height of the widget.
 */
static int map_system_mouse( unsigned int wid, SDL_Event* event, double mx, double my,
      double w, double h, double rx, double ry, void *data )
{
   (void) data;
   (void) rx;
   (void) ry;
   int offset;
   switch (event->type) {
   case SDL_MOUSEBUTTONDOWN:
     /* Must be in bounds. */
     if ((mx < 0.) || (mx > w) || (my < 0.) || (my > h))
            return 0;
     if (mx < pitch && my > 0) {
        offset = h - pitch*nshow;

        if ( cur_planet_sel != (h-my-offset ) / pitch ) {
           cur_planet_sel = ( h-my-offset ) / pitch  ;
           map_system_updateSelected( wid );

        }
       return 1;
     }
   }
   return 0;
}


static void map_system_array_update( unsigned int wid, char* str ) {
   char *name;
   Outfit *outfit;
   Ship *ship;
   double mass;
   char buf2[ECON_CRED_STRLEN], buf4[PATH_MAX];

   name = toolkit_getImageArray( wid, str );
   if ( name == NULL ) {
      infobuf[0]='\0';
      return;
   }
   if ( ( strcmp( str, MAPSYS_OUTFITS ) == 0 ) ) {
      outfit = outfit_get( name );

      /* new text */
      price2str( buf2, outfit->price, player.p->credits, 2 );
      if (outfit->license == NULL)
         strncpy( buf4, _("None"), sizeof(buf4) );
      else if (player_hasLicense( outfit->license ))
         strncpy( buf4, (outfit->license), sizeof(buf4) );
      else
         nsnprintf( buf4, sizeof( buf4 ), "\ar%s\a0", (outfit->license) );
      buf4[ sizeof( buf4 )-1 ] = '\0';

      mass = outfit->mass;
      if ( (outfit_isLauncher(outfit) || outfit_isFighterBay(outfit)) &&
          (outfit_ammo(outfit) != NULL) ) {
         mass += outfit_amount( outfit ) * outfit_ammo( outfit )->mass;
      }
      nsnprintf( infobuf, PATH_MAX,
                 _("%s\n\n%s\n\n%s\n\n"
                   "\anOwned:\a0 %d    \anSlot: \a0%s    \anSize: \a0%s\n"
                   "\anMass:\a0    %.0f t     \anPrice:\a0 %s\n"
                   "\anLicense:\a0 %s"),
                 _(outfit->name),
                 _(outfit->description),
                 _(outfit->desc_short),
                 player_outfitOwned( outfit ),
                 _(outfit_slotName( outfit )),
                 _(outfit_slotSize( outfit )),
                 mass,
                 buf2,
                 buf4 );

   } else if ( ( strcmp( str, MAPSYS_SHIPS ) == 0 ) ) {
      ship = ship_get( name );

   /* update text */
      price2str( buf2, ship_buyPrice( ship ), player.p->credits, 2 );

      nsnprintf( infobuf, PATH_MAX,
                 _("\anModel:\a0 %s    "
                   "\anClass:\a0 %s\n"
                   "\n%s\n\n"
                   "\anFabricator:\a0 %s    "
                   "\anCrew:\a0 %d\n"
                   "\anCPU:\a0 %.0f teraflops    "
                   "\anMass:\a0 %.0f t\n"
                   "\anThrust:\a0 %.0f kN/t    "
                   "\anSpeed:\a0 %.0f m/s\n"
                   "\anTurn:\a0 %.0f deg/s    "
                   "\anTime Dilation:\a0 %.0f%%\n"
                   "\anAbsorption:\a0 %.0f%% damage\n"
                   "\anShield:\a0 %.0f MJ (%.1f MW)    "
                   "\anArmour:\a0 %.0f MJ (%.1f MW)\n"
                   "\anEnergy:\a0 %.0f MJ (%.1f MW)\n"
                   "\anCargo Space:\a0 %.0f t\n"
                   "\anFuel:\a0 %d units  "
                   "\anFuel Use:\a0 %d units\n"
                   "\anPrice:\a0 %s  "
                   "\anLicense:\a0 %s\n"
                   "%s"),
                 _(ship->name),
                 _(ship_class(ship)),
                 _(ship->description),
                 _(ship->fabricator),
                 ship->crew,
                 /* Weapons & Manoeuvrability */
                 ship->cpu,
                 ship->mass,
                 ship->thrust,
                 ship->speed,
                 ship->turn*180/M_PI,
                 ship->dt_default*100.,
                 /* Misc */
                 ship->dmg_absorb*100.,
                 ship->shield, ship->shield_regen,
                 ship->armour, ship->armour_regen,
                 ship->energy, ship->energy_regen,
                 ship->cap_cargo,
                 ship->fuel,
                 ship->fuel_consumption,
                 buf2,
                 (ship->license != NULL) ? _(ship->license) : _("None"),
                 ship->desc_stats
                 );
   } else if ( ( strcmp( str, MAPSYS_TRADE ) == 0 ) ) {
      Commodity *com;
      credits_t mean;
      double std;
      credits_t globalmean;
      double globalstd;
      char buf_mean[ECON_CRED_STRLEN], buf_globalmean[ECON_CRED_STRLEN];
      char buf_std[ECON_CRED_STRLEN], buf_globalstd[ECON_CRED_STRLEN];
      char buf_buy_price[ECON_CRED_STRLEN];
      int owned;
      com = commodity_get( name );
      economy_getAveragePrice( com, &globalmean, &globalstd );
      credits2str( buf_mean, mean, -1 );
      nsnprintf( buf_std, sizeof(buf_std), "%.1f ¤", std ); /* TODO credit2str could learn to do this... */
      economy_getAveragePlanetPrice( com, cur_planetObj_sel, &mean, &std );
      credits2str( buf_globalmean, globalmean, -1 );
      nsnprintf( buf_globalstd, sizeof(buf_globalstd), "%.1f ¤", globalstd ); /* TODO credit2str could learn to do this... */
      buf4[0]='\0';
      owned=pilot_cargoOwned( player.p, name );
<<<<<<< HEAD
      if ( owned > 0 )
         nsnprintf( buf4, PATH_MAX, ", purchased at %"PRIu64" ¢/t", com->lastPurchasePrice );
      nsnprintf( infobuf, PATH_MAX,
                 _("%s\n\n"
                   "%s\n\n"
                   "\anYou have:\a0 %d t%s\n"
                   "\anAverage price seen here:\a0 %"PRIu64" ± %.1f ¢/t\n"
                   "\anAverave price seen everywhere:\a0 %"PRIu64" ± %.1f ¢/t\n"),
                 name,
                 com->description,
=======
      if ( owned > 0 ) {
         credits2str( buf_buy_price, com->lastPurchasePrice, -1 );
         nsnprintf( buf4, PATH_MAX, ", purchased at %s/t", buf_buy_price ); /* FIXME See below. */
      }
      nsnprintf( infobuf, PATH_MAX,
                 _("%s\n\n"
                   "%s\n\n"
                   "\anYou have:\a0 %d tonnes%s\n"
                   "\anAverage price seen here:\a0 %s/t ± %s/t\n"
                   "\anAverage price seen everywhere:\a0 %s/t ± %s/t\n"),
                 _(name),
                 _(com->description),
>>>>>>> e7a80c6e
                 owned,
                 buf4, /* FIXME: do not paste in an untranslated sentence fragment... or even a translated one. */
                 buf_mean, buf_std,
                 buf_globalmean, buf_globalstd );
   } else {
      infobuf[0]='\0';
      WARN( _("Unexpected call to map_system_array_update\n") );
   }

}
static void map_system_array_rmouse( unsigned int wid, char* widget_name )
{
   (void)wid;
   (void)widget_name;
}


void map_system_updateSelected( unsigned int wid )
{
   int i;
   StarSystem *sys=cur_sys_sel;
   Planet *last=NULL;
   int planetObjChanged = 0;
   int w, h;
   Planet *p;
   int textw;
   int noutfits,nships,ngoods;
   Outfit **outfits;
   Ship **ships;
   float g,o,s;
   nameWidth = 0; /* get the widest planet/star name */
   nshow=1;/* start at 1 for the sun*/
   for ( i=0; i<sys->nplanets; i++) {
      p = sys->planets[i];
      if ( planet_isKnown( p ) && (p->real == ASSET_REAL) ) {
         textw = gl_printWidthRaw( &gl_smallFont, p->name );
         if ( textw > nameWidth )
            nameWidth = textw;
         last = p;
         if ( cur_planet_sel == nshow ) {
            if ( cur_planetObj_sel != p )
               planetObjChanged = 1;
            cur_planetObj_sel = p;
         }
         nshow++;
      }
   }
   /* get width of star name text */
   textw = gl_printWidthRaw( &gl_smallFont, sys->name );
   if ( textw > nameWidth )
      nameWidth = textw;

   window_dimWindow( wid, &w, &h );

   pitch = (h-100) / nshow;
   if ( pitch > w/5 )
      pitch = w/5;

   if ( cur_planet_sel >= nshow ) {
      cur_planet_sel = nshow-1;
      if ( cur_planetObj_sel != last ) {
         cur_planetObj_sel = last;
         planetObjChanged = 1;
      }
   }
   if ( cur_planet_sel == 0 ) {
      /* star selected */
      if ( cur_planetObj_sel != NULL ) {
         cur_planetObj_sel = NULL;
         planetObjChanged = 1;
      }
   }

   if ( planetObjChanged ) {
      infobuf[0]='\0';
      if ( cur_planetObj_sel == NULL ) {
         /*The star*/
         noutfits = 0;
         nships = 0;
         ngoods = 0;
	 window_disableButton( wid, "btnBuyCommodPrice" );
      } else {
         /* get number of each to decide how much space the lists can have */
         outfits = tech_getOutfit( cur_planetObj_sel->tech, &noutfits );
         free( outfits );
         ships = tech_getShip( cur_planetObj_sel->tech, &nships );
         free( ships );
         ngoods = cur_planetObj_sel->ncommodities;
	 /* to buy commodity info, need to be landed, and the selected system must sell them! */
	 if ( landed && planet_hasService( cur_planetObj_sel, PLANET_SERVICE_COMMODITY ) ) {
	   window_enableButton( wid, "btnBuyCommodPrice" );

	 } else {
	   window_disableButton( wid, "btnBuyCommodPrice" );
	 }
      }
      /* determine the ratio of space */
      s=g=o=0;
      if ( ngoods != 0 )
         g=0.35;

      if ( noutfits != 0 ) {
         if ( nships != 0 ) {
            s=0.25;
            o=1-g-s;
         } else
            o=1-g;
      } else if ( nships!=0 )
         s=1-g;
      /* ensure total is ~1 */
      g += 1 - g - o - s;
      map_system_genOutfitsList( wid, g, o, s );
      map_system_genShipsList( wid, g, o, s );
      map_system_genTradeList( wid, g, o, s );
   }
}


/**
 * @brief Generates the outfit list.
 *
 *    @param wid Window to generate the list on.
 */
static void map_system_genOutfitsList( unsigned int wid, float goodsSpace, float outfitSpace, float shipSpace )
{
   int i;
   Outfit **outfits;
   ImageArrayCell *coutfits;
   int noutfits;
   int w, h;
   int xpos, xw, ypos, yh;
   static Planet *planetDone = NULL;

   window_dimWindow( wid, &w, &h );
   if (planetDone == cur_planetObj_sel) {
      if ( widget_exists( wid, MAPSYS_OUTFITS ) ) {
         return;
      }
   } else {
      if ( widget_exists( wid, MAPSYS_OUTFITS ) ) {
         window_destroyWidget( wid, MAPSYS_OUTFITS );
      }
   }
   planetDone = cur_planetObj_sel;

   /* set up the outfits to buy/sell */
   if ( cur_planetObj_sel == NULL ) {
      noutfits = 0;
      outfits = NULL;
   } else {
      outfits = tech_getOutfit( cur_planetObj_sel->tech, &noutfits );
   }

   if (noutfits > 0) {
      coutfits = outfits_imageArrayCells( outfits, &noutfits );
      free( outfits );

      xw = ( w - nameWidth - pitch - 60 ) / 2;
      xpos = 35 + pitch + nameWidth + xw;
      i = (goodsSpace!=0) + (outfitSpace!=0) + (shipSpace!=0);
      yh = (h - 100 - (i+1)*5 ) * outfitSpace;
      ypos = 65 + 5*(shipSpace!=0) + (h - 100 - (i+1)*5)*shipSpace;
      window_addImageArray( wid, xpos, ypos,
                            xw, yh, MAPSYS_OUTFITS, 96, 96,
                            coutfits, noutfits, map_system_array_update, map_system_array_rmouse );
      toolkit_unsetSelection( wid, MAPSYS_OUTFITS );
   }
}


static void map_system_genShipsList( unsigned int wid, float goodsSpace, float outfitSpace, float shipSpace )
{
   Ship **ships;
   ImageArrayCell *cships;
   int nships;
   int xpos, ypos, xw, yh;
   static Planet *planetDone=NULL;
   int i, w, h;
   window_dimWindow( wid, &w, &h );

   /* set up the ships that can be bought here */
   if ( planetDone == cur_planetObj_sel ) {
      if ( widget_exists( wid, MAPSYS_SHIPS ) ) {
         return;
      }
   } else {
      if ( widget_exists( wid, MAPSYS_SHIPS ) ) {
         window_destroyWidget( wid, MAPSYS_SHIPS );
      }
   }
   planetDone = cur_planetObj_sel;

   /* set up the outfits to buy/sell */
   if ( cur_planetObj_sel == NULL ) {
      nships = 0;
      ships = NULL;
   } else {
      ships = tech_getShip( cur_planetObj_sel->tech, &nships );
   }
   if (nships > 0) {
      cships = calloc( nships, sizeof(ImageArrayCell) );
      for ( i=0; i<nships; i++ ) {
         cships[i].image = gl_dupTexture( ships[i]->gfx_store );
         cships[i].caption = strdup( ships[i]->name );
      }
      free( ships );
      xw = (w - nameWidth - pitch - 60)/2;
      xpos = 35 + pitch + nameWidth + xw;
      i = (goodsSpace!=0) + (outfitSpace!=0) + (shipSpace!=0);
      yh = (h - 100 - (i+1)*5 ) * shipSpace;
      ypos = 65;
      window_addImageArray( wid, xpos, ypos,
         xw, yh, MAPSYS_SHIPS, 96., 96.,
         cships, nships, map_system_array_update, map_system_array_rmouse );
      toolkit_unsetSelection( wid, MAPSYS_SHIPS );
   }
}

static void map_system_genTradeList( unsigned int wid, float goodsSpace, float outfitSpace, float shipSpace )
{
   static Planet *planetDone=NULL;
   int i, ngoods;
   ImageArrayCell *cgoods;
   int xpos, ypos, xw, yh, w, h;
   window_dimWindow( wid, &w, &h );

   /* set up the commodities that can be bought here */
   if ( planetDone == cur_planetObj_sel ) {
      if ( widget_exists( wid, MAPSYS_TRADE ) ) {
         return;
      }
   } else {
      if ( widget_exists( wid, MAPSYS_TRADE ) ) {
         window_destroyWidget( wid, MAPSYS_TRADE );
      }
   }
   planetDone = cur_planetObj_sel;
   /* goods list */
   if ( cur_planetObj_sel == NULL ) {
      ngoods = 0;
   } else {
      ngoods = cur_planetObj_sel->ncommodities;
   }
   if ( ngoods > 0 ) {
      cgoods = calloc( ngoods, sizeof(ImageArrayCell) );
      for ( i=0; i<ngoods; i++ ) {
         cgoods[i].image = gl_dupTexture( cur_planetObj_sel->commodities[i]->gfx_store );
         cgoods[i].caption = strdup( cur_planetObj_sel->commodities[i]->name);
      }
      /* set up the goods to buy/sell */
      xw = (w - nameWidth - pitch - 60)/2;
      xpos = 35 + pitch + nameWidth + xw;
      i = (goodsSpace!=0) + (outfitSpace!=0) + (shipSpace!=0);
      yh = (h - 100 - (i+1)*5 ) * goodsSpace;
      ypos = 60 + 5*i + (h-100 - (i+1)*5 )*(outfitSpace + shipSpace);

      window_addImageArray( wid, xpos, ypos,
         xw, yh, MAPSYS_TRADE, 96, 96,
         cgoods, ngoods, map_system_array_update, map_system_array_rmouse );
      toolkit_unsetSelection( wid, MAPSYS_TRADE );
   }
}
/**
 * @brief Handles the button to buy commodity prices
 */
void map_system_buyCommodPrice( unsigned int wid, char *str )
{
   (void)wid;
   (void)str;
   int njumps=0;
   StarSystem **syslist;
   int cost,ret;
   char coststr[ECON_CRED_STRLEN];
   ntime_t t = ntime_get();

   /* find number of jumps */
   if ( ( strcmp( cur_system->name, cur_sys_sel->name ) == 0 ) ) {
      cost = 500;
      njumps = 0;
   } else {
      syslist=map_getJumpPath( &njumps, cur_system->name, cur_sys_sel->name,
                               1, 0, NULL);
      if ( syslist == NULL ) {
         /* no route */
         dialogue_msg( _("Not available here"), _("Sorry, we don't have the commodity prices for %s available here at the moment."), cur_planetObj_sel->name );
         return;
      } else {
         free ( syslist );
         cost = 500 + 300 * (njumps);
      }
   }

   /* get the time at which this purchase will be made (2 periods per jump ago)*/
   t-= ( njumps * 2 + 0.2 ) * NT_PERIOD_SECONDS * 1000;
   credits2str( coststr, cost, -1 );
   if ( !player_hasCredits( cost ) ) {
<<<<<<< HEAD
      dialogue_msg( _("You can't afford that"), _("Sorry, but we are selling this information for %d ¢, which you don't have"), cost );
=======
      dialogue_msg( _("You can't afford that"), _("Sorry, but we are selling this information for %s, which you don't have."), coststr );
>>>>>>> e7a80c6e
   } else if ( cur_planetObj_sel->ncommodities == 0 ) {
      dialogue_msgRaw( _("No commodities sold here"),_("There are no commodities sold here, as far as we are aware!"));
   } else if ( cur_planetObj_sel->commodityPrice[0].updateTime >= t ) {
      dialogue_msgRaw( _("You already have newer information"), _("I've checked your computer, and you already have newer information than we can sell.") );
   } else {
<<<<<<< HEAD
      ret=dialogue_YesNo( _("Purchase commodity prices?"), _("For %s, that will cost %d ¢. The latest information we have is %g periods old."), cur_planetObj_sel->name,cost,njumps*2+0.2);
=======
      ret=dialogue_YesNo( _("Purchase commodity prices?"), _("For %s, that will cost %s. The latest information we have is %g periods old."), cur_planetObj_sel->name, coststr, njumps*2+0.2);
>>>>>>> e7a80c6e
      if ( ret ) {
         player_modCredits( -cost );
         economy_averageSeenPricesAtTime( cur_planetObj_sel, t );
         map_system_array_update( wid,  MAPSYS_TRADE );
      }
   }
}<|MERGE_RESOLUTION|>--- conflicted
+++ resolved
@@ -699,37 +699,24 @@
       com = commodity_get( name );
       economy_getAveragePrice( com, &globalmean, &globalstd );
       credits2str( buf_mean, mean, -1 );
-      nsnprintf( buf_std, sizeof(buf_std), "%.1f ¤", std ); /* TODO credit2str could learn to do this... */
+      nsnprintf( buf_std, sizeof(buf_std), "%.1f ¢", std ); /* TODO credit2str could learn to do this... */
       economy_getAveragePlanetPrice( com, cur_planetObj_sel, &mean, &std );
       credits2str( buf_globalmean, globalmean, -1 );
-      nsnprintf( buf_globalstd, sizeof(buf_globalstd), "%.1f ¤", globalstd ); /* TODO credit2str could learn to do this... */
+      nsnprintf( buf_globalstd, sizeof(buf_globalstd), "%.1f ¢", globalstd ); /* TODO credit2str could learn to do this... */
       buf4[0]='\0';
       owned=pilot_cargoOwned( player.p, name );
-<<<<<<< HEAD
-      if ( owned > 0 )
-         nsnprintf( buf4, PATH_MAX, ", purchased at %"PRIu64" ¢/t", com->lastPurchasePrice );
+      if ( owned > 0 ) {
+         credits2str( buf_buy_price, com->lastPurchasePrice, -1 );
+         nsnprintf( buf4, PATH_MAX, ", purchased at %s/t", buf_buy_price ); /* FIXME See below. */
+      }
       nsnprintf( infobuf, PATH_MAX,
                  _("%s\n\n"
                    "%s\n\n"
                    "\anYou have:\a0 %d t%s\n"
-                   "\anAverage price seen here:\a0 %"PRIu64" ± %.1f ¢/t\n"
-                   "\anAverave price seen everywhere:\a0 %"PRIu64" ± %.1f ¢/t\n"),
-                 name,
-                 com->description,
-=======
-      if ( owned > 0 ) {
-         credits2str( buf_buy_price, com->lastPurchasePrice, -1 );
-         nsnprintf( buf4, PATH_MAX, ", purchased at %s/t", buf_buy_price ); /* FIXME See below. */
-      }
-      nsnprintf( infobuf, PATH_MAX,
-                 _("%s\n\n"
-                   "%s\n\n"
-                   "\anYou have:\a0 %d tonnes%s\n"
                    "\anAverage price seen here:\a0 %s/t ± %s/t\n"
                    "\anAverage price seen everywhere:\a0 %s/t ± %s/t\n"),
                  _(name),
                  _(com->description),
->>>>>>> e7a80c6e
                  owned,
                  buf4, /* FIXME: do not paste in an untranslated sentence fragment... or even a translated one. */
                  buf_mean, buf_std,
@@ -1026,21 +1013,13 @@
    t-= ( njumps * 2 + 0.2 ) * NT_PERIOD_SECONDS * 1000;
    credits2str( coststr, cost, -1 );
    if ( !player_hasCredits( cost ) ) {
-<<<<<<< HEAD
-      dialogue_msg( _("You can't afford that"), _("Sorry, but we are selling this information for %d ¢, which you don't have"), cost );
-=======
       dialogue_msg( _("You can't afford that"), _("Sorry, but we are selling this information for %s, which you don't have."), coststr );
->>>>>>> e7a80c6e
    } else if ( cur_planetObj_sel->ncommodities == 0 ) {
       dialogue_msgRaw( _("No commodities sold here"),_("There are no commodities sold here, as far as we are aware!"));
    } else if ( cur_planetObj_sel->commodityPrice[0].updateTime >= t ) {
       dialogue_msgRaw( _("You already have newer information"), _("I've checked your computer, and you already have newer information than we can sell.") );
    } else {
-<<<<<<< HEAD
-      ret=dialogue_YesNo( _("Purchase commodity prices?"), _("For %s, that will cost %d ¢. The latest information we have is %g periods old."), cur_planetObj_sel->name,cost,njumps*2+0.2);
-=======
       ret=dialogue_YesNo( _("Purchase commodity prices?"), _("For %s, that will cost %s. The latest information we have is %g periods old."), cur_planetObj_sel->name, coststr, njumps*2+0.2);
->>>>>>> e7a80c6e
       if ( ret ) {
          player_modCredits( -cost );
          economy_averageSeenPricesAtTime( cur_planetObj_sel, t );
