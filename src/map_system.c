/*
 * See Licensing and Copyright notice in naev.h
 */


#include "map.h"

#include "naev.h"

#include <stdlib.h>
#include <stdio.h>
#include <math.h>
#include <float.h>

#include "log.h"
#include "toolkit.h"
#include "space.h"
#include "opengl.h"
#include "mission.h"
#include "colour.h"
#include "player.h"
#include "faction.h"
#include "dialogue.h"
#include "gui.h"
#include "map_find.h"
#include "array.h"
#include "mapData.h"
#include "nstring.h"
#include "nmath.h"
#include "nmath.h"
#include "nxml.h"
#include "ndata.h"
#include "economy.h"
#include "background.h"
#include "map_system.h"
#include "land_outfits.h"

#define BUTTON_WIDTH    80 /**< Map button width. */
#define BUTTON_HEIGHT   30 /**< Map button height. */

static StarSystem *cur_sys_sel = NULL; /**< Currently selected system */
static int cur_planet_sel = 0; /**< Current planet selected by user (0 = star). */
static Planet *cur_planetObj_sel = NULL;
static Outfit **cur_planet_sel_outfits = NULL;
static Ship **cur_planet_sel_ships = NULL;
static int pitch = 0; /**< pitch of planet images. */
static int nameWidth = 0; /**< text width of planet name */
static int nshow = 0; /**< number of planets shown. */
static char infobuf[PATH_MAX];
static unsigned int starCnt = 1;
glTexture **bgImages; /**< nebula and star textures */
unsigned int nBgImgs; /** number of images */

#define MAP_SYSTEM_WDWNAME "wdwSystemMap"
#define MAPSYS_OUTFITS "mapSysOutfits"
#define MAPSYS_SHIPS "mapSysShips"
#define MAPSYS_TRADE "mapSysTrade"

/*
 * extern
 */
/*land.c*/
//extern int landed;
//extern Planet* land_planet;

/*
 * prototypes
 */
void map_system_close( unsigned int wid, char *str );

int map_system_isOpen( void );

/* Update. */
void map_system_updateSelected( unsigned int wid );

/* Render. */
static void map_system_render( double bx, double by, double w, double h, void *data );
/* Mouse. */
static int map_system_mouse( unsigned int wid, SDL_Event* event, double mx, double my,
      double w, double h, double rx, double ry, void *data );
/* Misc. */
static int map_system_keyHandler( unsigned int wid, SDL_Keycode key, SDL_Keymod mod );
void map_system_show( int wid, int x, int y, int w, int h);

static void map_system_genOutfitsList( unsigned int wid, float goodsSpace, float outfitSpace, float shipSpace );
static void map_system_genShipsList( unsigned int wid, float goodsSpace, float outfitSpace, float shipSpace );
static void map_system_genTradeList( unsigned int wid, float goodsSpace, float outfitSpace, float shipSpace );


static void map_system_array_update( unsigned int wid, char* str );
static void map_system_array_rmouse( unsigned int wid, char* widget_name );

void map_system_buyCommodPrice( unsigned int wid, char *str );

/**
 * @brief Initializes the system map subsystem.
 *
 *    @return 0 on success.
 */
int map_system_init( void )
{
   return 0;
}

/**
 * @brief Placemarker for when required for loading system map subsystem.
 *
 *    @return 0 on success.
 */
int map_system_load( void )
{
  return 0;
}

/**
 * @brief Destroys the system map subsystem.
 */
void map_system_exit( void )
{
   for ( unsigned int i=0; i<nBgImgs; i++ ) {
      gl_freeTexture( bgImages[i] );
   }
   nBgImgs = 0;
   free( bgImages );
   bgImages=NULL;
}

/**
 * @brief Close the map window.
 */
void map_system_close( unsigned int wid, char *str ) {
   if ( cur_sys_sel != cur_system ) {
     space_gfxUnload( cur_sys_sel );
   }
   for ( unsigned int i=0; i<nBgImgs; i++ ) {
      gl_freeTexture( bgImages[i] );
   }
   nBgImgs = 0;
   free( bgImages );
   bgImages=NULL;
   if( cur_planet_sel_outfits != NULL ) {
      free( cur_planet_sel_outfits );
      cur_planet_sel_outfits = NULL;
   }
   if( cur_planet_sel_ships != NULL ) {
      free( cur_planet_sel_ships );
      cur_planet_sel_ships = NULL;
   }

   window_close( wid, str );

}

/**
 * @brief Handles key input to the map window.
 */
static int map_system_keyHandler( unsigned int wid, SDL_Keycode key, SDL_Keymod mod )
{
   (void)mod;
   if (key == SDLK_m) {
      map_system_close( wid, NULL );
      return 1;
   }
   return 0;
}

/**
 * @brief Opens the map window.
 */
void map_system_open( int sys_selected )
{
   unsigned int wid;
   int w, h;
   StarSystem *tmp_sys;
   /* Destroy window if exists. */
   wid = window_get( MAP_SYSTEM_WDWNAME );
   if ( wid > 0 ) {
      window_destroy( wid );
      return;
   }
   cur_planetObj_sel = NULL;
   memset( infobuf,0,sizeof(infobuf) );
   pitch = 0;
   nameWidth = 0;
   nshow = 0;
   starCnt = 1;

   /* get the selected system. */
   cur_sys_sel = system_getIndex( sys_selected );
   cur_planet_sel = 0;
   cur_planetObj_sel = (Planet*)-1;
   /* Set up window size. */
   w = MAX(600, SCREEN_W - 140);
   h = MAX(540, SCREEN_H - 140);

   /* create the window. */
   wid = window_create( MAP_SYSTEM_WDWNAME, _("System Map"), -1, -1, w, h );
   window_setCancel( wid, map_system_close );
   window_handleKeys( wid, map_system_keyHandler );
   window_addText( wid, 40, h-30, 160, 20, 1, "txtSysname",
         &gl_defFont, &cFontGreen, _(cur_sys_sel->name) );
   window_addImage( wid, -90 + 32, h-30, 0, 0, "imgFaction", NULL, 0 );
   /* Close button */
   window_addButton( wid, -20, 20, BUTTON_WIDTH, BUTTON_HEIGHT,
            "btnClose", _("Close"), map_system_close );
   /* commodity price purchase button */
   window_addButton( wid, -40-BUTTON_WIDTH, 20, BUTTON_WIDTH*3, BUTTON_HEIGHT,
                     "btnBuyCommodPrice", _("Buy commodity price info"), map_system_buyCommodPrice );
   window_disableButton( wid, "btnBuyCommodPrice");

   /* Load the planet gfx if necessary */
   if ( cur_sys_sel != cur_system ) {
     space_gfxLoad( cur_sys_sel );
   }
   /* get textures for the stars.  The first will be the nebula */
   /* There seems no other reliable way of getting the correct images -*/
   /* these are determined by a random number generator in lua */
   /* This is a bit nasty - luckily Naev is single threaded! */
   tmp_sys = cur_system;
   cur_system = cur_sys_sel;
   /* load background images */
   background_clear();
   background_load ( cur_system->background );
   background_getTextures( &nBgImgs, &bgImages);
   if ( nBgImgs <= 1 ) {
      starCnt = 0;
   }
   background_clear();
   /* and reload the images for the current system */
   cur_system = tmp_sys;
   background_load( cur_system->background );

   map_system_show( wid, 20, 60, w-40, h-100);
   map_system_updateSelected( wid );

}



/**
 * @brief Checks to see if the map is open.
 *
 *    @return 0 if map is closed, non-zero if it's open.
 */
int map_system_isOpen( void)
{
   return window_exists( MAP_SYSTEM_WDWNAME );
}
/**
 * @brief Shows a solar system map at x, y (relative to wid) with size w,h.
 *
 *    @param wid Window to show map on.
 *    @param x X position to put map at.
 *    @param y Y position to put map at.
 *    @param w Width of map to open.
 *    @param h Height of map to open.
 *    @param zoom Default zoom to use.
 */
void map_system_show( int wid, int x, int y, int w, int h)
{
   window_addCust( wid, x, y, w, h,
         "cstMapSys", 1, map_system_render, map_system_mouse, NULL );
}




/**
 * @brief Renders the custom solar system map widget.
 *
 *    @param bx Base X position to render at.
 *    @param by Base Y position to render at.
 *    @param w Width of the widget.
 *    @param h Height of the widget.
 */
static void map_system_render( double bx, double by, double w, double h, void *data )
{
   (void) data;
   int i,j;
   double iw, ih;
   StarSystem *sys=cur_sys_sel;
   Planet *p;
   static int phase=0;
   glColour ccol;
   char buf[1000];
   int cnt;
   double density;
   double f;
   int hasPresence = 0;
   double unknownPresence = 0;
   char t;
   int txtHeight;
   glTexture *logo;
   int offset;
   phase++;
   if ( phase > 150 ) {
      phase = 0;
      starCnt++;
      if ( starCnt >= nBgImgs ) {
         if ( nBgImgs <= 1)
            starCnt = 0;
         else
            starCnt = 1;
      }
   }
   /* background */
   gl_renderRect( bx, by, w, h, &cBlack );

   j=0;
   offset = h - pitch*nshow;
   for ( i=0; i<sys->nplanets; i++ ) {
     p=sys->planets[i];
     if ( planet_isKnown(p) && (p->real == ASSET_REAL) ) {
       j++;
       if ( p->gfx_space == NULL) {
          WARN( _("No gfx for %s...\n"),p->name );
       } else {
	 ih=pitch;
	 iw = ih;
	 if ( p->gfx_space->w > p->gfx_space->h )
	   ih = ih * p->gfx_space->h / p->gfx_space->w;
	 else if ( p->gfx_space->w < p->gfx_space->h )
	   iw = iw * p->gfx_space->w / p->gfx_space->h;
	 gl_blitScale( p->gfx_space, bx+2, by+(nshow-j-1)*pitch + (pitch-ih)/2 + offset, iw, ih, &cWhite );
       }
       gl_printRaw( &gl_smallFont, bx + 5 + pitch, by + (nshow-j-0.5)*pitch + offset,
            (cur_planet_sel == j ? &cFontGreen : &cFontWhite), -1., _(p->name) );
     }
   }
   /* draw the star */
   ih=pitch;
   iw=ih;
   if ( nBgImgs > 0 ) {
      if ( bgImages[starCnt]->w > bgImages[starCnt]->h )
         ih = ih * bgImages[starCnt]->h / bgImages[starCnt]->w;
      else if ( bgImages[starCnt]->w < bgImages[starCnt]->h )
         iw = iw * bgImages[starCnt]->w / bgImages[starCnt]->h;
      ccol.r=ccol.g=ccol.b=ccol.a=1;
      if ( phase > 120 && nBgImgs > 2 )
         ccol.a = cos ( (phase-121)/30. *M_PI/2.);
      gl_blitScale( bgImages[starCnt], bx+2 , by+(nshow-1)*pitch + (pitch-ih)/2 + offset, iw , ih, &ccol );
      if ( phase > 120 && nBgImgs > 2) {
         /* fade in the next star */
         ih=pitch;
         iw=ih;
         i = starCnt + 1;
         if ( i >= (int)nBgImgs ) {
            if ( nBgImgs <= 1 )
               i=0;
            else
               i=1;
         }
         if ( bgImages[i]->w > bgImages[i]->h )
            ih = ih * bgImages[i]->h / bgImages[i]->w;
         else if ( bgImages[i]->w < bgImages[i]->h )
            iw = iw * bgImages[i]->w / bgImages[i]->h;
         ccol.a = 1 - ccol.a;
         gl_blitScale( bgImages[i], bx+2, by+(nshow-1)*pitch + (pitch-ih)/2 + offset, iw, ih, &ccol );
      }
   } else {
      /* no nebula or star images - probably due to nebula */
      txtHeight=gl_printHeightRaw( &gl_smallFont,pitch,_("Obscured by the nebula") );
      gl_printTextRaw( &gl_smallFont, pitch, txtHeight, (bx+2),
            (by + (nshow-0.5)*pitch + offset), &cFontRed, -1., _("Obscured by the nebula") );
   }
   gl_printRaw( &gl_smallFont, bx + 5 + pitch, by + (nshow-0.5)*pitch + offset,
         (cur_planet_sel == 0 ? &cFontGreen : &cFontWhite), -1., _(sys->name) );
   if ( cur_planet_sel == 0 && nBgImgs > 0 ) {
      /* make use of space to draw a nice nebula */
      double imgw,imgh;
      iw = w - 50 - pitch - nameWidth;
      ih = h - 110;
      imgw = bgImages[0]->w;
      imgh = bgImages[0]->h;
      if ( (ih * imgw) / imgh > iw ) {
         /* image is wider per height than the space allows - use all width */
         int newih = (int)((iw * imgh) / imgw);
         gl_blitScale( bgImages[0], bx + 10 + pitch + nameWidth, by + (ih-newih)/2, iw, newih, &cWhite );
      } else {
         /* image is higher, so use all height. */
         int newiw = (int)((ih * imgw) / imgh);
         gl_blitScale( bgImages[0], bx + 10 + pitch + nameWidth + (iw-newiw)/2, by, newiw, ih, &cWhite );
      }
   }
   /* draw marker around currently selected planet */
   ccol.r=0; ccol.g=0.6+0.4*sin( phase/150.*2*M_PI ); ccol.b=0; ccol.a=1;
   ih=15;
   iw=3;
   gl_renderRect( bx+1, by+(nshow-cur_planet_sel-1)*pitch + offset, iw, ih, &ccol );
   gl_renderRect( bx+1, by+(nshow-cur_planet_sel)*pitch-ih + offset, iw, ih, &ccol );
   gl_renderRect( bx+pitch+3-iw, by+(nshow-cur_planet_sel-1)*pitch + offset, iw, ih, &ccol );
   gl_renderRect( bx+pitch+3-iw, by+(nshow-cur_planet_sel)*pitch-ih + offset, iw, ih, &ccol );
   gl_renderRect( bx+1, by+(nshow-cur_planet_sel-1)*pitch + offset, ih, iw, &ccol );
   gl_renderRect( bx+1, by+(nshow-cur_planet_sel)*pitch-iw + offset, ih, iw, &ccol );
   gl_renderRect( bx+pitch+3-ih, by+(nshow-cur_planet_sel-1)*pitch + offset, ih, iw, &ccol );
   gl_renderRect( bx+pitch+3-ih, by+(nshow-cur_planet_sel)*pitch-iw + offset, ih, iw, &ccol );
   cnt=0;
   buf[0]='\0';
   if ( cur_planet_sel == 0 ) {
      int infopos = 0;
      int stars   = nBgImgs>0 ? nBgImgs-1 : 0;
      cnt+=nsnprintf( &buf[cnt], sizeof(buf)-cnt, _("System: %s\n"), _(sys->name) );
      /* display sun information */
      cnt+=nsnprintf( &buf[cnt], sizeof(buf)-cnt, ngettext("%d-star system\n", "%d-star system\n", stars), stars );

      /* Nebula. */
      if (sys->nebu_density > 0. ) {
         /* Volatility */
         if (sys->nebu_volatility > 700.)
            cnt += nsnprintf( &buf[cnt], sizeof(buf)-cnt, _("Nebula: Volatile, ") );
         else if (sys->nebu_volatility > 300.)
            cnt += nsnprintf( &buf[cnt], sizeof(buf)-cnt, _("Nebula: Dangerous, ") );
         else if (sys->nebu_volatility > 0.)
            cnt += nsnprintf( &buf[cnt], sizeof(buf)-cnt, _("Nebula: Unstable, ") );
         else
            cnt += nsnprintf( &buf[cnt], sizeof(buf)-cnt, _("Nebula: Stable, ") );

         /* Density */
         if (sys->nebu_density > 700.)
            cnt += nsnprintf( &buf[cnt], sizeof(buf)-cnt, _("Dense\n") );
         else if (sys->nebu_density < 300.)
            cnt += nsnprintf( &buf[cnt], sizeof(buf)-cnt, _("Light\n") );
         else
            cnt += nsnprintf( &buf[cnt], sizeof(buf)-cnt, _("Medium\n") );
      } else
         cnt += nsnprintf( &buf[cnt], sizeof(buf)-cnt, _("Nebula: None\n") );

      /* Interference. */
      if (sys->interference > 0. ) {
         if (sys->interference > 700.)
            cnt += nsnprintf( &buf[cnt], sizeof(buf)-cnt, _("Interference: Dense\n") );
         else if (sys->interference < 300.)
            cnt += nsnprintf( &buf[cnt], sizeof(buf)-cnt, _("Interference: Light\n") );
      }
      /* Asteroids. */
      if (sys->nasteroids > 0 ) {
         density = 0.;
         for ( i=0; i<sys->nasteroids; i++ ) {
            density += sys->asteroids[i].area * sys->asteroids[i].density;
         }
         cnt += nsnprintf( &buf[cnt], sizeof(buf)-cnt, _(" Asteroid Field density %g\n"), density );
      }
      /* Faction */
      f = -1;
      for ( i=0; i<sys->nplanets; i++ ) {
         if (sys->planets[i]->real == ASSET_REAL && planet_isKnown( sys->planets[i] ) ) {
            if ((f==-1) && (sys->planets[i]->faction>0) ) {
               f = sys->planets[i]->faction;
            } else if (f != sys->planets[i]->faction &&  (sys->planets[i]->faction>0) ) {
               cnt+=nsnprintf( &buf[cnt], sizeof(buf)-cnt, _("Faction: Multiple\n") );
               break;
            }
         }
      }
      if (f == -1 ) {
         cnt+=nsnprintf( &buf[cnt], sizeof(buf)-cnt, _("Faction: N/A\n") );
      }  else {
         if (i==sys->nplanets) /* saw them all and all the same */
            cnt += nsnprintf( &buf[cnt], sizeof(buf)-cnt, _("Faction: %s\nStanding: %s\n"), faction_longname(f), faction_getStandingText( f ) );
         /* display the logo */
         logo = faction_logoSmall( f );
         if ( logo != NULL ) {
            gl_blitScale( logo, bx + pitch + nameWidth + 200,
                  by + h - 21, 20, 20, &cWhite );
         }
      }
      /* Get presence. */
      hasPresence = 0;
      unknownPresence = 0;
      for ( i=0; i < sys->npresence; i++ ) {
         if (sys->presence[i].value <= 0)
            continue;
         hasPresence = 1;
         if ( faction_isKnown( sys->presence[i].faction ) ) {
            t = faction_getColourChar( sys->presence[i].faction );
            cnt += nsnprintf( &buf[cnt], sizeof( buf ) - cnt, "\a0%s: \a%c%.0f\n",
                              faction_shortname( sys->presence[i].faction ),
                              t, sys->presence[i].value);
         } else
            unknownPresence += sys->presence[i].value;
      }
      if (unknownPresence != 0)
         cnt += nsnprintf( &buf[cnt], sizeof(buf)-cnt, "\a0Unknown: \a%c%.0f\n",
                           'N', unknownPresence );
      if (hasPresence == 0)
         cnt += nsnprintf( &buf[cnt], sizeof(buf)-cnt, _("Presence: N/A\n"));
      txtHeight=gl_printHeightRaw(&gl_smallFont,(w - nameWidth-pitch-60)/2,buf);
      gl_printTextRaw( &gl_smallFont, (w - nameWidth - pitch - 60) / 2, txtHeight,
            bx + 10 + pitch + nameWidth, by + h - 10 - txtHeight, &cFontWhite, -1., buf );

      (void)cnt;

      /* Jumps. */
      for (  i=0; i<sys->njumps; i++ ) {
         if ( jp_isUsable ( &sys->jumps[i] ) ) {
            if ( infopos == 0) /* First jump */
               infopos = nsnprintf( infobuf, PATH_MAX, _("   Jump points to:\n") );
            if ( sys_isKnown( sys->jumps[i].target ) ) {
               infopos+=nsnprintf( &infobuf[infopos], PATH_MAX-infopos, "     %s\n", _(sys->jumps[i].target->name) );
            } else {
               infopos+=nsnprintf( &infobuf[infopos], PATH_MAX-infopos, _("     Unknown system\n") );
            }
            (void)infopos;
         }
      }
   } else {
     /* display planet info */
     p=cur_planetObj_sel;
     if ( p->faction > 0 ) {/* show the faction */
        char factionBuf[64];
        logo = faction_logoSmall( p->faction );
        if ( logo != NULL ) {
           gl_blitScale( logo, bx + pitch + nameWidth + 200, by + h - 21, 20, 20, &cWhite );
         }
        nsnprintf( factionBuf, 64, "%s", faction_shortname( p->faction ) );
        gl_printTextRaw( &gl_smallFont, (w - nameWidth-pitch - 60) / 2, 20,
            bx+pitch+nameWidth + 230, by + h - 31, &cFontWhite, -1., factionBuf );

     }

     cnt+=nsnprintf( &buf[cnt], sizeof(buf)-cnt, _("Planet: %s\nPlanetary class: %s    Population: %ld\n"), _(p->name), p->class, p->population );
     if (!planet_hasService( p, PLANET_SERVICE_INHABITED ))
        cnt+=nsnprintf( &buf[cnt], sizeof(buf)-cnt, _("No space port here\n") );
     else if (p->can_land || p->bribed ) {
        cnt+=nsnprintf( &buf[cnt], sizeof(buf)-cnt, _("You can land here\n") );
     } else if ( areEnemies( FACTION_PLAYER, p->faction ) ) {
        cnt+=nsnprintf( &buf[cnt], sizeof(buf)-cnt, _("Not advisable to land here\n") );
     } else {
        cnt+=nsnprintf( &buf[cnt], sizeof(buf)-cnt, _("You cannot land here\n") );
     }
     /* Add a description */
     cnt+=nsnprintf( &buf[cnt], sizeof(buf)-cnt, "%s", (p->description==NULL?_("No description available"):_(p->description)) );
     (void)cnt;

     txtHeight=gl_printHeightRaw( &gl_smallFont, (w - nameWidth-pitch-60)/2, buf );

     if ( infobuf[0] == '\0' ) {
        int infocnt=0;
        /* show some additional information */
        infocnt=nsnprintf( infobuf, sizeof(infobuf), "%s\n"
                         "%s\n%s\n%s\n%s\n%s\n%s\n%s",
                          planet_hasService( p, PLANET_SERVICE_LAND) ? _("This system is landable") : _("This system is not landable"),
                          planet_hasService( p, PLANET_SERVICE_INHABITED) ? _("This system is inhabited") : _("This system is not inhabited"),
                          planet_hasService( p, PLANET_SERVICE_REFUEL) ? _("You can refuel here") : _("You cannot refuel here"),
                          planet_hasService( p, PLANET_SERVICE_BAR) ? _("This system has a bar") : _("This system does not have a bar"),
                          planet_hasService( p,PLANET_SERVICE_MISSIONS) ? _("This system offers missions") : _("This system does not offer missions"),
                          planet_hasService( p, PLANET_SERVICE_COMMODITY) ? _("This system has a trade outlet") : _("This system does not have a trade outlet"),
                          planet_hasService( p, PLANET_SERVICE_OUTFITS) ? _("This system sells ship equipment") : _("This system does not sell ship equipment"),
                          planet_hasService( p, PLANET_SERVICE_SHIPYARD) ? _("This system sells ships") : _("This system does not sell ships"));
        if ( p->bar_description && planet_hasService( p, PLANET_SERVICE_BAR ) ) {
           infocnt+=nsnprintf( &infobuf[infocnt], sizeof(infobuf)-infocnt, "\n\n%s", _(p->bar_description) );
        }
        (void)infocnt;
     }
     gl_printTextRaw( &gl_smallFont, (w - nameWidth - pitch - 60) / 2, txtHeight,
         bx + 10 + pitch + nameWidth, by + h - 10 - txtHeight, &cFontWhite, -1., buf );
   }

   /* show the trade/outfit/ship info */
   if ( infobuf[0]!='\0' ) {
      txtHeight=gl_printHeightRaw( &gl_smallFont, (w - nameWidth-pitch-60)/2, infobuf );
      gl_printTextRaw( &gl_smallFont, (w - nameWidth - pitch - 60) / 2, txtHeight,
            bx + 10 + pitch + nameWidth, by + 10, &cFontGrey, -1., infobuf );
   }
}

/**
 * @brief Map custom widget mouse handling.
 *
 *    @param wid Window sending events.
 *    @param event Event window is sending.
 *    @param mx Mouse X position.
 *    @param my Mouse Y position.
 *    @param w Width of the widget.
 *    @param h Height of the widget.
 */
static int map_system_mouse( unsigned int wid, SDL_Event* event, double mx, double my,
      double w, double h, double rx, double ry, void *data )
{
   (void) data;
   (void) rx;
   (void) ry;
   int offset;
   switch (event->type) {
   case SDL_MOUSEBUTTONDOWN:
     /* Must be in bounds. */
     if ((mx < 0.) || (mx > w) || (my < 0.) || (my > h))
            return 0;
     if (mx < pitch && my > 0) {
        offset = h - pitch*nshow;

        if ( cur_planet_sel != (h-my-offset ) / pitch ) {
           cur_planet_sel = ( h-my-offset ) / pitch  ;
           map_system_updateSelected( wid );

        }
       return 1;
     }
   }
   return 0;
}


static void map_system_array_update( unsigned int wid, char* str ) {
   int i;
   Outfit *outfit;
   Ship *ship;
   double mass;
   char buf2[ECON_CRED_STRLEN], buf4[PATH_MAX];

   i = toolkit_getImageArrayPos( wid, str );
   if ( i < 0 ) {
      infobuf[0]='\0';
      return;
   }
   if ( ( strcmp( str, MAPSYS_OUTFITS ) == 0 ) ) {
      outfit = cur_planet_sel_outfits[i];

      /* new text */
      price2str( buf2, outfit->price, player.p->credits, 2 );
      if (outfit->license == NULL)
         strncpy( buf4, _("None"), sizeof(buf4) );
      else if (player_hasLicense( outfit->license ))
         strncpy( buf4, _(outfit->license), sizeof(buf4) );
      else
         nsnprintf( buf4, sizeof( buf4 ), "\ar%s\a0", _(outfit->license) );
      buf4[ sizeof( buf4 )-1 ] = '\0';

      mass = outfit->mass;
      if ( (outfit_isLauncher(outfit) || outfit_isFighterBay(outfit)) &&
          (outfit_ammo(outfit) != NULL) ) {
         mass += outfit_amount( outfit ) * outfit_ammo( outfit )->mass;
      }
      nsnprintf( infobuf, PATH_MAX,
                 _("%s\n\n%s\n\n%s\n\n"
                   "\anOwned:\a0 %d    \anSlot: \a0%s    \anSize: \a0%s\n"
                   "\anMass:\a0    %.0f t     \anPrice:\a0 %s\n"
                   "\anLicense:\a0 %s"),
                 _(outfit->name),
                 _(outfit->description),
                 _(outfit->desc_short),
                 player_outfitOwned( outfit ),
                 _(outfit_slotName( outfit )),
                 _(outfit_slotSize( outfit )),
                 mass,
                 buf2,
                 buf4 );

   } else if ( ( strcmp( str, MAPSYS_SHIPS ) == 0 ) ) {
      ship = cur_planet_sel_ships[i];

   /* update text */
      price2str( buf2, ship_buyPrice( ship ), player.p->credits, 2 );

      nsnprintf( infobuf, PATH_MAX,
                 _("\anModel:\a0 %s    "
                   "\anClass:\a0 %s\n"
                   "\n%s\n\n"
                   "\anFabricator:\a0 %s    "
                   "\anCrew:\a0 %d\n"
                   "\anCPU:\a0 %.0f teraflops    "
                   "\anMass:\a0 %.0f t\n"
                   "\anThrust:\a0 %.0f kN/t    "
                   "\anSpeed:\a0 %.0f m/s\n"
                   "\anTurn:\a0 %.0f deg/s    "
                   "\anTime Dilation:\a0 %.0f%%\n"
                   "\anAbsorption:\a0 %.0f%% damage\n"
                   "\anShield:\a0 %.0f MJ (%.1f MW)    "
                   "\anArmour:\a0 %.0f MJ (%.1f MW)\n"
                   "\anEnergy:\a0 %.0f MJ (%.1f MW)\n"
                   "\anCargo Space:\a0 %.0f t\n"
                   "\anFuel:\a0 %d hL  "
                   "\anFuel Use:\a0 %d hL\n"
                   "\anPrice:\a0 %s  "
                   "\anLicense:\a0 %s\n"
                   "%s"),
                 _(ship->name),
                 _(ship_class(ship)),
                 _(ship->description),
                 _(ship->fabricator),
                 ship->crew,
                 /* Weapons & Manoeuvrability */
                 ship->cpu,
                 ship->mass,
                 ship->thrust,
                 ship->speed,
                 ship->turn*180/M_PI,
                 ship->dt_default*100.,
                 /* Misc */
                 ship->dmg_absorb*100.,
                 ship->shield, ship->shield_regen,
                 ship->armour, ship->armour_regen,
                 ship->energy, ship->energy_regen,
                 ship->cap_cargo,
                 ship->fuel,
                 ship->fuel_consumption,
                 buf2,
                 (ship->license != NULL) ? _(ship->license) : _("None"),
                 ship->desc_stats
                 );
   } else if ( ( strcmp( str, MAPSYS_TRADE ) == 0 ) ) {
      Commodity *com;
      credits_t mean;
      double std;
      credits_t globalmean;
      double globalstd;
      char buf_mean[ECON_CRED_STRLEN], buf_globalmean[ECON_CRED_STRLEN];
      char buf_std[ECON_CRED_STRLEN], buf_globalstd[ECON_CRED_STRLEN];
      char buf_buy_price[ECON_CRED_STRLEN];
      int owned;
      com = cur_planetObj_sel->commodities[i];
      economy_getAveragePrice( com, &globalmean, &globalstd );
      credits2str( buf_mean, mean, -1 );
      nsnprintf( buf_std, sizeof(buf_std), "%.1f ¢", std ); /* TODO credit2str could learn to do this... */
      economy_getAveragePlanetPrice( com, cur_planetObj_sel, &mean, &std );
      credits2str( buf_globalmean, globalmean, -1 );
<<<<<<< HEAD
      nsnprintf( buf_globalstd, sizeof(buf_globalstd), "%.1f ¢", globalstd ); /* TODO credit2str could learn to do this... */
      buf4[0]='\0';
=======
      nsnprintf( buf_globalstd, sizeof(buf_globalstd), "%.1f ¤", globalstd ); /* TODO credit2str could learn to do this... */
>>>>>>> 0ee3d75a
      owned=pilot_cargoOwned( player.p, com->name );

      infobuf[0] = '\0';
      i = nsnprintf( infobuf, sizeof(infobuf)-i, "%s\n\n%s\n\n", _(com->name), _(com->description) );

      if ( owned > 0 ) {
         credits2str( buf_buy_price, com->lastPurchasePrice, -1 );
         i += nsnprintf( &infobuf[i], sizeof(infobuf)-i, _("\anYou have:\a0 %d tonnes, purchased at %s/t\n"), owned,
                         buf_buy_price );
      }
<<<<<<< HEAD
      nsnprintf( infobuf, PATH_MAX,
                 _("%s\n\n"
                   "%s\n\n"
                   "\anYou have:\a0 %d t%s\n"
                   "\anAverage price seen here:\a0 %s/t ± %s/t\n"
                   "\anAverage price seen everywhere:\a0 %s/t ± %s/t\n"),
                 _(com->name),
                 _(com->description),
                 owned,
                 buf4, /* FIXME: do not paste in an untranslated sentence fragment... or even a translated one. */
                 buf_mean, buf_std,
                 buf_globalmean, buf_globalstd );
   } else {
      infobuf[0]='\0';
      WARN( _("Unexpected call to map_system_array_update\n") );
   }
=======
      else
         i += nsnprintf( &infobuf[i], sizeof(infobuf)-i, _("\anYou have:\a0 %d tonnes\n"), owned );
>>>>>>> 0ee3d75a

      i += nsnprintf( &infobuf[i], sizeof(infobuf)-i,
                      _("\anAverage price seen here:\a0 %s/t ± %s/t\n"
                         "\anAverage price seen everywhere:\a0 %s/t ± %s/t\n"),
                      buf_mean, buf_std, buf_globalmean, buf_globalstd );
   }
   else
      WARN( _("Unexpected call to map_system_array_update\n") );
}

static void map_system_array_rmouse( unsigned int wid, char* widget_name )
{
   (void)wid;
   (void)widget_name;
}


void map_system_updateSelected( unsigned int wid )
{
   int i;
   StarSystem *sys=cur_sys_sel;
   Planet *last=NULL;
   int planetObjChanged = 0;
   int w, h;
   Planet *p;
   int textw;
   int noutfits,nships,ngoods;
   Outfit **outfits;
   Ship **ships;
   float g,o,s;
   nameWidth = 0; /* get the widest planet/star name */
   nshow=1;/* start at 1 for the sun*/
   for ( i=0; i<sys->nplanets; i++) {
      p = sys->planets[i];
      if ( planet_isKnown( p ) && (p->real == ASSET_REAL) ) {
         textw = gl_printWidthRaw( &gl_smallFont, _(p->name) );
         if ( textw > nameWidth )
            nameWidth = textw;
         last = p;
         if ( cur_planet_sel == nshow ) {
            if ( cur_planetObj_sel != p )
               planetObjChanged = 1;
            cur_planetObj_sel = p;
         }
         nshow++;
      }
   }
   /* get width of star name text */
   textw = gl_printWidthRaw( &gl_smallFont, _(sys->name) );
   if ( textw > nameWidth )
      nameWidth = textw;

   window_dimWindow( wid, &w, &h );

   pitch = (h-100) / nshow;
   if ( pitch > w/5 )
      pitch = w/5;

   if ( cur_planet_sel >= nshow ) {
      cur_planet_sel = nshow-1;
      if ( cur_planetObj_sel != last ) {
         cur_planetObj_sel = last;
         planetObjChanged = 1;
      }
   }
   if ( cur_planet_sel == 0 ) {
      /* star selected */
      if ( cur_planetObj_sel != NULL ) {
         cur_planetObj_sel = NULL;
         planetObjChanged = 1;
      }
   }

   if ( planetObjChanged ) {
      infobuf[0]='\0';
      if ( cur_planetObj_sel == NULL ) {
         /*The star*/
         noutfits = 0;
         nships = 0;
         ngoods = 0;
	 window_disableButton( wid, "btnBuyCommodPrice" );
      } else {
         /* get number of each to decide how much space the lists can have */
         outfits = tech_getOutfit( cur_planetObj_sel->tech, &noutfits );
         free( outfits );
         ships = tech_getShip( cur_planetObj_sel->tech, &nships );
         free( ships );
         ngoods = cur_planetObj_sel->ncommodities;
	 /* to buy commodity info, need to be landed, and the selected system must sell them! */
	 if ( landed && planet_hasService( cur_planetObj_sel, PLANET_SERVICE_COMMODITY ) ) {
	   window_enableButton( wid, "btnBuyCommodPrice" );

	 } else {
	   window_disableButton( wid, "btnBuyCommodPrice" );
	 }
      }
      /* determine the ratio of space */
      s=g=o=0;
      if ( ngoods != 0 )
         g=0.35;

      if ( noutfits != 0 ) {
         if ( nships != 0 ) {
            s=0.25;
            o=1-g-s;
         } else
            o=1-g;
      } else if ( nships!=0 )
         s=1-g;
      /* ensure total is ~1 */
      g += 1 - g - o - s;
      map_system_genOutfitsList( wid, g, o, s );
      map_system_genShipsList( wid, g, o, s );
      map_system_genTradeList( wid, g, o, s );
   }
}


/**
 * @brief Generates the outfit list.
 *
 *    @param wid Window to generate the list on.
 */
static void map_system_genOutfitsList( unsigned int wid, float goodsSpace, float outfitSpace, float shipSpace )
{
   int i;
   ImageArrayCell *coutfits;
   int noutfits;
   int w, h;
   int xpos, xw, ypos, yh;
   static Planet *planetDone = NULL;

   window_dimWindow( wid, &w, &h );
   if (planetDone == cur_planetObj_sel) {
      if ( widget_exists( wid, MAPSYS_OUTFITS ) ) {
         return;
      }
   } else {
      if ( widget_exists( wid, MAPSYS_OUTFITS ) ) {
         window_destroyWidget( wid, MAPSYS_OUTFITS );
         free( cur_planet_sel_outfits );
         cur_planet_sel_outfits = NULL;
      }
      assert(cur_planet_sel_outfits == NULL);
   }
   planetDone = cur_planetObj_sel;

   /* set up the outfits to buy/sell */
   if ( cur_planetObj_sel == NULL ) {
      noutfits = 0;
   } else {
      cur_planet_sel_outfits = tech_getOutfit( cur_planetObj_sel->tech, &noutfits );
   }

   if (noutfits > 0) {
      coutfits = outfits_imageArrayCells( cur_planet_sel_outfits, &noutfits );

      xw = ( w - nameWidth - pitch - 60 ) / 2;
      xpos = 35 + pitch + nameWidth + xw;
      i = (goodsSpace!=0) + (outfitSpace!=0) + (shipSpace!=0);
      yh = (h - 100 - (i+1)*5 ) * outfitSpace;
      ypos = 65 + 5*(shipSpace!=0) + (h - 100 - (i+1)*5)*shipSpace;
      window_addImageArray( wid, xpos, ypos,
                            xw, yh, MAPSYS_OUTFITS, 96, 96,
                            coutfits, noutfits, map_system_array_update, map_system_array_rmouse );
      toolkit_unsetSelection( wid, MAPSYS_OUTFITS );
   }
}


static void map_system_genShipsList( unsigned int wid, float goodsSpace, float outfitSpace, float shipSpace )
{
   ImageArrayCell *cships;
   int nships;
   int xpos, ypos, xw, yh;
   static Planet *planetDone=NULL;
   int i, w, h;
   window_dimWindow( wid, &w, &h );

   /* set up the ships that can be bought here */
   if ( planetDone == cur_planetObj_sel ) {
      if ( widget_exists( wid, MAPSYS_SHIPS ) ) {
         return;
      }
   } else {
      if ( widget_exists( wid, MAPSYS_SHIPS ) ) {
         window_destroyWidget( wid, MAPSYS_SHIPS );
         free( cur_planet_sel_ships );
         cur_planet_sel_ships = NULL;
      }
      assert(cur_planet_sel_ships == NULL);
   }
   planetDone = cur_planetObj_sel;

   /* set up the outfits to buy/sell */
   if ( cur_planetObj_sel == NULL ) {
      nships = 0;
   } else {
      cur_planet_sel_ships = tech_getShip( cur_planetObj_sel->tech, &nships );
   }
   if (nships > 0) {
      cships = calloc( nships, sizeof(ImageArrayCell) );
      for ( i=0; i<nships; i++ ) {
         cships[i].image = gl_dupTexture( cur_planet_sel_ships[i]->gfx_store );
         cships[i].caption = strdup( _(cur_planet_sel_ships[i]->name) );
      }
      xw = (w - nameWidth - pitch - 60)/2;
      xpos = 35 + pitch + nameWidth + xw;
      i = (goodsSpace!=0) + (outfitSpace!=0) + (shipSpace!=0);
      yh = (h - 100 - (i+1)*5 ) * shipSpace;
      ypos = 65;
      window_addImageArray( wid, xpos, ypos,
         xw, yh, MAPSYS_SHIPS, 96., 96.,
         cships, nships, map_system_array_update, map_system_array_rmouse );
      toolkit_unsetSelection( wid, MAPSYS_SHIPS );
   }
}

static void map_system_genTradeList( unsigned int wid, float goodsSpace, float outfitSpace, float shipSpace )
{
   static Planet *planetDone=NULL;
   int i, ngoods;
   ImageArrayCell *cgoods;
   int xpos, ypos, xw, yh, w, h;
   window_dimWindow( wid, &w, &h );

   /* set up the commodities that can be bought here */
   if ( planetDone == cur_planetObj_sel ) {
      if ( widget_exists( wid, MAPSYS_TRADE ) ) {
         return;
      }
   } else {
      if ( widget_exists( wid, MAPSYS_TRADE ) ) {
         window_destroyWidget( wid, MAPSYS_TRADE );
      }
   }
   planetDone = cur_planetObj_sel;
   /* goods list */
   if ( cur_planetObj_sel == NULL ) {
      ngoods = 0;
   } else {
      ngoods = cur_planetObj_sel->ncommodities;
   }
   if ( ngoods > 0 ) {
      cgoods = calloc( ngoods, sizeof(ImageArrayCell) );
      for ( i=0; i<ngoods; i++ ) {
         cgoods[i].image = gl_dupTexture( cur_planetObj_sel->commodities[i]->gfx_store );
         cgoods[i].caption = strdup( _(cur_planetObj_sel->commodities[i]->name) );
      }
      /* set up the goods to buy/sell */
      xw = (w - nameWidth - pitch - 60)/2;
      xpos = 35 + pitch + nameWidth + xw;
      i = (goodsSpace!=0) + (outfitSpace!=0) + (shipSpace!=0);
      yh = (h - 100 - (i+1)*5 ) * goodsSpace;
      ypos = 60 + 5*i + (h-100 - (i+1)*5 )*(outfitSpace + shipSpace);

      window_addImageArray( wid, xpos, ypos,
         xw, yh, MAPSYS_TRADE, 96, 96,
         cgoods, ngoods, map_system_array_update, map_system_array_rmouse );
      toolkit_unsetSelection( wid, MAPSYS_TRADE );
   }
}
/**
 * @brief Handles the button to buy commodity prices
 */
void map_system_buyCommodPrice( unsigned int wid, char *str )
{
   (void)wid;
   (void)str;
   int njumps=0;
   StarSystem **syslist;
   int cost,ret;
   char coststr[ECON_CRED_STRLEN];
   ntime_t t = ntime_get();

   /* find number of jumps */
   if ( ( strcmp( cur_system->name, cur_sys_sel->name ) == 0 ) ) {
      cost = 500;
      njumps = 0;
   } else {
      syslist=map_getJumpPath( &njumps, cur_system->name, cur_sys_sel->name,
                               1, 0, NULL);
      if ( syslist == NULL ) {
         /* no route */
         dialogue_msg( _("Not available here"), _("Sorry, we don't have the commodity prices for %s available here at the moment."), _(cur_planetObj_sel->name) );
         return;
      } else {
         free ( syslist );
         cost = 500 + 300 * (njumps);
      }
   }

   /* get the time at which this purchase will be made (2 periods per jump ago)*/
   t-= ( njumps * 2 + 0.2 ) * NT_PERIOD_SECONDS * 1000;
   credits2str( coststr, cost, -1 );
   if ( !player_hasCredits( cost ) ) {
      dialogue_msg( _("You can't afford that"), _("Sorry, but we are selling this information for %s, which you don't have."), coststr );
   } else if ( cur_planetObj_sel->ncommodities == 0 ) {
      dialogue_msgRaw( _("No commodities sold here"),_("There are no commodities sold here, as far as we are aware!"));
   } else if ( cur_planetObj_sel->commodityPrice[0].updateTime >= t ) {
      dialogue_msgRaw( _("You already have newer information"), _("I've checked your computer, and you already have newer information than we can sell.") );
   } else {
      ret=dialogue_YesNo( _("Purchase commodity prices?"), _("For %s, that will cost %s. The latest information we have is %g periods old."), _(cur_planetObj_sel->name), coststr, njumps*2+0.2);
      if ( ret ) {
         player_modCredits( -cost );
         economy_averageSeenPricesAtTime( cur_planetObj_sel, t );
         map_system_array_update( wid,  MAPSYS_TRADE );
      }
   }
}<|MERGE_RESOLUTION|>--- conflicted
+++ resolved
@@ -714,12 +714,7 @@
       nsnprintf( buf_std, sizeof(buf_std), "%.1f ¢", std ); /* TODO credit2str could learn to do this... */
       economy_getAveragePlanetPrice( com, cur_planetObj_sel, &mean, &std );
       credits2str( buf_globalmean, globalmean, -1 );
-<<<<<<< HEAD
       nsnprintf( buf_globalstd, sizeof(buf_globalstd), "%.1f ¢", globalstd ); /* TODO credit2str could learn to do this... */
-      buf4[0]='\0';
-=======
-      nsnprintf( buf_globalstd, sizeof(buf_globalstd), "%.1f ¤", globalstd ); /* TODO credit2str could learn to do this... */
->>>>>>> 0ee3d75a
       owned=pilot_cargoOwned( player.p, com->name );
 
       infobuf[0] = '\0';
@@ -727,30 +722,11 @@
 
       if ( owned > 0 ) {
          credits2str( buf_buy_price, com->lastPurchasePrice, -1 );
-         i += nsnprintf( &infobuf[i], sizeof(infobuf)-i, _("\anYou have:\a0 %d tonnes, purchased at %s/t\n"), owned,
+         i += nsnprintf( &infobuf[i], sizeof(infobuf)-i, _("\anYou have:\a0 %d t, purchased at %s/t\n"), owned,
                          buf_buy_price );
       }
-<<<<<<< HEAD
-      nsnprintf( infobuf, PATH_MAX,
-                 _("%s\n\n"
-                   "%s\n\n"
-                   "\anYou have:\a0 %d t%s\n"
-                   "\anAverage price seen here:\a0 %s/t ± %s/t\n"
-                   "\anAverage price seen everywhere:\a0 %s/t ± %s/t\n"),
-                 _(com->name),
-                 _(com->description),
-                 owned,
-                 buf4, /* FIXME: do not paste in an untranslated sentence fragment... or even a translated one. */
-                 buf_mean, buf_std,
-                 buf_globalmean, buf_globalstd );
-   } else {
-      infobuf[0]='\0';
-      WARN( _("Unexpected call to map_system_array_update\n") );
-   }
-=======
       else
-         i += nsnprintf( &infobuf[i], sizeof(infobuf)-i, _("\anYou have:\a0 %d tonnes\n"), owned );
->>>>>>> 0ee3d75a
+         i += nsnprintf( &infobuf[i], sizeof(infobuf)-i, _("\anYou have:\a0 %d t\n"), owned );
 
       i += nsnprintf( &infobuf[i], sizeof(infobuf)-i,
                       _("\anAverage price seen here:\a0 %s/t ± %s/t\n"
