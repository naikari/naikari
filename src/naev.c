/*
 * See Licensing and Copyright notice in naev.h
 */

/**
 * @mainpage Naev
 *
 * Doxygen documentation for the Naev project.
 */
/**
 * @file naev.c
 *
 * @brief Controls the overall game flow: data loading/unloading and game loop.
 */

/*
 * includes
 */
/* localised global */
#include "SDL.h"

#include "naev.h"
#include "log.h" /* for DEBUGGING */


/* global */
#include "nstring.h" /* strdup */

#if HAS_POSIX
#include <time.h>
#include <unistd.h>
#endif /* HAS_POSIX */

#if defined(HAVE_FENV_H) && defined(DEBUGGING) && defined(_GNU_SOURCE)
#include <fenv.h>
#endif /* defined(HAVE_FENV_H) && defined(DEBUGGING) && defined(_GNU_SOURCE) */

#if HAS_LINUX && HAS_BFD && defined(DEBUGGING)
#include <signal.h>
#include <execinfo.h>
#include <stdlib.h>
#include <unistd.h>
#include <bfd.h>
#include <assert.h>
#endif /* HAS_LINUX && HAS_BFD && defined(DEBUGGING) */

/* local */
#include "ai.h"
#include "background.h"
#include "camera.h"
#include "cond.h"
#include "conf.h"
#include "console.h"
#include "damagetype.h"
#include "dev.h"
#include "dialogue.h"
#include "economy.h"
#include "env.h"
#include "event.h"
#include "faction.h"
#include "fleet.h"
#include "font.h"
#include "gui.h"
#include "hook.h"
#include "input.h"
#include "joystick.h"
#include "land.h"
#include "load.h"
#include "map.h"
#include "map_overlay.h"
#include "map_system.h"
#include "menu.h"
#include "mission.h"
#include "music.h"
#include "ndata.h"
#include "nebula.h"
#include "news.h"
#include "nfile.h"
#include "nlua_misn.h"
#include "nlua_var.h"
#include "npc.h"
#include "npng.h"
#include "nxml.h"
#include "opengl.h"
#include "options.h"
#include "outfit.h"
#include "pause.h"
#include "physics.h"
#include "pilot.h"
#include "player.h"
#include "rng.h"
#include "ship.h"
#include "slots.h"
#include "sound.h"
#include "space.h"
#include "spfx.h"
#include "start.h"
#include "tech.h"
#include "threadpool.h"
#include "toolkit.h"
#include "unidiff.h"
#include "weapon.h"

#if defined ENABLE_NLS && ENABLE_NLS
#include <locale.h>
#endif /* defined ENABLE_NLS && ENABLE_NLS */

#define CONF_FILE       "conf.lua" /**< Configuration file by default. */
#define VERSION_FILE    "VERSION" /**< Version file by default. */

#define NAEV_INIT_DELAY 3000 /**< Minimum amount of time_ms to wait with loading screen */


static int quit               = 0; /**< For primary loop */
static unsigned int time_ms   = 0; /**< used to calculate FPS and movement. */
static char short_version[64]; /**< Contains version. */
static char human_version[256]; /**< Human readable version. */
static glTexture *loading     = NULL; /**< Loading screen. */
static char *binary_path      = NULL; /**< argv[0] */
static SDL_Surface *naev_icon = NULL; /**< Icon. */
static int fps_skipped        = 0; /**< Skipped last frame? */


/*
 * FPS stuff.
 */
static double fps_dt    = 1.; /**< Display fps accumulator. */
static double game_dt   = 0.; /**< Current game deltatick (uses dt_mod). */
static double real_dt   = 0.; /**< Real deltatick. */
const double fps_min    = 1./30.; /**< Minimum fps to run at. */
static double fps_x     =  15.; /**< FPS X position. */
static double fps_y     = -15.; /**< FPS Y position. */

#if HAS_LINUX && HAS_BFD && defined(DEBUGGING)
static bfd *abfd      = NULL;
static asymbol **syms = NULL;
#endif /* HAS_LINUX && HAS_BFD && defined(DEBUGGING) */

/*
 * prototypes
 */
/* Loading. */
static void print_SDLversion (void);
static void loadscreen_load (void);
static void loadscreen_unload (void);
static void load_all (void);
static void unload_all (void);
static void display_fps( const double dt );
static void window_caption (void);
static void debug_sigInit (void);
static void debug_sigClose (void);
/* update */
static void fps_init (void);
static double fps_elapsed (void);
static void fps_control (void);
static void update_all (void);
static void render_all (void);
/* Misc. */
void loadscreen_render( double done, const char *msg ); /* nebula.c */
void main_loop( int update ); /* dialogue.c */


/**
 * @brief Flags naev to quit.
 */
void naev_quit (void)
{
   quit = 1;
}


/**
 * @brief The entry point of Naev.
 *
 *    @param[in] argc Number of arguments.
 *    @param[in] argv Array of argc arguments.
 *    @return EXIT_SUCCESS on success.
 */
int main( int argc, char** argv )
{
   char buf[PATH_MAX], langbuf[PATH_MAX], *lang;

   env_detect( argv );

   if (!log_isTerminal())
      log_copy(1);
#if HAS_WIN32
   else {
      /* Windows has no line-buffering, so use unbuffered output
       * when running from a terminal.
       */
      setvbuf( stdout, NULL, _IONBF, 0 );
      setvbuf( stderr, NULL, _IONBF, 0 );
   }
#endif /* HAS_WIN32 */

#if defined ENABLE_NLS && ENABLE_NLS
   /* Set up locales. */
   /* When using locales with difference in '.' and ',' for splitting numbers it
    * causes pretty much everything to blow up, so we must refer from loading the
    * numeric type of the locale. */
   setlocale( LC_ALL, "" );
   setlocale( LC_NUMERIC, "C" ); /* Disable numeric locale part. */
   /* We haven't loaded the ndata yet, so just try a path quickly. */
   nsnprintf( langbuf, sizeof(langbuf), "%s/"GETTEXT_PATH, naev_binary() );
   bindtextdomain( PACKAGE_NAME, langbuf );
   //bindtextdomain("naev", "po/");
   textdomain( PACKAGE_NAME );
#endif /* defined ENABLE_NLS && ENABLE_NLS */

   /* Save the binary path. */
   binary_path = strdup( env.argv0 );

   /* Print the version */
   LOG( " %s v%s (%s)", APPNAME, naev_version(0), HOST );
#ifdef GIT_COMMIT
   DEBUG( _(" git HEAD at %s"), GIT_COMMIT );
#endif /* GIT_COMMIT */

   if ( env.isAppImage )
      LOG( "AppImage detected. Running from: %s", env.appdir );
   else
      DEBUG( "AppImage not detected." );

   /* Initializes SDL for possible warnings. */
   SDL_Init(0);

   /* Initialize the threadpool */
   threadpool_init();

   /* Set up debug signal handlers. */
   debug_sigInit();

#if HAS_UNIX
   /* Set window class and name. */
   nsetenv("SDL_VIDEO_X11_WMCLASS", APPNAME, 0);
#endif /* HAS_UNIX */

   /* Must be initialized before input_init is called. */
   if (SDL_InitSubSystem(SDL_INIT_VIDEO) < 0) {
      WARN( _("Unable to initialize SDL Video: %s"), SDL_GetError());
      return -1;
   }

   /* Get desktop dimensions. */
   SDL_DisplayMode current;
   SDL_GetCurrentDisplayMode( 0, &current );
   gl_screen.desktop_w = current.w;
   gl_screen.desktop_h = current.h;

   /* We'll be parsing XML. */
   LIBXML_TEST_VERSION
   xmlInitParser();

   /* Input must be initialized for config to work. */
   input_init();

   lua_init(); /* initializes lua */

   conf_setDefaults(); /* set the default config values */

   /*
    * Attempts to load the data path from datapath.lua
    * At this early point in the load process, the binary path
    * is the only place likely to be checked.
    */
   conf_loadConfigPath();

   /* Parse the user data path override first. */
   conf_parseCLIPath( argc, argv );

   /* Create the home directory if needed. */
   if ( nfile_dirMakeExist( nfile_configPath() ) )
      WARN( _("Unable to create config directory '%s'"), nfile_configPath());

   /* Set the configuration. */
   nsnprintf(buf, PATH_MAX, "%s"CONF_FILE, nfile_configPath());

   conf_loadConfig(buf); /* Lua to parse the configuration file */
   conf_parseCLI( argc, argv ); /* parse CLI arguments */

   if (conf.redirect_file && log_copying()) {
      log_redirect();
      log_copy(0);
   }
   else
      log_purge();

   /* Enable FPU exceptions. */
#if defined(HAVE_FEENABLEEXCEPT) && defined(DEBUGGING)
   if (conf.fpu_except)
      feenableexcept( FE_DIVBYZERO | FE_INVALID | FE_OVERFLOW );
#endif /* defined(HAVE_FEENABLEEXCEPT) && defined(DEBUGGING) */

   /* Open data. */
   if (ndata_open() != 0)
      ERR( _("Failed to open ndata.") );

#if defined ENABLE_NLS && ENABLE_NLS
   /* Try to set the language again if Naev is attempting to override the locale stuff.
    * This is done late because this is the first stage at which we have the conf file
    * fully loaded. */
   if (conf.language == NULL)
      lang = "";
   else if (strcmp(conf.language,"en")==0)
      lang = "C";
   else
      lang = conf.language;
   nsetenv( "LANGUAGE", lang, 1 );
   /*
   if (setlocale( LC_ALL, lang )==NULL)
      WARN(_("Unable to set the locale to '%s'!"), lang );
   */
   if (setlocale( LC_NUMERIC, "C" )==NULL) /* Disable numeric locale part. */
      WARN(_("Unable to set LC_NUMERIC to 'C'!"));
   nsnprintf( langbuf, sizeof(langbuf), "%s/"GETTEXT_PATH, ndata_getPath() );
   bindtextdomain( PACKAGE_NAME, langbuf );
   textdomain( PACKAGE_NAME );
   DEBUG(_("Reset language to \"%s\""), lang);
#endif /* defined ENABLE_NLS && ENABLE_NLS */

   /* Load the start info. */
   if (start_load())
      ERR( _("Failed to load module start data.") );

   /* Load the data basics. */
   LOG(" %s", ndata_name());
   DEBUG("");

   /* Display the SDL Version. */
   print_SDLversion();
   DEBUG("");

   /* random numbers */
   rng_init();

   /*
    * OpenGL
    */
   if (gl_init()) { /* initializes video output */
      ERR( _("Initializing video output failed, exiting...") );
      SDL_Quit();
      exit(EXIT_FAILURE);
   }
   window_caption();

   /* Have to set up fonts before rendering anything. */
   gl_fontInit( NULL, FONT_DEFAULT_PATH, conf.font_size_def ); /* initializes default font to size */
   gl_fontInit( &gl_smallFont, FONT_DEFAULT_PATH, conf.font_size_small ); /* small font */
   gl_fontInit( &gl_defFontMono, FONT_MONOSPACE_PATH, conf.font_size_def );

   /* Detect size changes that occurred after window creation. */
   naev_resize( -1., -1. );

   /* Display the load screen. */
   loadscreen_load();
   loadscreen_render( 0., _("Initializing subsystems...") );
   time_ms = SDL_GetTicks();

   /*
    * Input
    */
   if ((conf.joystick_ind >= 0) || (conf.joystick_nam != NULL)) {
      if (joystick_init())
         WARN( _("Error initializing joystick input") );
      if (conf.joystick_nam != NULL) { /* use the joystick name to find a joystick */
         if (joystick_use(joystick_get(conf.joystick_nam))) {
            WARN( _("Failure to open any joystick, falling back to default keybinds") );
            input_setDefault(1);
         }
         free(conf.joystick_nam);
      }
      else if (conf.joystick_ind >= 0) /* use a joystick id instead */
         if (joystick_use(conf.joystick_ind)) {
            WARN( _("Failure to open any joystick, falling back to default keybinds") );
            input_setDefault(1);
         }
   }

   /*
    * OpenAL - Sound
    */
   if (conf.nosound) {
      LOG( _("Sound is disabled!") );
      sound_disabled = 1;
      music_disabled = 1;
   }
   if (sound_init())
      WARN( _("Problem setting up sound!") );
   music_choose("load");

   /* FPS stuff. */
   fps_setPos( 15., (double)(gl_screen.h-15-gl_defFont.h) );

   /* Misc graphics init */
   if (nebu_init() != 0) { /* Initializes the nebula */
      /* An error has happened */
      ERR( _("Unable to initialize the Nebula subsystem!") );
      /* Weirdness will occur... */
   }
   gui_init(); /* initializes the GUI graphics */
   toolkit_init(); /* initializes the toolkit */
   map_init(); /* initializes the map. */
   map_system_init(); /* Initialise the solar system map */
   cond_init(); /* Initialize conditional subsystem. */
   cli_init(); /* Initialize console. */

   /* Data loading */
   load_all();

   /* Detect size changes that occurred during load. */
   naev_resize( -1., -1. );

   /* Generate the CSV. */
   if (conf.devcsv)
      dev_csv();

   /* Unload load screen. */
   loadscreen_unload();

   /* Start menu. */
   menu_main();

   /* Force a minimum delay with loading screen */
   if ((SDL_GetTicks() - time_ms) < NAEV_INIT_DELAY)
      SDL_Delay( NAEV_INIT_DELAY - (SDL_GetTicks() - time_ms) );
   fps_init(); /* initializes the time_ms */


   /*
    * main loop
    */
   SDL_Event event;
   /* flushes the event loop since I noticed that when the joystick is loaded it
    * creates button events that results in the player starting out acceling */
   while (SDL_PollEvent(&event));

   /* Incomplete game note (shows every time version number changes). */
   if ( (conf.lastversion == NULL)
         || (strcmp(conf.lastversion, naev_version(0)) != 0) ) {
      conf.lastversion = strdup( naev_version(0) );
      dialogue_msg(
         _("Welcome to Naev"),
         _("Welcome to Naev version %s, and thank you for playing! We hope you"
            " enjoy this game and all it has to offer. This is a passion"
            " project developed exclusively by volunteers and it gives us all"
            " great joy to know that there are others who love this game as"
            " much as we do!\n"
            "    Of course, please note that this is an incomplete game. You"
            " will encounter dead ends to storylines, missing storylines, and"
            " possibly even some bugs, although we try to keep those to a"
            " minimum of course. So be prepared for some rough edges for the"
            " time being. That said, we are working on this game every day and"
            " hope to one day finish this massive project on our hands."
            " Perhaps you could become one of us, who knows?\n"
            "    For more information about the game and its development"
            " state, take a look at naev.org; it has all the relevant links."
            " And again, thank you for playing!"), conf.lastversion );
   }

   /* primary loop */
   while (!quit) {
      while (SDL_PollEvent(&event)) { /* event loop */
         if (event.type == SDL_QUIT) {
            if (menu_askQuit()) {
               quit = 1; /* quit is handled here */
               break;
            }
         }
         else if (event.type == SDL_WINDOWEVENT &&
               event.window.event == SDL_WINDOWEVENT_RESIZED) {
            naev_resize( event.window.data1, event.window.data2 );
            continue;
         }
         input_handle(&event); /* handles all the events and player keybinds */
      }

      main_loop( 1 );
   }

   /* Save configuration. */
   conf_saveConfig(buf);

   /* data unloading */
   unload_all();

   /* cleanup opengl fonts */
   gl_freeFont(NULL);
   gl_freeFont(&gl_smallFont);
   gl_freeFont(&gl_defFontMono);

   /* Close data. */
   ndata_close();
   start_cleanup();

   /* Destroy conf. */
   conf_cleanup(); /* Frees some memory the configuration allocated. */

   /* exit subsystems */
   cli_exit(); /* Clean up the console. */
   map_system_exit(); /* Destroys the solar system map. */
   map_exit(); /* Destroys the map. */
   ovr_mrkFree(); /* Clear markers. */
   toolkit_exit(); /* Kills the toolkit */
   ai_exit(); /* Stops the Lua AI magic */
   joystick_exit(); /* Releases joystick */
   input_exit(); /* Cleans up keybindings */
   nebu_exit(); /* Destroys the nebula */
   lua_exit(); /* Closes Lua state. */
   gl_exit(); /* Kills video output */
   sound_exit(); /* Kills the sound */
   news_exit(); /* Destroys the news. */

   /* Free the icon. */
   if (naev_icon)
      SDL_FreeSurface(naev_icon);

   SDL_Quit(); /* quits SDL */

   /* Clean up parser. */
   xmlCleanupParser();

   /* Clean up signal handler. */
   debug_sigClose();

   /* Last free. */
   free(binary_path);

   /* Delete logs if empty. */
   log_clean();

   /* all is well */
   exit(EXIT_SUCCESS);
}


/**
 * @brief Loads a loading screen.
 */
void loadscreen_load (void)
{
   unsigned int i;
   char file_path[PATH_MAX];
   char **loadscreens;
   size_t nload;

   /* Count the loading screens */
   loadscreens = ndata_list( GFX_PATH"loading/", &nload );

   /* Must have loading screens */
   if (nload==0) {
      WARN( _("No loading screens found!") );
      loading = NULL;
      return;
   }

   /* Set the zoom. */
   cam_setZoom( conf.zoom_far );

   /* Load the texture */
   nsnprintf( file_path, PATH_MAX, GFX_PATH"loading/%s", loadscreens[ RNG_BASE(0,nload-1) ] );
   loading = gl_newImage( file_path, 0 );

   /* Create the stars. */
   background_initStars( 1000 );

   /* Clean up. */
   for (i=0; i<nload; i++)
      free(loadscreens[i]);
   free(loadscreens);
}


/**
 * @brief Renders the load screen with message.
 *
 *    @param done Amount done (1. == completed).
 *    @param msg Loading screen message.
 */
void loadscreen_render( double done, const char *msg )
{
   glColour col;
   double bx,by, bw,bh;
   double x,y, w,h, rh;
   SDL_Event event;

   /* Clear background. */
   glClear(GL_COLOR_BUFFER_BIT | GL_DEPTH_BUFFER_BIT);

   /* Draw stars. */
   background_renderStars( 0. );

   /*
    * Dimensions.
    */
   /* Image. */
   bw = 512.;
   bh = 512.;
   bx = (SCREEN_W-bw)/2.;
   by = (SCREEN_H-bh)/2.;
   /* Loading bar. */
   w  = gl_screen.w * 0.4;
   h  = gl_screen.h * 0.02;
   rh = h + gl_defFont.h + 4.;
   x  = (SCREEN_W-w)/2.;
   if (SCREEN_H < 768)
      y  = (SCREEN_H-h)/2.;
   else
      y  = (SCREEN_H-bw)/2 - rh - 5.;

   /* Draw loading screen image. */
   if (loading != NULL)
      gl_blitScale( loading, bx, by, bw, bh, NULL );

   /* Draw progress bar. */
   /* BG. */
   col.r = cBlack.r;
   col.g = cBlack.g;
   col.b = cBlack.b;
   col.a = 0.7;
   gl_renderRect( x-2., y-2., w+4., rh+4., &col );
   /* FG. */
   col.r = cGreen.r;
   col.g = cGreen.g;
   col.b = cGreen.b;
   col.a = 0.2;
   gl_renderRect( x+done*w, y, (1.-done)*w, h, &col );
   col.r = cPrimeGreen.r;
   col.g = cPrimeGreen.g;
   col.b = cPrimeGreen.b;
   col.a = 0.7;
   gl_renderRect( x, y, done*w, h, &col );

   /* Draw text. */
   gl_printRaw( &gl_defFont, x, y + h + 3., &cFontGreen, msg );

   /* Flip buffers. */
   SDL_GL_SwapWindow( gl_screen.window );

   /* Get rid of events again. */
   while (SDL_PollEvent(&event));
}


/**
 * @brief Frees the loading screen.
 */
static void loadscreen_unload (void)
{
   /* Free the textures */
   if (loading != NULL)
      gl_freeTexture(loading);
   loading = NULL;
}


/**
 * @brief Loads all the data, makes main() simpler.
 */
#define LOADING_STAGES     13. /**< Amount of loading stages. */
void load_all (void)
{
   /* We can do fast stuff here. */
   sp_load();

   /* order is very important as they're interdependent */
   loadscreen_render( 1./LOADING_STAGES, _("Loading Commodities...") );
   commodity_load(); /* dep for space */
   loadscreen_render( 2./LOADING_STAGES, _("Loading Factions...") );
   factions_load(); /* dep for fleet, space, missions, AI */
   loadscreen_render( 3./LOADING_STAGES, _("Loading AI...") );
   ai_load(); /* dep for fleets */
   loadscreen_render( 4./LOADING_STAGES, _("Loading Missions...") );
   missions_load(); /* no dep */
   loadscreen_render( 5./LOADING_STAGES, _("Loading Events...") );
   events_load(); /* no dep */
   loadscreen_render( 6./LOADING_STAGES, _("Loading Special Effects...") );
   spfx_load(); /* no dep */
   loadscreen_render( 6./LOADING_STAGES, _("Loading Damage Types...") );
   dtype_load(); /* no dep */
   loadscreen_render( 7./LOADING_STAGES, _("Loading Outfits...") );
   outfit_load(); /* dep for ships */
   loadscreen_render( 8./LOADING_STAGES, _("Loading Ships...") );
   ships_load(); /* dep for fleet */
   loadscreen_render( 9./LOADING_STAGES, _("Loading Fleets...") );
   fleet_load(); /* dep for space */
   loadscreen_render( 10./LOADING_STAGES, _("Loading Techs...") );
   tech_load(); /* dep for space */
   loadscreen_render( 11./LOADING_STAGES, _("Loading the Universe...") );
   space_load();
   loadscreen_render( 12./LOADING_STAGES, _("Loading the UniDiffs...") );
   diff_loadAvailable();
   loadscreen_render( 13./LOADING_STAGES, _("Populating Maps...") );
   outfit_mapParse();
   background_init();
   map_load();
   map_system_load();
   player_init(); /* Initialize player stuff. */
   loadscreen_render( 1., _("Loading Completed!") );
}
/**
 * @brief Unloads all data, simplifies main().
 */
void unload_all (void)
{
   /* cleanup some stuff */
   player_cleanup(); /* cleans up the player stuff */
   gui_free(); /* cleans up the player's GUI */
   weapon_exit(); /* destroys all active weapons */
   pilots_free(); /* frees the pilots, they were locked up :( */
   cond_exit(); /* destroy conditional subsystem. */
   land_exit(); /* Destroys landing vbo and friends. */
   npc_clear(); /* In case exiting while landed. */
   background_free(); /* Destroy backgrounds. */
   load_free(); /* Clean up loading game stuff stuff. */
   economy_destroy(); /* must be called before space_exit */
   space_exit(); /* cleans up the universe itself */
   tech_free(); /* Frees tech stuff. */
   fleet_free();
   ships_free();
   outfit_free();
   spfx_free(); /* gets rid of the special effect */
   dtype_free(); /* gets rid of the damage types */
   missions_free();
   events_cleanup(); /* Clean up events. */
   factions_free();
   commodity_free();
   var_cleanup(); /* cleans up mission variables */
   sp_cleanup();
}


/**
 * @brief Split main loop from main() for secondary loop hack in toolkit.c.
 */
void main_loop( int update )
{
   /*
    * Control FPS.
    */
   fps_control(); /* everyone loves fps control */

   /*
    * Handle update.
    */
   input_update( real_dt ); /* handle key repeats. */
   sound_update( real_dt ); /* Update sounds. */
   if (toolkit_isOpen())
      toolkit_update(); /* to simulate key repetition */
   if (!paused && update) {
      /* Important that we pass real_dt here otherwise we get a dt feedback loop which isn't pretty. */
      player_updateAutonav( real_dt );
      update_all(); /* update game */
   }

   /*
    * Handle render.
    */
   /* Clear buffer. */
   glClear(GL_COLOR_BUFFER_BIT | GL_DEPTH_BUFFER_BIT);
   render_all();
   /* Toolkit is rendered on top. */
   if (toolkit_isOpen())
      toolkit_render();
   gl_checkErr(); /* check error every loop */
   /* Draw buffer. */
   SDL_GL_SwapWindow( gl_screen.window );
}


/**
 * @brief Wrapper for gl_resize that handles non-GL reinitialization.
 */
void naev_resize( int w, int h )
{
   /* Auto-detect window size. */
   if ((w < 0.) && (h < 0.))
      SDL_GetWindowSize( gl_screen.window, &w, &h );

   /* Nothing to do. */
   if ((w == gl_screen.rw) && (h == gl_screen.rh))
      return;

   /* Resize the GL context, etc. */
   gl_resize( w, h );

   /* Regenerate the background stars. */
   if (cur_system != NULL)
      background_initStars( cur_system->stars );
   else
      background_initStars( 1000 ); /* from loadscreen_load */

   /* Must be before gui_reload */
   fps_setPos( 15., (double)(SCREEN_H-15-gl_defFont.h) );

   /* Reload the GUI (may regenerate land window) */
   gui_reload();

   /* Resets the overlay dimensions. */
   ovr_refresh();

   if (nebu_isLoaded())
      nebu_vbo_init();

   /* Re-center windows. */
   toolkit_reposition();

   /* Reposition main menu, if open. */
   menu_main_resize();

   /* Update options menu, if open. */
   opt_resize();
}

/*
 * @brief Toggles between windowed and fullscreen mode.
 */
void naev_toggleFullscreen (void)
{
   int w, h, mode;
   SDL_DisplayMode current;

   /* @todo Remove code duplication between this and opt_videoSave */
   if (conf.fullscreen) {
      conf.fullscreen = 0;
      /* Restore windowed mode. */
      SDL_SetWindowFullscreen( gl_screen.window, 0 );

      SDL_SetWindowSize( gl_screen.window, conf.width, conf.height );
      naev_resize( conf.width, conf.height );
      SDL_SetWindowPosition( gl_screen.window,
            SDL_WINDOWPOS_CENTERED, SDL_WINDOWPOS_CENTERED );

      return;
   }

   conf.fullscreen = 1;

   if (conf.modesetting) {
      mode = SDL_WINDOW_FULLSCREEN;

      SDL_GetWindowDisplayMode( gl_screen.window, &current );

      current.w = conf.width;
      current.h = conf.height;

      SDL_SetWindowDisplayMode( gl_screen.window, &current );
   }
   else
      mode = SDL_WINDOW_FULLSCREEN_DESKTOP;

   SDL_SetWindowFullscreen( gl_screen.window, mode );

   SDL_GetWindowSize( gl_screen.window, &w, &h );
   if ((w != conf.width) || (h != conf.height))
      naev_resize( w, h );
}


#if HAS_POSIX && defined(CLOCK_MONOTONIC)
static struct timespec global_time; /**< Global timestamp for calculating delta ticks. */
static int use_posix_time; /**< Whether or not to use posix time. */
#endif /* HAS_POSIX && defined(CLOCK_MONOTONIC) */
/**
 * @brief Initializes the fps engine.
 */
static void fps_init (void)
{
#if HAS_POSIX && defined(CLOCK_MONOTONIC)
   use_posix_time = 1;
   /* We must use clock_gettime here instead of gettimeofday mainly because this
    * way we are not influenced by changes to the time source like say ntp which
    * could skew up the dt calculations. */
   if (clock_gettime(CLOCK_MONOTONIC, &global_time)==0)
      return;
   WARN( _("clock_gettime failed, disabling posix time.") );
   use_posix_time = 0;
#endif /* HAS_POSIX && defined(CLOCK_MONOTONIC) */
   time_ms  = SDL_GetTicks();
}
/**
 * @brief Gets the elapsed time.
 *
 *    @return The elapsed time from the last frame.
 */
static double fps_elapsed (void)
{
   double dt;
   unsigned int t;

#if HAS_POSIX && defined(CLOCK_MONOTONIC)
   struct timespec ts;

   if (use_posix_time) {
      if (clock_gettime(CLOCK_MONOTONIC, &ts)==0) {
         dt  = ts.tv_sec - global_time.tv_sec;
         dt += (ts.tv_nsec - global_time.tv_nsec) / 1000000000.0;
         global_time = ts;
         return dt;
      }
      WARN( _("clock_gettime failed!") );
   }
#endif /* HAS_POSIX && defined(CLOCK_MONOTONIC) */

   t        = SDL_GetTicks();
   dt       = (double)(t - time_ms); /* Get the elapsed ms. */
   dt      /= 1000.; /* Convert to seconds. */
   time_ms  = t;

   return dt;
}


/**
 * @brief Controls the FPS.
 */
static void fps_control (void)
{
   double delay;
   double fps_max;
#if HAS_POSIX
   struct timespec ts;
#endif /* HAS_POSIX */

   /* dt in s */
   real_dt  = fps_elapsed();
   game_dt  = real_dt * dt_mod; /* Apply the modifier. */

   /* if fps is limited */
   if (!conf.vsync && conf.fps_max != 0) {
      fps_max = 1./(double)conf.fps_max;
      if (real_dt < fps_max) {
         delay    = fps_max - real_dt;
#if HAS_POSIX
         ts.tv_sec  = floor( delay );
         ts.tv_nsec = fmod( delay, 1. ) * 1e9;
         nanosleep( &ts, NULL );
#else /* HAS_POSIX */
         SDL_Delay( (unsigned int)(delay * 1000) );
#endif /* HAS_POSIX */
         fps_dt  += delay; /* makes sure it displays the proper fps */
      }
   }
}


/**
 * @brief Updates the game itself (player flying around and friends).
 *
 *    @brief Mainly uses game dt.
 */
static void update_all (void)
{
   int i, n;
   double nf, microdt, accumdt;

   if ((real_dt > 0.25) && (fps_skipped==0)) { /* slow timers down and rerun calculations */
      fps_skipped = 1;
      return;
   }
   else if (game_dt > fps_min) { /* we'll force a minimum FPS for physics to work alright. */

      /* Number of frames. */
      nf = ceil( game_dt / fps_min );
      microdt = game_dt / nf;
      n  = (int) nf;

      /* Update as much as needed, evenly. */
      accumdt = 0.;
      for (i=0; i<n; i++) {
         update_routine( microdt, 0 );
         /* Ok, so we need a bit of hackish logic here in case we are chopping up a
          * very large dt and it turns out time compression changes so we're now
          * updating in "normal time compression" zone. This amounts to many updates
          * being run when time compression has changed and thus can cause, say, the
          * player to exceed their target position or get mauled by an enemy ship.
          */
         accumdt += microdt;
         if (accumdt > dt_mod*real_dt)
            break;
      }

      /* Note we don't touch game_dt so that fps_display works well */
   }
   else /* Standard, just update with the last dt */
      update_routine( game_dt, 0 );

   fps_skipped = 0;
}


/**
 * @brief Actually runs the updates
 *
 *    @param[in] dt Current delta tick.
 */
void update_routine( double dt, int enter_sys )
{
   if (!enter_sys) {
      hook_exclusionStart();

      /* Update time. */
      ntime_update( dt );
   }

   /* Update engine stuff. */
   space_update(dt);
   weapons_update(dt);
   spfx_update(dt);
   pilots_update(dt);

   /* Update camera. */
   cam_update( dt );

   if (!enter_sys)
      hook_exclusionEnd( dt );
}


/**
 * @brief Renders the game itself (player flying around and friends).
 *
 * Blitting order (layers):
 *   - BG
 *     - stars and planets
 *     - background player stuff (planet targeting)
 *     - background particles
 *     - back layer weapons
 *   - N
 *     - NPC ships
 *     - front layer weapons
 *     - normal layer particles (above ships)
 *   - FG
 *     - player
 *     - foreground particles
 *     - text and GUI
 */
static void render_all (void)
{
   double dt;

   dt = (paused) ? 0. : game_dt;

   /* setup */
   spfx_begin(dt, real_dt);
   /* BG */
   space_render(dt);
   planets_render();
   weapons_render(WEAPON_LAYER_BG, dt);
   /* N */
   pilots_render(dt);
   weapons_render(WEAPON_LAYER_FG, dt);
   spfx_render(SPFX_LAYER_BACK);
   /* FG */
   player_render(dt);
   spfx_render(SPFX_LAYER_FRONT);
   space_renderOverlay(dt);
   gui_renderReticles(dt);
   pilots_renderOverlay(dt);
   spfx_end();
   gui_render(dt);
   ovr_render(dt);
   display_fps( real_dt ); /* Exception. */
}


static double fps     = 0.; /**< FPS to finally display. */
static double fps_cur = 0.; /**< FPS accumulator to trigger change. */
/**
 * @brief Displays FPS on the screen.
 *
 *    @param[in] dt Current delta tick.
 */
static void display_fps( const double dt )
{
   double x,y;
   double dt_mod_base = 1.;

   fps_dt  += dt;
   fps_cur += 1.;
   if (fps_dt > 1.) { /* recalculate every second */
      fps = fps_cur / fps_dt;
      fps_dt = fps_cur = 0.;
   }

   x = fps_x;
   y = fps_y;
   if (conf.fps_show) {
      gl_print( NULL, x, y, NULL, "%3.2f", fps );
      y -= gl_defFont.h + 5.;
   }

   if ((player.p != NULL) && !player_isFlag(PLAYER_DESTROYED) &&
         !player_isFlag(PLAYER_CREATING)) {
      dt_mod_base = player_dt_default();
   }
   if (dt_mod != dt_mod_base)
      gl_print( NULL, x, y, NULL, "%3.1fx", dt_mod / dt_mod_base);

   if (!paused || !player_paused || !conf.pause_show)
      return;

   y = SCREEN_H / 3. - gl_defFontMono.h / 2.;
   gl_printMidRaw( &gl_defFontMono, SCREEN_W, 0., y,
         NULL, _("PAUSED") );
}


/**
 * @brief Sets the position to display the FPS.
 */
void fps_setPos( double x, double y )
{
   fps_x = x;
   fps_y = y;
}


/**
 * @brief Sets the window caption.
 */
static void window_caption (void)
{
   char buf[PATH_MAX];
   SDL_RWops *rw;
   npng_t *npng;

   /* Load icon. */
   rw = ndata_rwops( GFX_PATH"icon.png" );
   if (rw == NULL) {
      WARN( _("Icon (icon.png) not found!") );
      return;
   }
   npng        = npng_open( rw );
   naev_icon   = npng_readSurface( npng, 0, 0 );
   npng_close( npng );
   SDL_RWclose( rw );
   if (naev_icon == NULL) {
      WARN( _("Unable to load icon.png!") );
      return;
   }

   /* Set caption. */
   nsnprintf(buf, PATH_MAX ,APPNAME" - %s", ndata_name());
   SDL_SetWindowTitle( gl_screen.window, buf );
   SDL_SetWindowIcon(  gl_screen.window, naev_icon );
}

/**
 * @Brief Gets a short human readable string of the version.
 *
 *    @param[out] str String to output.
 *    @param slen Maximum length of the string.
 *    @param major Major version.
 *    @param minor Minor version.
 *    @param rev Revision.
 *    @return Number of characters written.
 */
int naev_versionString( char *str, size_t slen, int major, int minor, int rev )
{
   int n;
   if (rev<0)
      n = nsnprintf( str, slen, "%d.%d.0-beta.%d", major, minor, ABS(rev) );
   else
      n = nsnprintf( str, slen, "%d.%d.%d", major, minor, rev );
   return n;
}


/**
 * @brief Returns the version in a human readable string.
 *
 *    @param long_version Returns the long version if it's long.
 *    @return The human readable version string.
 */
char *naev_version( int long_version )
{
   /* Set short version if needed. */
   if (short_version[0] == '\0')
      naev_versionString( short_version, sizeof(short_version), VMAJOR, VMINOR, VREV );

   /* Set up the long version. */
   if (long_version) {
      if (human_version[0] == '\0')
         nsnprintf( human_version, sizeof(human_version),
               " "APPNAME" v%s%s - %s", short_version,
#ifdef DEBUGGING
               _(" debug"),
#else /* DEBUGGING */
               "",
#endif /* DEBUGGING */
               ndata_name() );
      return human_version;
   }

   return short_version;
}


/**
 * @brief Parses the naev version.
 *
 *    @param[out] version Version parsed.
 *    @param buf Buffer to parse.
 *    @param nbuf Length of the buffer to parse.
 *    @return 0 on success.
 */
int naev_versionParse( int version[3], char *buf, int nbuf )
{
   int i, j, s;
   char cbuf[64];

   /* Check length. */
   if (nbuf > (int)sizeof(cbuf)) {
      WARN( _("Version format is too long!") );
      return -1;
   }

   s = 0;
   j = 0;
   for (i=0; i < MIN(nbuf,(int)sizeof(cbuf)); i++) {
      cbuf[j++] = buf[i];
      if (buf[i] == '.') {
         cbuf[j] = '\0';
         version[s++] = atoi(cbuf);
         if (s >= 3) {
            WARN( _("Version has too many '.'.") );
            return -1;
         }
         j = 0;
      }
   }
   if (s<3) {
      cbuf[j++] = '\0';
      version[s++] = atoi(cbuf);
   }

   return 0;
}


/**
 * @brief Compares the version against the current naev version.
 *
 *    @return positive if version is newer or negative if version is older.
 */
int naev_versionCompare( int version[3] )
{
   if (VMAJOR > version[0])
      return -3;
   else if (VMAJOR < version[0])
      return +3;

   if (VMINOR > version[1])
      return -2;
   else if (VMINOR < version[1])
      return +2;

   if (VREV > version[2])
      return -1;
   else if (VREV < version[2])
      return +1;

   return 0;
}


/**
 * @brief Returns the naev binary path.
 */
char *naev_binary (void)
{
   return binary_path;
}


/**
<<<<<<< HEAD
 * @brief Sets an environment variable.
 */
int nsetenv( const char *name, const char *value, int overwrite )
{
#if HAVE_DECL_SETENV
   return setenv( name, value, overwrite );
#elif HAVE_DECL__PUTENV_S
   int errcode = 0;
   if (!overwrite) {
      size_t envsize = 0;
      errcode = getenv_s(&envsize, NULL, 0, name);
      if(errcode || envsize) return errcode;
   }
   return _putenv_s(name, value);
#else
   char buf[PATH_MAX];
   snprintf( buf, sizeof(buf), "%s=%s", name, value );
   return putenv( buf );
#endif
}


/**
=======
>>>>>>> fe4a2ea2
 * @brief Prints the SDL version to console.
 */
static void print_SDLversion (void)
{
   const SDL_version *linked;
   SDL_version compiled;
   unsigned int version_linked, version_compiled;

   /* Extract information. */
   SDL_VERSION(&compiled);
   SDL_version ll;
   SDL_GetVersion( &ll );
   linked = &ll;
   DEBUG( _("SDL: %d.%d.%d [compiled: %d.%d.%d]"),
         linked->major, linked->minor, linked->patch,
         compiled.major, compiled.minor, compiled.patch);

   /* Get version as number. */
   version_linked    = linked->major*100 + linked->minor;
   version_compiled  = compiled.major*100 + compiled.minor;

   /* Check if major/minor version differ. */
   if (version_linked > version_compiled)
      WARN( _("SDL is newer than compiled version") );
   if (version_linked < version_compiled)
      WARN( _("SDL is older than compiled version.") );
}


#if HAS_LINUX && HAS_BFD && defined(DEBUGGING)
/**
 * @brief Gets the string related to the signal code.
 *
 *    @param sig Signal to which code belongs.
 *    @param sig_code Signal code to get string of.
 *    @return String of signal code.
 */
static const char* debug_sigCodeToStr( int sig, int sig_code )
{
   if (sig == SIGFPE)
      switch (sig_code) {
         case SI_USER: return _("SIGFPE (raised by program)");
         case FPE_INTDIV: return _("SIGFPE (integer divide by zero)");
         case FPE_INTOVF: return _("SIGFPE (integer overflow)");
         case FPE_FLTDIV: return _("SIGFPE (floating-point divide by zero)");
         case FPE_FLTOVF: return _("SIGFPE (floating-point overflow)");
         case FPE_FLTUND: return _("SIGFPE (floating-point underflow)");
         case FPE_FLTRES: return _("SIGFPE (floating-point inexact result)");
         case FPE_FLTINV: return _("SIGFPE (floating-point invalid operation)");
         case FPE_FLTSUB: return _("SIGFPE (subscript out of range)");
         default: return _("SIGFPE");
      }
   else if (sig == SIGSEGV)
      switch (sig_code) {
         case SI_USER: return _("SIGSEGV (raised by program)");
         case SEGV_MAPERR: return _("SIGSEGV (address not mapped to object)");
         case SEGV_ACCERR: return _("SIGSEGV (invalid permissions for mapped object)");
         default: return _("SIGSEGV");
      }
   else if (sig == SIGABRT)
      switch (sig_code) {
         case SI_USER: return _("SIGABRT (raised by program)");
         default: return _("SIGABRT");
      }

   /* No suitable code found. */
   return strsignal(sig);
}

/**
 * @brief Translates and displays the address as something humans can enjoy.
 *
 * @TODO Remove the conditional defines which are to support old BFD (namely Ubuntu 16.04).
 */
static void debug_translateAddress( const char *symbol, bfd_vma address )
{
   const char *file, *func;
   unsigned int line;
   asection *section;

   for (section = abfd->sections; section != NULL; section = section->next) {
#ifdef bfd_get_section_flags
      if ((bfd_get_section_flags(abfd, section) & SEC_ALLOC) == 0)
#else /* bfd_get_section_flags */
      if ((bfd_section_flags(section) & SEC_ALLOC) == 0)
#endif /* bfd_get_section_flags */
         continue;

#ifdef bfd_get_section_vma
      bfd_vma vma = bfd_get_section_vma(abfd, section);
#else /* bfd_get_section_vma */
      bfd_vma vma = bfd_section_vma(section);
#endif /* bfd_get_section_vma */

#ifdef bfd_get_section_size
      bfd_size_type size = bfd_get_section_size(section);
#else /* bfd_get_section_size */
      bfd_size_type size = bfd_section_size(section);
#endif /* bfd_get_section_size */
      if (address < vma || address >= vma + size)
         continue;

      if (!bfd_find_nearest_line(abfd, section, syms, address - vma,
            &file, &func, &line))
         continue;

      do {
         if (func == NULL || func[0] == '\0')
            func = "??";
         if (file == NULL || file[0] == '\0')
            file = "??";
         DEBUG("%s %s(...):%u %s", symbol, func, line, file);
      } while (bfd_find_inliner_info(abfd, &file, &func, &line));

      return;
   }

   DEBUG("%s %s(...):%u %s", symbol, "??", 0, "??");
}


/**
 * @brief Backtrace signal handler for Linux.
 *
 *    @param sig Signal.
 *    @param info Signal information.
 *    @param unused Unused.
 */
static void debug_sigHandler( int sig, siginfo_t *info, void *unused )
{
   (void)sig;
   (void)unused;
   int i, num;
   void *buf[64];
   char **symbols;

   num      = backtrace(buf, 64);
   symbols  = backtrace_symbols(buf, num);

   DEBUG( _("Naev received %s!"),
         debug_sigCodeToStr(info->si_signo, info->si_code) );
   for (i=0; i<num; i++) {
      if (abfd != NULL)
         debug_translateAddress(symbols[i], (bfd_vma) (bfd_hostptr_t) buf[i]);
      else
         DEBUG("   %s", symbols[i]);
   }
   DEBUG( _("Report this to project maintainer with the backtrace.") );

   /* Always exit. */
   exit(1);
}
#endif /* HAS_LINUX && HAS_BFD && defined(DEBUGGING) */


/**
 * @brief Sets up the SignalHandler for Linux.
 */
static void debug_sigInit (void)
{
#if HAS_LINUX && HAS_BFD && defined(DEBUGGING)
   char **matching;
   struct sigaction sa, so;
   long symcount;
   unsigned int size;

   bfd_init();

   /* Read the executable */
   abfd = bfd_openr("/proc/self/exe", NULL);
   if (abfd != NULL) {
      bfd_check_format_matches(abfd, bfd_object, &matching);

      /* Read symbols */
      if (bfd_get_file_flags(abfd) & HAS_SYMS) {

         /* static */
         symcount = bfd_read_minisymbols (abfd, FALSE, (void **)&syms, &size);
         if (symcount == 0) /* dynamic */
            symcount = bfd_read_minisymbols (abfd, TRUE, (void **)&syms, &size);
         assert(symcount >= 0);
      }
   }

   /* Set up handler. */
   sa.sa_handler   = NULL;
   sa.sa_sigaction = debug_sigHandler;
   sigemptyset(&sa.sa_mask);
   sa.sa_flags     = SA_SIGINFO;

   /* Attach signals. */
   sigaction(SIGSEGV, &sa, &so);
   if (so.sa_handler == SIG_IGN)
      DEBUG( _("Unable to set up SIGSEGV signal handler.") );
   sigaction(SIGFPE, &sa, &so);
   if (so.sa_handler == SIG_IGN)
      DEBUG( _("Unable to set up SIGFPE signal handler.") );
   sigaction(SIGABRT, &sa, &so);
   if (so.sa_handler == SIG_IGN)
      DEBUG( _("Unable to set up SIGABRT signal handler.") );
   DEBUG( _("BFD backtrace catching enabled.") );
#endif /* HAS_LINUX && HAS_BFD && defined(DEBUGGING) */
}


/**
 * @brief Closes the SignalHandler for Linux.
 */
static void debug_sigClose (void)
{
#if HAS_LINUX && HAS_BFD && defined(DEBUGGING)
   bfd_close( abfd );
#endif /* HAS_LINUX && HAS_BFD && defined(DEBUGGING) */
}<|MERGE_RESOLUTION|>--- conflicted
+++ resolved
@@ -1275,32 +1275,6 @@
 
 
 /**
-<<<<<<< HEAD
- * @brief Sets an environment variable.
- */
-int nsetenv( const char *name, const char *value, int overwrite )
-{
-#if HAVE_DECL_SETENV
-   return setenv( name, value, overwrite );
-#elif HAVE_DECL__PUTENV_S
-   int errcode = 0;
-   if (!overwrite) {
-      size_t envsize = 0;
-      errcode = getenv_s(&envsize, NULL, 0, name);
-      if(errcode || envsize) return errcode;
-   }
-   return _putenv_s(name, value);
-#else
-   char buf[PATH_MAX];
-   snprintf( buf, sizeof(buf), "%s=%s", name, value );
-   return putenv( buf );
-#endif
-}
-
-
-/**
-=======
->>>>>>> fe4a2ea2
  * @brief Prints the SDL version to console.
  */
 static void print_SDLversion (void)
