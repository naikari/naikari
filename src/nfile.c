--- conflicted
+++ resolved
@@ -154,16 +154,8 @@
             path = strdup(".");
         }
 
-<<<<<<< HEAD
         nsnprintf( naev_dataPath, PATH_MAX, "%s/naikari/", path );
-
-        if (path != NULL) {
-            free (path);
-        }
-=======
-        nsnprintf( naev_dataPath, PATH_MAX, "%s/naev/", path );
         free (path);
->>>>>>> 4ffc7aac
 #elif HAS_WIN32
       char *path = SDL_getenv("APPDATA");
       if (path == NULL) {
@@ -206,16 +198,8 @@
             path = strdup(".");
         }
 
-<<<<<<< HEAD
         nsnprintf( naev_configPath, PATH_MAX, "%s/naikari/", path );
-
-        if (path != NULL) {
-            free (path);
-        }
-=======
-        nsnprintf( naev_configPath, PATH_MAX, "%s/naev/", path );
         free (path);
->>>>>>> 4ffc7aac
 #elif HAS_WIN32
       char *path = SDL_getenv("APPDATA");
       if (path == NULL) {
@@ -258,16 +242,8 @@
             path = strdup(".");
         }
 
-<<<<<<< HEAD
         nsnprintf( naev_cachePath, PATH_MAX, "%s/naikari/", path );
-
-        if (path != NULL) {
-            free (path);
-        }
-=======
-        nsnprintf( naev_cachePath, PATH_MAX, "%s/naev/", path );
         free (path);
->>>>>>> 4ffc7aac
 #elif HAS_WIN32
       char *path = SDL_getenv("APPDATA");
       if (path == NULL) {
