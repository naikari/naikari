/*
 * See Licensing and Copyright notice in naev.h
 */

/**
 * @file nfile.c
 *
 * @brief Handles read/write abstractions to the users directory.
 *
 * @todo Add support for Windows and macOS.
 */


/** @cond */
#include <dirent.h>
#include <limits.h>
#include <stdarg.h>
#include <stdio.h>
#include <stdlib.h>
#include <sys/stat.h>
#include "physfs.h"

#include "naev.h"

#if HAS_POSIX
#include <sys/types.h>
#include <unistd.h>
#include <errno.h>
#include <libgen.h>
#endif /* HAS_POSIX */
#if WIN32
#include <windows.h>
#endif /* WIN32 */
/** @endcond */

#include "nfile.h"

#include "array.h"
#include "conf.h"
#if MACOS
#include "glue_macos.h"
#endif /* MACOS */
#include "log.h"
#include "nstring.h"


#if HAS_UNIX && !MACOS
//! http://n.ethz.ch/student/nevillm/download/libxdg-basedir/doc/basedir_8c_source.html

/**
 * Get value of an environment variable.
 * Sets @c errno to @c EINVAL if variable is not set or empty.
 *    @param name Name of environment variable.
 *    @return The environment variable or NULL if an error occurs.
 */
static char* xdgGetEnv(const char *name)
{
    char *env = SDL_getenv(name);
    if ((env != NULL) && (env[0] != '\0'))
        return env;
    /* What errno signifies missing env var? */
    errno = EINVAL;
    return NULL;
}

/**
 * Duplicate an environment variable.
 * Sets @c errno to @c ENOMEM if unable to allocate duplicate string.
 * Sets @c errno to @c EINVAL if variable is not set or empty.
 *    @return The duplicated string or NULL if an error occurs.
 */
static char* xdgEnvDup(const char *name)
{
    const char *env;
    env = xdgGetEnv( name );
    if (env != NULL)
        return strdup(env);
     return NULL;
}

/**
 * Get a home directory from the environment or a fallback relative to @c \$HOME.
 * Sets @c errno to @c ENOMEM if unable to allocate duplicate string.
 * Sets @c errno to @c EINVAL if variable is not set or empty.
 *    @param envname Name of environment variable.
 *    @param relativefallback Path starting with "/" and relative to @c \$HOME to use as fallback.
 *    @return The home directory path or @c NULL of an error occurs.
 */
static char * xdgGetRelativeHome( const char *envname, const char *relativefallback )
{
    char *relhome;
    relhome = xdgEnvDup(envname);
    if ((relhome == NULL) && (errno != ENOMEM)) {
        errno = 0;
        const char *home;
        unsigned int homelen;
        home = xdgGetEnv( "HOME" );
        if (home == NULL)
            return NULL;
        homelen = strlen(home);
        unsigned int fallbacklength;
        fallbacklength = strlen( relativefallback );
        relhome = malloc( homelen + fallbacklength + 1 );
        if (relhome == NULL)
           return NULL;
        memcpy( relhome, home, homelen );
        memcpy( &relhome[ homelen ], relativefallback, fallbacklength + 1 );
        relhome[ homelen + fallbacklength ] = '\0'; /* Just in case. */
    }
    return relhome;
}
#endif


static char naev_configPath[PATH_MAX] = "\0"; /**< Store Naev's config path. */
/**
 * @brief Gets Naikari's config path (for user preferences such as conf.lua)
 *
 *    @return The xdg config path.
 */
const char* nfile_configPath (void)
{
    if (naev_configPath[0] == '\0') {
        /* Global override is set. */
        if (conf.datapath) {
           snprintf( naev_configPath, PATH_MAX, "%s/", conf.datapath );
           return naev_configPath;
        }
#if MACOS
        if (macos_configPath( naev_configPath, PATH_MAX ) != 0) {
           WARN(_("Cannot determine config path, using current directory."));
<<<<<<< HEAD
           nsnprintf( naev_configPath, PATH_MAX, "./naikari/" );
=======
           snprintf( naev_configPath, PATH_MAX, "./naev/" );
>>>>>>> 7aab1a9c
        }
#elif HAS_UNIX
        char *path = xdgGetRelativeHome( "XDG_CONFIG_HOME", "/.config" );
        if (path == NULL) {
            WARN(_("$XDG_CONFIG_HOME isn't set, using current directory."));
            path = strdup(".");
        }

<<<<<<< HEAD
        nsnprintf( naev_configPath, PATH_MAX, "%s/naikari/", path );
=======
        snprintf( naev_configPath, PATH_MAX, "%s/naev/", path );
>>>>>>> 7aab1a9c
        free (path);
#elif WIN32
      char *path = SDL_getenv("APPDATA");
      if (path == NULL) {
         WARN(_("%%APPDATA%% isn't set, using current directory."));
         path = ".";
      }
<<<<<<< HEAD
      nsnprintf( naev_configPath, PATH_MAX, "%s/naikari/", path );
=======
      snprintf( naev_configPath, PATH_MAX, "%s/naev/", path );
>>>>>>> 7aab1a9c
#else
#error "Feature needs implementation on this Operating System for Naikari to work."
#endif
    }

    return naev_configPath;
}


static char naev_cachePath[PATH_MAX] = "\0"; /**< Store Naev's cache path. */
/**
 * @brief Gets Naev's cache path (for cached data such as generated textures)
 *
 *    @return The xdg cache path.
 */
const char* nfile_cachePath (void)
{
    if (naev_cachePath[0] == '\0') {
        /* Global override is set. */
        if (conf.datapath) {
           snprintf( naev_cachePath, PATH_MAX, "%s/", conf.datapath );
           return naev_cachePath;
        }
#if MACOS
        if (macos_cachePath( naev_cachePath, PATH_MAX ) != 0) {
           WARN(_("Cannot determine cache path, using current directory."));
<<<<<<< HEAD
           nsnprintf( naev_cachePath, PATH_MAX, "./naikari/" );
=======
           snprintf( naev_cachePath, PATH_MAX, "./naev/" );
>>>>>>> 7aab1a9c
        }
#elif HAS_UNIX
        char *path = xdgGetRelativeHome( "XDG_CACHE_HOME", "/.cache" );
        if (path == NULL) {
            WARN(_("$XDG_CACHE_HOME isn't set, using current directory."));
            path = strdup(".");
        }

<<<<<<< HEAD
        nsnprintf( naev_cachePath, PATH_MAX, "%s/naikari/", path );
=======
        snprintf( naev_cachePath, PATH_MAX, "%s/naev/", path );
>>>>>>> 7aab1a9c
        free (path);
#elif WIN32
      char *path = SDL_getenv("APPDATA");
      if (path == NULL) {
         WARN(_("%%APPDATA%% isn't set, using current directory."));
         path = ".";
      }
<<<<<<< HEAD
      nsnprintf( naev_cachePath, PATH_MAX, "%s/naikari/", path );
=======
      snprintf( naev_cachePath, PATH_MAX, "%s/naev/", path );
>>>>>>> 7aab1a9c
#else
#error "Feature needs implementation on this Operating System for Naikari to work."
#endif
    }

    return naev_cachePath;
}


#if HAS_POSIX
#define MKDIR mkdir( opath, mode )
static int mkpath( const char *path, mode_t mode )
#elif WIN32
#define MKDIR !CreateDirectory( opath, NULL )
static int mkpath( const char *path )
#else
#error "Feature needs implementation on this Operating System for Naikari to work."
#endif
{
   char opath[PATH_MAX];
   char *p;
   size_t len;
   int ret;

   if (path == NULL)
      return 0;

   strncpy( opath, path, sizeof(opath)-1 );
   opath[ sizeof(opath)-1 ] = '\0';
   len = strlen(opath);

   p = &opath[len-1];
   if (nfile_isSeparator(p[0])) {
      p[0] = '\0';
      p--;
   }

   // Traverse up until we find a directory that exists.
   for (; p >= opath; p--) {
      if (nfile_isSeparator(p[0])) {
         p[0] = '\0';
         if (nfile_dirExists(opath)) {
            p[0] = '/';
            break;
         }
         p[0] = '/';
      }
   }
   // This skips the directory that exists, or puts us
   // back at the start if the loop fell through.
   p++;

   // Traverse down, creating directories.
   for (; p[0] != '\0'; p++) {
      if (nfile_isSeparator(p[0])) {
         p[0] = '\0';
         ret = MKDIR;
         if (ret)
            return ret;
         p[0] = '/';
      }
   }

   // Create the final directory.
   if (!nfile_dirExists(opath)) {
      ret = MKDIR;
      if (ret)
         return ret;
   }

   return 0;
}
#undef MKDIR


/**
 * @brief Creates a directory if it doesn't exist.
 *
 *    @param path Path to create directory if it doesn't exist.
 *    @return 0 on success.
 */
int nfile_dirMakeExist( const char *path )
{
   if ( path == NULL )
      return -1;

   /* Check if it exists. */
   if ( nfile_dirExists( path ) )
      return 0;

#if HAS_POSIX
   if ( mkpath( path, S_IRWXU | S_IRWXG | S_IRWXO ) < 0 ) {
#elif WIN32
   if ( mkpath( path ) < 0 ) {
#else
#error "Feature needs implementation on this Operating System for Naikari to work."
#endif
      WARN( _( "Dir '%s' does not exist and unable to create: %s" ), path, strerror( errno ) );
      return -1;
   }

   return 0;
}


/**
 * @brief Checks to see if a directory exists.
 *
 * @param path Path to directory
 * @return 1 on exists, 0 otherwise
 */
int nfile_dirExists( const char *path )
{
   DIR *d;

   if (path == NULL)
      return -1;

   d = opendir( path );
   if ( d == NULL )
      return 0;
   closedir(d);
   return 1;
}


/**
 * @brief Checks to see if a file exists.
 *
 *    @param path string pointing to the file to check for existence.
 *    @return 1 if file exists, 0 if it doesn't or -1 on error.
 */
int nfile_fileExists( const char *path )
{
   struct stat buf;

   if ( path == NULL )
      return -1;

   if ( stat( path, &buf ) == 0 ) /* stat worked, file must exist */
      return 1;

   /* ANSI C89 compliant method here for reference. Not as precise as stat.
   FILE *f = fopen(file, "rb");
   if (f != NULL) {
      fclose(f);
      return 1;
   }
   */

   return 0;
}


/**
 * @brief Backup a file, if it exists.
 *
 *    @param path printf formatted string pointing to the file to backup.
 *    @return 0 on success, or if file does not exist, -1 on error.
 */
int nfile_backupIfExists( const char *path )
{
   char backup[ PATH_MAX ];

   if ( path == NULL )
      return -1;

   if ( !nfile_fileExists( path ) )
      return 0;

   snprintf(backup, sizeof(backup), "%s.backup", path);

   return nfile_copyIfExists( path, backup );
}


/**
 * @brief Copy a file, if it exists.
 *
 *    @param file1 Filename to copy from.
 *    @param file2 Filename to copy to.
 *    @return 0 on success, or if file1 does not exist, -1 on error.
 */
int nfile_copyIfExists( const char* file1, const char* file2 )
{
   FILE *f_in, *f_out;
   char buf[ 8*1024 ];
   size_t lr, lw;

   if (file1 == NULL)
      return -1;

   /* Check if input file exists */
   if (!nfile_fileExists(file1))
      return 0;

   /* Open files. */
   f_in  = fopen( file1, "rb" );
   f_out = fopen( file2, "wb" );
   if ((f_in==NULL) || (f_out==NULL)) {
      WARN( _("Failure to copy '%s' to '%s': %s"), file1, file2, strerror(errno) );
      if (f_in!=NULL)
         fclose(f_in);
      return -1;
   }

   /* Copy data over. */
   do {
      lr = fread( buf, 1, sizeof(buf), f_in );
      if (ferror(f_in))
         goto err;
      else if (!lr) {
         if (feof(f_in))
            break;
         goto err;
      }

      lw = fwrite( buf, 1, lr, f_out );
      if (ferror(f_out) || (lr != lw))
         goto err;
   } while (lr > 0);

   /* Close files. */
   fclose( f_in );
   fclose( f_out );

   return 0;

err:
   WARN( _("Failure to copy '%s' to '%s': %s"), file1, file2, strerror(errno) );
   fclose( f_in );
   fclose( f_out );

   return -1;
}


/**
 * @brief Tries to read a file.
 *
 *    @param filesize Stores the size of the file.
 *    @param path Path of the file.
 *    @return The file data.
 */
char *nfile_readFile( size_t *filesize, const char *path )
{
   int n;
   char *buf;
   FILE *file;
   int len;
   size_t pos;
   struct stat path_stat;

   if ( path == NULL ) {
      *filesize = 0;
      return NULL;
   }

   if ( stat( path, &path_stat ) ) {
      WARN( _( "Error occurred while opening '%s': %s" ), path, strerror( errno ) );
      *filesize = 0;
      return NULL;
   }

   if ( !S_ISREG( path_stat.st_mode ) ) {
      WARN( _( "Error occurred while opening '%s': It is not a regular file" ), path );
      *filesize = 0;
      return NULL;
   }

   /* Open file. */
   file = fopen( path, "rb" );
   if ( file == NULL ) {
      WARN( _( "Error occurred while opening '%s': %s" ), path, strerror( errno ) );
      *filesize = 0;
      return NULL;
   }

   /* Get file size. */
   if ( fseek( file, 0L, SEEK_END ) == -1 ) {
      WARN( _( "Error occurred while seeking '%s': %s" ), path, strerror( errno ) );
      fclose( file );
      *filesize = 0;
      return NULL;
   }
   len = ftell( file );
   if ( fseek( file, 0L, SEEK_SET ) == -1 ) {
      WARN( _( "Error occurred while seeking '%s': %s" ), path, strerror( errno ) );
      fclose( file );
      *filesize = 0;
      return NULL;
   }

   /* Allocate buffer. */
   buf = malloc( len+1 );
   if (buf == NULL) {
      WARN(_("Out of Memory"));
      fclose(file);
      *filesize = 0;
      return NULL;
   }
   buf[len] = '\0';

   /* Read the file. */
   n = 0;
   while ( n < len ) {
      pos = fread( &buf[ n ], 1, len - n, file );
      if ( pos <= 0 ) {
         WARN( _( "Error occurred while reading '%s': %s" ), path, strerror( errno ) );
         fclose( file );
         *filesize = 0;
         free(buf);
         return NULL;
      }
      n += pos;
   }

   /* Close the file. */
   fclose(file);

   *filesize = len;
   return buf;
}


/**
 * @brief Tries to create the file if it doesn't exist.
 *
 *    @param path Path of the file to create.
 */
int nfile_touch( const char *path )
{
   FILE *f;

   if (path == NULL)
      return -1;

   /* Try to open the file, C89 compliant, but not as precise as stat. */
   f = fopen( path, "a+b" );
   if ( f == NULL ) {
      WARN( _( "Unable to touch file '%s': %s" ), path, strerror( errno ) );
      return -1;
   }

   fclose(f);
   return 0;
}


/**
 * @brief Tries to write a file.
 *
 *    @param data Pointer to the data to write.
 *    @param len The size of data.
 *    @param path Path of the file.
 *    @return 0 on success, -1 on error.
 */
int nfile_writeFile( const char *data, size_t len, const char *path )
{
   size_t n;
   FILE *file;
   size_t pos;

   if ( path == NULL )
      return -1;

   /* Open file. */
   file = fopen( path, "wb" );
   if ( file == NULL ) {
      WARN( _( "Error occurred while opening '%s': %s" ), path, strerror( errno ) );
      return -1;
   }

   /* Write the file. */
   n = 0;
   while ( n < len ) {
      pos = fwrite( &data[ n ], 1, len - n, file );
      if ( pos <= 0 ) {
         WARN( _( "Error occurred while writing '%s': %s" ), path, strerror( errno ) );
         fclose( file ); /* don't care about further errors */
         return -1;
      }
      n += pos;
   }

   /* Close the file. */
   if ( fclose( file ) == EOF ) {
      WARN( _( "Error occurred while closing '%s': %s" ), path, strerror( errno ) );
      return -1;
   }

   return 0;
}


/**
 * @brief Checks to see if a character is used to separate files in a path.
 *
 *    @param c Character to check.
 *    @return 1 if is a separator, 0 otherwise.
 */
int nfile_isSeparator( uint32_t c )
{
   if (c == '/')
      return 1;
#if WIN32
   else if (c == '\\')
      return 1;
#endif /* WIN32 */
   return 0;
}


int _nfile_concatPaths( char buf[static 1], int maxLength, const char path[static 1], ... )
{
   char *bufPos;
   char *bufEnd;
   const char *section;
   va_list ap;

   bufPos = buf;
   bufEnd = buf + maxLength;
   va_start( ap, path );
   section = path;

#if DEBUGGING
   if ( section == NULL )
      WARN( _( "First argument to nfile_concatPaths was NULL. This is probably an error." ) );
#endif

   do {
      // End of arg list?
      if ( section == NULL )
         break;

      if ( bufPos > buf ) {
         // Make sure there's a path seperator.
         if ( bufPos[ -1 ] != '/' ) {
            bufPos[ 0 ] = '/';
            bufPos += 1;
         }
         // But not too many path seperators.
         if ( *section == '/' )
            section += 1;
      }

      // Copy this section
      bufPos = memccpy( bufPos, section, '\0', bufEnd - bufPos );
      if ( bufPos == NULL )
         break;

      // Next path section
      section = va_arg( ap, char * );
   } while ( bufPos-- < bufEnd ); // Rewind after compare so we're pointing at the NULL character.
   va_end( ap );

   // Did we run out of space?
   if ( section != NULL )
      return -1;

   return bufPos - buf;
}<|MERGE_RESOLUTION|>--- conflicted
+++ resolved
@@ -129,11 +129,7 @@
 #if MACOS
         if (macos_configPath( naev_configPath, PATH_MAX ) != 0) {
            WARN(_("Cannot determine config path, using current directory."));
-<<<<<<< HEAD
-           nsnprintf( naev_configPath, PATH_MAX, "./naikari/" );
-=======
-           snprintf( naev_configPath, PATH_MAX, "./naev/" );
->>>>>>> 7aab1a9c
+           snprintf( naev_configPath, PATH_MAX, "./naikari/" );
         }
 #elif HAS_UNIX
         char *path = xdgGetRelativeHome( "XDG_CONFIG_HOME", "/.config" );
@@ -142,11 +138,7 @@
             path = strdup(".");
         }
 
-<<<<<<< HEAD
-        nsnprintf( naev_configPath, PATH_MAX, "%s/naikari/", path );
-=======
-        snprintf( naev_configPath, PATH_MAX, "%s/naev/", path );
->>>>>>> 7aab1a9c
+        snprintf( naev_configPath, PATH_MAX, "%s/naikari/", path );
         free (path);
 #elif WIN32
       char *path = SDL_getenv("APPDATA");
@@ -154,11 +146,7 @@
          WARN(_("%%APPDATA%% isn't set, using current directory."));
          path = ".";
       }
-<<<<<<< HEAD
-      nsnprintf( naev_configPath, PATH_MAX, "%s/naikari/", path );
-=======
-      snprintf( naev_configPath, PATH_MAX, "%s/naev/", path );
->>>>>>> 7aab1a9c
+      snprintf( naev_configPath, PATH_MAX, "%s/naikari/", path );
 #else
 #error "Feature needs implementation on this Operating System for Naikari to work."
 #endif
@@ -185,11 +173,7 @@
 #if MACOS
         if (macos_cachePath( naev_cachePath, PATH_MAX ) != 0) {
            WARN(_("Cannot determine cache path, using current directory."));
-<<<<<<< HEAD
-           nsnprintf( naev_cachePath, PATH_MAX, "./naikari/" );
-=======
-           snprintf( naev_cachePath, PATH_MAX, "./naev/" );
->>>>>>> 7aab1a9c
+           snprintf( naev_cachePath, PATH_MAX, "./naikari/" );
         }
 #elif HAS_UNIX
         char *path = xdgGetRelativeHome( "XDG_CACHE_HOME", "/.cache" );
@@ -198,11 +182,7 @@
             path = strdup(".");
         }
 
-<<<<<<< HEAD
-        nsnprintf( naev_cachePath, PATH_MAX, "%s/naikari/", path );
-=======
-        snprintf( naev_cachePath, PATH_MAX, "%s/naev/", path );
->>>>>>> 7aab1a9c
+        snprintf( naev_cachePath, PATH_MAX, "%s/naikari/", path );
         free (path);
 #elif WIN32
       char *path = SDL_getenv("APPDATA");
@@ -210,11 +190,7 @@
          WARN(_("%%APPDATA%% isn't set, using current directory."));
          path = ".";
       }
-<<<<<<< HEAD
-      nsnprintf( naev_cachePath, PATH_MAX, "%s/naikari/", path );
-=======
-      snprintf( naev_cachePath, PATH_MAX, "%s/naev/", path );
->>>>>>> 7aab1a9c
+      snprintf( naev_cachePath, PATH_MAX, "%s/naikari/", path );
 #else
 #error "Feature needs implementation on this Operating System for Naikari to work."
 #endif
