/*
 * See Licensing and Copyright notice in naev.h
 */

/**
 * @file nlua_jump.c
 *
 * @brief Lua jump module.
 */

#include "nlua_jump.h"

#include "naev.h"

#include <lauxlib.h>

#include "nlua.h"
#include "nluadef.h"
#include "nlua_vec2.h"
#include "nlua_system.h"
#include "log.h"


/* Jump metatable methods */
static int jumpL_get( lua_State *L );
static int jumpL_eq( lua_State *L );
static int jumpL_position( lua_State *L );
static int jumpL_isKnown( lua_State *L );
static int jumpL_setKnown( lua_State *L );
static const luaL_reg jump_methods[] = {
   { "get", jumpL_get },
   { "__eq", jumpL_eq },
   { "pos", jumpL_position },
   { "known", jumpL_isKnown },
   { "setKnown", jumpL_setKnown },
   {0,0}
}; /**< Jump metatable methods. */


/**
 * @brief Loads the jump library.
 *
 *    @param L State to load jump library into.
 *    @param readonly Load read only functions?
 *    @return 0 on success.
 */
int nlua_loadJump( lua_State *L, int readonly )
{
   (void) readonly;
   /* Create the metatable */
   luaL_newmetatable(L, JUMP_METATABLE);

   /* Create the access table */
   lua_pushvalue(L,-1);
   lua_setfield(L,-2,"__index");

   /* Register the values */
   luaL_register(L, NULL, jump_methods);

   /* Clean up. */
   lua_setfield(L, LUA_GLOBALSINDEX, JUMP_METATABLE);

   return 0; /* No error */
}


/**
 * @brief This module allows you to handle the jumps from Lua.
 *
 * Generally you do something like:
 *
 * @code
 * j = jump.get("Gamma Polaris", "Apez") -- Get the jump from Gamma Polaris to Apez
 * if j:known() then -- The jump is known
 *    v = j:pos() -- Get the position
 *    -- Do other stuff
 * end
 * @endcode
 *
 * @luamod jump
 */
/**
 * @brief Gets jump at index.
 *
 *    @param L Lua state to get jump from.
 *    @param ind Index position to find the jump.
 *    @return Jump found at the index in the state.
 */
LuaJump* lua_tojump( lua_State *L, int ind )
{
   return (LuaJump*) lua_touserdata(L,ind);
}
/**
 * @brief Gets jump at index raising an error if isn't a jump.
 *
 *    @param L Lua state to get jump from.
 *    @param a Index to check.
 *    @return Jump found at the index in the state.
 */
LuaJump* luaL_checkjump( lua_State *L, int ind )
{
   if (lua_isjump(L,ind))
      return lua_tojump(L,ind);
   luaL_typerror(L, ind, JUMP_METATABLE);
   return NULL;
}
/**
 * @brief Gets a jump directly.
 *
 *    @param L Lua state to get jump from.
 *    @param ind Index to check.
 *    @return Jump found at the index in the state.
 */
JumpPoint* luaL_validjump( lua_State *L, int ind )
{
   LuaJump *lj;
   JumpPoint *jp;
   StarSystem *a, *b;

   if (lua_isjump(L, ind)) {
      lj = luaL_checkjump(L, ind);
<<<<<<< HEAD
      a  = system_getIndex( lj->sysid );
      jp = &a->jumps[lj->id];
=======
      a = system_getIndex( lj->srcid );
      b = system_getIndex( lj->destid );
>>>>>>> 288f4e25
   }
   else if (lua_gettop(L) > 1) {
      if (lua_isstring(L, ind))
         a = system_get( lua_tostring( L, ind ));
      else if (lua_issystem(L, ind))
         a = system_getIndex( lua_tosystem(L, ind)->id );

      if (lua_isstring(L, ind+1))
         b = system_get( lua_tostring( L, ind+1 ));
      else if (lua_issystem(L, ind+1))
         b = system_getIndex( lua_tosystem(L, ind+1)->id );
   }
   else {
      luaL_typerror(L, ind, JUMP_METATABLE);
      return NULL;
   }

   if (b != NULL && a != NULL)
         jp = jump_getTarget( b, a );

   if (jp == NULL)
      NLUA_ERROR(L, "Jump is invalid");

   return jp;
}
/**
 * @brief Pushes a jump on the stack.
 *
 *    @param L Lua state to push jump into.
 *    @param jump Jump to push.
 *    @return Newly pushed jump.
 */
LuaJump* lua_pushjump( lua_State *L, LuaJump jump )
{
   LuaJump *j;
   j = (LuaJump*) lua_newuserdata(L, sizeof(LuaJump));
   *j = jump;
   luaL_getmetatable(L, JUMP_METATABLE);
   lua_setmetatable(L, -2);
   return j;
}
/**
 * @brief Checks to see if ind is a jump.
 *
 *    @param L Lua state to check.
 *    @param ind Index to check.
 *    @return 1 if ind is a jump.
 */
int lua_isjump( lua_State *L, int ind )
{
   int ret;

   if (lua_getmetatable(L,ind)==0)
      return 0;
   lua_getfield(L, LUA_REGISTRYINDEX, JUMP_METATABLE);

   ret = 0;
   if (lua_rawequal(L, -1, -2))  /* does it have the correct mt? */
      ret = 1;

   lua_pop(L, 2);  /* remove both metatables */
   return ret;
}


/**
 * @brief Gets a jump.
 *
 * Possible values of params: <br/>
 *    - string : Gets the jump by system name. <br/>
 *    - system : Gets the jump by system. <br/>
 *
 * @usage j  = jump.get( "Ogat", "Goddard" ) -- Returns the Ogat to Goddard jump.
 *    @luaparam param See description.
 *    @luareturn Returns the jump and the it belongs to.
 * @luafunc get( param )
 */
static int jumpL_get( lua_State *L )
{
   LuaJump lj;
   StarSystem *a, *b;

   if (lua_gettop(L) > 1) {
      if (lua_isstring(L, 1))
         a = system_get( lua_tostring(L, 1));
      else if (lua_issystem(L, 1))
         a = system_getIndex( lua_tosystem(L, 1)->id );
   
      if (lua_isstring(L, 2))
         b = system_get( lua_tostring(L, 2));
      else if (lua_issystem(L, 2))
         b = system_getIndex( lua_tosystem(L, 2)->id );

      if ((a == NULL) || (b == NULL)) {
         NLUA_ERROR(L, "No matching jump points found.");
         return 0;
      }
      
      if (jump_getTarget(b, a) != NULL) {
         lj.srcid  = a->id;
         lj.destid = b->id;
         lua_pushjump(L, lj);
         return 1;
      }
   }
   else
      NLUA_INVALID_PARAMETER(L);

   return 0;
}


/**
 * @brief You can use the '=' operator within Lua to compare jumps with this.
 *
 * @usage if j.__eq( jump.get( "Rhu", "Ruttwi" ) ) then -- Do something
 *    @luaparam j Jump comparing.
 *    @luaparam comp jump to compare against.
 *    @luareturn true if both jumps are the same.
 * @luafunc __eq( p, comp )
 */
static int jumpL_eq( lua_State *L )
{
   LuaJump *a, *b;
   a = luaL_checkjump(L,1);
   b = luaL_checkjump(L,2);
   lua_pushboolean(L,((a->srcid == b->srcid) && (a->destid == b->destid)));
   return 1;
}


/**
 * @brief Gets the position of the jump in the system.
 *
 * @usage v = p:pos()
 *    @luaparam p Jump to get the position of.
 *    @luareturn The position of the jump in the system as a vec2.
 * @luafunc pos( p )
 */
static int jumpL_position( lua_State *L )
{
   JumpPoint *jp;
   LuaVector v;
   jp = luaL_validjump(L,1);
   vectcpy(&v.vec, &jp->pos);
   lua_pushvector(L, v);
   return 1;
}


/**
 * @brief Checks to see if a jump is known by the player.
 *
 * @usage b = p:known()
 *
 *    @luaparam s Jump to check if the player knows.
 *    @luareturn true if the player knows the jump.
 * @luafunc known( p )
 */
static int jumpL_isKnown( lua_State *L )
{
   JumpPoint *jp = luaL_validjump(L,1);
   lua_pushboolean(L, jp_isKnown(jp));
   return 1;
}

/**
 * @brief Sets a jumps's known state.
 *
 * @usage p:setKnown( false ) -- Makes jump unknown.
 *    @luaparam p Jump to set known.
 *    @luaparam b Whether or not to set as known (defaults to false).
 * @luafunc setKnown( p, b )
 */
static int jumpL_setKnown( lua_State *L )
{
   int b;
   JumpPoint *jp;

   jp = luaL_validjump(L,1);
<<<<<<< HEAD
   b  = lua_toboolean(L, 2);
=======
   b = lua_toboolean(L, 2);
>>>>>>> 288f4e25

   if (b)
      jp_setFlag( jp, JP_KNOWN );
   else
      jp_rmFlag( jp, JP_KNOWN );
   return 0;
}<|MERGE_RESOLUTION|>--- conflicted
+++ resolved
@@ -119,13 +119,8 @@
 
    if (lua_isjump(L, ind)) {
       lj = luaL_checkjump(L, ind);
-<<<<<<< HEAD
-      a  = system_getIndex( lj->sysid );
-      jp = &a->jumps[lj->id];
-=======
       a = system_getIndex( lj->srcid );
       b = system_getIndex( lj->destid );
->>>>>>> 288f4e25
    }
    else if (lua_gettop(L) > 1) {
       if (lua_isstring(L, ind))
@@ -306,11 +301,7 @@
    JumpPoint *jp;
 
    jp = luaL_validjump(L,1);
-<<<<<<< HEAD
    b  = lua_toboolean(L, 2);
-=======
-   b = lua_toboolean(L, 2);
->>>>>>> 288f4e25
 
    if (b)
       jp_setFlag( jp, JP_KNOWN );
