/*
 * See Licensing and Copyright notice in naev.h
 */

/**
 * @file nlua_space.c
 *
 * @brief Handles the Lua space bindings.
 *
 * These bindings control the planets and systems.
 */

#include "nlua_pilot.h"

#include "naev.h"

#include "lauxlib.h"

#include "nlua.h"
#include "nluadef.h"
#include "nlua_faction.h"
#include "nlua_vec2.h"
#include "nlua_ship.h"
#include "nlua_system.h"
#include "nlua_planet.h"
#include "log.h"
#include "rng.h"
#include "pilot.h"
#include "player.h"
#include "space.h"
#include "ai.h"
#include "ai_extra.h"
#include "nlua_col.h"
#include "weapon.h"
#include "gui.h"


/*
 * From pilot.c
 */
extern Pilot** pilot_stack;
extern int pilot_nstack;


/*
 * Prototypes.
 */
static Task *pilotL_newtask( lua_State *L, Pilot* p, const char *task );


/* Pilot metatable methods. */
static int pilotL_getPlayer( lua_State *L );
static int pilotL_addFleet( lua_State *L );
static int pilotL_remove( lua_State *L );
static int pilotL_clear( lua_State *L );
static int pilotL_toggleSpawn( lua_State *L );
static int pilotL_getPilots( lua_State *L );
static int pilotL_eq( lua_State *L );
static int pilotL_name( lua_State *L );
static int pilotL_id( lua_State *L );
static int pilotL_exists( lua_State *L );
static int pilotL_target( lua_State *L );
static int pilotL_inrange( lua_State *L );
static int pilotL_nav( lua_State *L );
static int pilotL_weapset( lua_State *L );
static int pilotL_rename( lua_State *L );
static int pilotL_position( lua_State *L );
static int pilotL_velocity( lua_State *L );
static int pilotL_dir( lua_State *L );
static int pilotL_faction( lua_State *L );
static int pilotL_setPosition( lua_State *L );
static int pilotL_setVelocity( lua_State *L );
static int pilotL_setDir( lua_State *L );
static int pilotL_broadcast( lua_State *L );
static int pilotL_comm( lua_State *L );
static int pilotL_setFaction( lua_State *L );
static int pilotL_setHostile( lua_State *L );
static int pilotL_setFriendly( lua_State *L );
static int pilotL_setInvincible( lua_State *L );
static int pilotL_setInvisible( lua_State *L );
static int pilotL_setVisplayer( lua_State *L );
static int pilotL_setVisible( lua_State *L );
static int pilotL_setHilight( lua_State *L );
static int pilotL_getColour( lua_State *L );
static int pilotL_getHostile( lua_State *L );
static int pilotL_disable( lua_State *L );
static int pilotL_addOutfit( lua_State *L );
static int pilotL_rmOutfit( lua_State *L );
static int pilotL_setFuel( lua_State *L );
static int pilotL_changeAI( lua_State *L );
static int pilotL_setHealth( lua_State *L );
static int pilotL_setEnergy( lua_State *L );
static int pilotL_setNoboard( lua_State *L );
static int pilotL_setNodisable( lua_State *L );
static int pilotL_getHealth( lua_State *L );
static int pilotL_getEnergy( lua_State *L );
static int pilotL_getLockon( lua_State *L );
static int pilotL_getStats( lua_State *L );
static int pilotL_cargoFree( lua_State *L );
static int pilotL_cargoHas( lua_State *L );
static int pilotL_cargoAdd( lua_State *L );
static int pilotL_cargoRm( lua_State *L );
static int pilotL_cargoList( lua_State *L );
static int pilotL_ship( lua_State *L );
static int pilotL_idle( lua_State *L );
static int pilotL_control( lua_State *L );
static int pilotL_memory( lua_State *L );
static int pilotL_taskclear( lua_State *L );
static int pilotL_goto( lua_State *L );
static int pilotL_face( lua_State *L );
static int pilotL_brake( lua_State *L );
static int pilotL_follow( lua_State *L );
static int pilotL_attack( lua_State *L );
static int pilotL_runaway( lua_State *L );
static int pilotL_hyperspace( lua_State *L );
static int pilotL_land( lua_State *L );
static int pilotL_hailPlayer( lua_State *L );
static int pilotL_hookClear( lua_State *L );
static const luaL_reg pilotL_methods[] = {
   /* General. */
   { "player", pilotL_getPlayer },
   { "add", pilotL_addFleet },
   { "rm", pilotL_remove },
   { "get", pilotL_getPilots },
   { "__eq", pilotL_eq },
   /* Info. */
   { "name", pilotL_name },
   { "id", pilotL_id },
   { "exists", pilotL_exists },
   { "target", pilotL_target },
   { "inrange", pilotL_inrange },
   { "nav", pilotL_nav },
   { "weapset", pilotL_weapset },
   { "rename", pilotL_rename },
   { "pos", pilotL_position },
   { "vel", pilotL_velocity },
   { "dir", pilotL_dir },
   { "faction", pilotL_faction },
   { "health", pilotL_getHealth },
   { "energy", pilotL_getEnergy },
   { "lockon", pilotL_getLockon },
   { "stats", pilotL_getStats },
   { "colour", pilotL_getColour },
   { "hostile", pilotL_getHostile },
   /* System. */
   { "clear", pilotL_clear },
   { "toggleSpawn", pilotL_toggleSpawn },
   /* Modify. */
   { "changeAI", pilotL_changeAI },
   { "setHealth", pilotL_setHealth },
   { "setEnergy", pilotL_setEnergy },
   { "setNoboard", pilotL_setNoboard },
   { "setNodisable", pilotL_setNodisable },
   { "setPos", pilotL_setPosition },
   { "setVel", pilotL_setVelocity },
   { "setDir", pilotL_setDir },
   { "setFaction", pilotL_setFaction },
   { "setHostile", pilotL_setHostile },
   { "setFriendly", pilotL_setFriendly },
   { "setInvincible", pilotL_setInvincible },
   { "setInvisible", pilotL_setInvisible },
   { "setVisplayer", pilotL_setVisplayer },
   { "setVisible", pilotL_setVisible },
   { "setHilight", pilotL_setHilight },
   { "disable", pilotL_disable },
   /* Talk. */
   { "broadcast", pilotL_broadcast },
   { "comm", pilotL_comm },
   /* Outfits. */
   { "addOutfit", pilotL_addOutfit },
   { "rmOutfit", pilotL_rmOutfit },
   { "setFuel", pilotL_setFuel },
   /* Ship. */
   { "cargoList", pilotL_cargoList },
   { "ship", pilotL_ship },
   { "cargoFree", pilotL_cargoFree },
   { "cargoHas", pilotL_cargoHas },
   { "cargoAdd", pilotL_cargoAdd },
   { "cargoRm", pilotL_cargoRm },
   { "cargoList", pilotL_cargoList },
   /* Manual AI control. */
   { "idle", pilotL_idle },
   { "control", pilotL_control },
   { "memory", pilotL_memory },
   { "taskClear", pilotL_taskclear },
   { "goto", pilotL_goto },
   { "face", pilotL_face },
   { "brake", pilotL_brake },
   { "follow", pilotL_follow },
   { "attack", pilotL_attack },
   { "runaway", pilotL_runaway },
   { "hyperspace", pilotL_hyperspace },
   { "land", pilotL_land },
   /* Misc. */
   { "hailPlayer", pilotL_hailPlayer },
   { "hookClear", pilotL_hookClear },
   {0,0}
}; /**< Pilot metatable methods. */
static const luaL_reg pilotL_cond_methods[] = {
   /* General. */
   { "player", pilotL_getPlayer },
   { "get", pilotL_getPilots },
   { "__eq", pilotL_eq },
   /* Info. */
   { "name", pilotL_name },
   { "id", pilotL_id },
   { "exists", pilotL_exists },
   { "target", pilotL_target },
   { "inrange", pilotL_inrange },
   { "nav", pilotL_nav },
   { "weapset", pilotL_weapset },
   { "pos", pilotL_position },
   { "vel", pilotL_velocity },
   { "dir", pilotL_dir },
   { "faction", pilotL_faction },
   { "health", pilotL_getHealth },
   { "energy", pilotL_getEnergy },
   { "lockon", pilotL_getLockon },
   { "stats", pilotL_getStats },
   { "colour", pilotL_getColour },
   { "hostile", pilotL_getHostile },
   /* Ship. */
   { "ship", pilotL_ship },
   { "cargoFree", pilotL_cargoFree },
   { "cargoHas", pilotL_cargoHas },
   { "cargoList", pilotL_cargoList },
   {0,0}
};




/**
 * @brief Loads the space library.
 *
 *    @param L State to load space library into.
 *    @return 0 on success.
 */
int nlua_loadPilot( lua_State *L, int readonly )
{
   /* Create the metatable */
   luaL_newmetatable(L, PILOT_METATABLE);

   /* Create the access table */
   lua_pushvalue(L,-1);
   lua_setfield(L,-2,"__index");

   /* Register the values */
   if (readonly)
      luaL_register(L, NULL, pilotL_cond_methods);
   else
      luaL_register(L, NULL, pilotL_methods);

   /* Clean up. */
   lua_setfield(L, LUA_GLOBALSINDEX, PILOT_METATABLE);

   /* Pilot always loads ship. */
   nlua_loadShip(L,readonly);

   return 0;
}


/**
 * @brief Lua bindings to interact with pilots.
 *
 * This will allow you to create and manipulate pilots in-game.
 *
 * An example would be:
 * @code
 * p = pilot.add( "Sml Trader Convoy" ) -- Create a trader convoy
 * for k,v in pairs(p) do
 *    v:setFriendly() -- Make it friendly
 * end
 * @endcode
 *
 * @luamod pilot
 */
/**
 * @brief Gets pilot at index.
 *
 *    @param L Lua state to get pilot from.
 *    @param ind Index position to find the pilot.
 *    @return Pilot found at the index in the state.
 */
LuaPilot* lua_topilot( lua_State *L, int ind )
{
   return (LuaPilot*) lua_touserdata(L,ind);
}
/**
 * @brief Gets pilot at index or raises error if there is no pilot at index.
 *
 *    @param L Lua state to get pilot from.
 *    @param ind Index position to find pilot.
 *    @return Pilot found at the index in the state.
 */
LuaPilot* luaL_checkpilot( lua_State *L, int ind )
{
   if (lua_ispilot(L,ind))
      return lua_topilot(L,ind);
   luaL_typerror(L, ind, PILOT_METATABLE);
   return NULL;
}
/**
 * @brief Makes sure the pilot is valid or raises a Lua error.
 *
 *    @param L State currently running.
 *    @param ind Index of the pilot to validate.
 *    @return The pilot (doesn't return if fails - raises Lua error ).
 */
Pilot* luaL_validpilot( lua_State *L, int ind )
{
   LuaPilot *lp;
   Pilot *p;

   /* Get the pilot. */
   lp = luaL_checkpilot(L,ind);
   p  = pilot_get(lp->pilot);
   if (p==NULL) {
      NLUA_ERROR(L,"Pilot is invalid.");
      return NULL;
   }

   return p;
}
/**
 * @brief Pushes a pilot on the stack.
 *
 *    @param L Lua state to push pilot into.
 *    @param pilot Pilot to push.
 *    @return Newly pushed pilot.
 */
LuaPilot* lua_pushpilot( lua_State *L, LuaPilot pilot )
{
   LuaPilot *p;
   p = (LuaPilot*) lua_newuserdata(L, sizeof(LuaPilot));
   *p = pilot;
   luaL_getmetatable(L, PILOT_METATABLE);
   lua_setmetatable(L, -2);
   return p;
}
/**
 * @brief Checks to see if ind is a pilot.
 *
 *    @param L Lua state to check.
 *    @param ind Index position to check.
 *    @return 1 if ind is a pilot.
 */
int lua_ispilot( lua_State *L, int ind )
{
   int ret;

   if (lua_getmetatable(L,ind)==0)
      return 0;
   lua_getfield(L, LUA_REGISTRYINDEX, PILOT_METATABLE);

   ret = 0;
   if (lua_rawequal(L, -1, -2))  /* does it have the correct mt? */
      ret = 1;

   lua_pop(L, 2);  /* remove both metatables */
   return ret;
}

/**
 * @brief Gets the player's pilot.
 *
 * @usage player = pilot.player()
 *
 *    @luareturn Pilot pointing to the player.
 * @luafunc player()
 */
static int pilotL_getPlayer( lua_State *L )
{
   LuaPilot lp;

   if (player.p == NULL) {
      lua_pushnil(L);
      return 1;
   }

   lp.pilot = player.p->id;
   lua_pushpilot(L,lp);
   return 1;
}

/**
 * @brief Adds a fleet to the system.
 *
 * You can then iterate over the pilots to change parameters like so:
 * @code
 * p = pilot.add( "Sml Trader Convoy" )
 * for k,v in pairs(p) do
 *    v:setHostile()
 * end
 * @endcode
 *
 * How param works (by type of value passed): <br/>
 *  - nil: spawns pilot randomly entering from jump points with presence of their faction or taking off from non-hostile planets <br/>
 *  - planet: pilot takes off from the planet <br/>
 *  - system: jumps pilot in from the system <br/>
 *  - vec2: pilot is created at the position (no jump/takeoff) <br/>
 *  - true: Acts like nil, but does not avoid jump points with no presence <br/>
 *
 * @usage p = pilot.add( "Pirate Hyena" ) -- Just adds the pilot (will jump in or take off).
 * @usage p = pilot.add( "Trader Llama", "dummy" ) -- Overrides AI with dummy ai.
 * @usage p = pilot.add( "Sml Trader Convoy", nil, vec2.new( 1000, 200 ) ) -- Pilot won't jump in, will just appear.
 * @usage p = pilot.add( "Empire Pacifier", nil, system.get("Goddard") ) -- Have the pilot jump in from the system.
 * @usage p = pilot.add( "Goddard Goddard", nil, planet.get("Zhiru") ) -- Have the pilot take off from a planet.
 *
 *    @luaparam fleetname Name of the fleet to add.
 *    @luaparam ai If set will override the standard fleet AI.  nil means use default.
 *    @luaparam param Position to create pilot at, if it's a system it'll try to jump in from that system, if it's
 *              a planet it'll try to take off from it.
 *    @luareturn Table populated with all the pilots created.  The keys are ordered numbers.
 * @luafunc add( fleetname, ai, param )
 */
static int pilotL_addFleet( lua_State *L )
{
   Fleet *flt;
   const char *fltname, *fltai;
   int i, first;
   unsigned int p;
   double a, r;
   Vector2d vv,vp, vn;
   FleetPilot *plt;
   LuaPilot lp;
   LuaVector *lv;
   LuaSystem *ls;
   StarSystem *ss;
   Planet *planet;
   int jump;
   PilotFlags flags;
   int *jumpind, njumpind;
   int *ind, nind;
   double chance;
   int ignore_rules;

   /* Default values. */
   pilot_clearFlagsRaw( flags );
   vectnull(&vn); /* Need to determine angle. */
   jump = -1;

   /* Parse first argument - Fleet Name */
   fltname = luaL_checkstring(L,1);

   /* pull the fleet */
   flt = fleet_get( fltname );
   if (flt == NULL) {
      NLUA_ERROR(L,"Fleet '%s' doesn't exist.", fltname);
      return 0;
   }

   /* Parse second argument - Fleet AI Override */
   if ((lua_gettop(L) < 2) || lua_isnil(L,2))
      fltai = NULL;
   else
      fltai = luaL_checkstring(L,2);

   /* Handle third argument. */
   if (lua_isvector(L,3)) {
      lv = lua_tovector(L,3);
      vectcpy( &vp, &lv->vec );
      a = RNGF() * 2.*M_PI;
      vectnull( &vv );
   }
   else if (lua_issystem(L,3)) {
      ls    = lua_tosystem(L,3);
      ss    = system_getIndex( ls->id );
      for (i=0; i<cur_system->njumps; i++) {
         if (cur_system->jumps[i].target == ss) {
            jump = i;
            break;
         }
      }
      if (jump < 0) {
         WARN("Fleet '%s' jumping in from non-adjacent system '%s' to '%s'.",
               fltname, ss->name, cur_system->name );
         jump = RNG_SANE(0,cur_system->njumps-1);
      }
   }
   else if (lua_isplanet(L,3)) {
      planet  = luaL_validplanet(L,3);
      pilot_setFlagRaw( flags, PILOT_TAKEOFF );
      a = RNGF() * 2. * M_PI;
      r = RNGF() * planet->radius;
      vect_cset( &vp,
            planet->pos.x + r * cos(a),
            planet->pos.y + r * sin(a) );
      a = RNGF() * 2.*M_PI;
      vectnull( &vv );
   }
   /* Random. */
   else {
      /* Check if we should ignore the strict rules. */
      ignore_rules = 0;
      if (lua_isboolean(L,3) && lua_toboolean(L,3))
         ignore_rules = 1;

      /* Build landable planet table. */
      ind   = NULL;
      nind  = 0;
      if (cur_system->nplanets > 0) {
         ind = malloc( sizeof(int) * cur_system->nplanets );
         for (i=0; i<cur_system->nplanets; i++)
            if (planet_hasService(cur_system->planets[i],PLANET_SERVICE_INHABITED) &&
                  !areEnemies(flt->faction,cur_system->planets[i]->faction))
               ind[ nind++ ] = i;
      }

      /* Build jumpable jump table. */
      jumpind  = NULL;
      njumpind = 0;
      if (cur_system->njumps > 0) {
         jumpind = malloc( sizeof(int) * cur_system->njumps );
         for (i=0; i<cur_system->njumps; i++)
            if (!ignore_rules && (system_getPresence( cur_system->jumps[i].target, flt->faction ) > 0))
               jumpind[ njumpind++ ] = i;
      }

      /* Crazy case no landable nor presence, we'll just jump in randomly. */
      if ((nind == 0) && (njumpind==0)) {
         if (cur_system->njumps > 0) {
            jumpind = malloc( sizeof(int) * cur_system->njumps );
            for (i=0; i<cur_system->njumps; i++)
               jumpind[ njumpind++ ] = i;
         }
         else {
            WARN("Creating pilot in system with no jumps nor planets to take off from!");
            vectnull( &vp );
            a = RNGF() * 2.*M_PI;
            vectnull( &vv );
         }
      }

      /* Calculate jump chance. */
      if ((ind != NULL) || (jumpind != NULL)) {
         chance = njumpind;
         chance = chance / (chance + nind);

         /* Random jump in. */
         if ((ind == NULL) || ((RNGF() <= chance) && (jumpind != NULL))) {
            jump = jumpind[ RNG_SANE(0,njumpind-1) ];
         }
         /* Random take off. */
         else if (ind !=NULL) {
            planet = cur_system->planets[ ind[ RNG_SANE(0,nind-1) ] ];
            pilot_setFlagRaw( flags, PILOT_TAKEOFF );
            a = RNGF() * 2. * M_PI;
            r = RNGF() * planet->radius;
            vect_cset( &vp,
                  planet->pos.x + r * cos(a),
                  planet->pos.y + r * sin(a) );
            a = RNGF() * 2.*M_PI;
            vectnull( &vv );
         }

         /* Free memory allocated. */
         if (ind != NULL )
            free( ind );
         if (jumpind != NULL)
            free( jumpind );
      }
   }

   /* Set up velocities and such. */
   if (jump >= 0) {
      space_calcJumpInPos( cur_system, cur_system->jumps[jump].target, &vp, &vv, &a );
      pilot_setFlagRaw( flags, PILOT_HYP_END );
   }

   /* Make sure angle is sane. */
   a = fmod( a, 2.*M_PI );
   if (a < 0.)
      a += 2.*M_PI;

   /* now we start adding pilots and toss ids into the table we return */
   first = 1;
   lua_newtable(L);
   for (i=0; i<flt->npilots; i++) {

      plt = &flt->pilots[i];

      /* Fleet displacement - first ship is exact. */
      if (!first)
         vect_cadd(&vp, RNG(75,150) * (RNG(0,1) ? 1 : -1),
               RNG(75,150) * (RNG(0,1) ? 1 : -1));
      first = 0;

      /* Create the pilot. */
      p = fleet_createPilot( flt, plt, a, &vp, &vv, fltai, flags, -1 );

      /* we push each pilot created into a table and return it */
      lua_pushnumber(L,i+1); /* index, starts with 1 */
      lp.pilot = p;
      lua_pushpilot(L,lp); /* value = LuaPilot */
      lua_rawset(L,-3); /* store the value in the table */
   }
   return 1;
}


/**
 * @brief Removes a pilot without explosions or anything.
 *
 * @usage p:rm() -- pilot will be destroyed
 *
 *    @luaparam p Pilot to remove.
 * @luafunc rm( p )
 */
static int pilotL_remove( lua_State *L )
{
   Pilot *p;

   /* Get the pilot. */
   p = luaL_validpilot(L,1);

   /* Make sure it's not the player. */
   if (player.p == p) {
      NLUA_ERROR( L, "Trying to remove the bloody player!" );
      return 0;
   }

   /* Deletes the pilot. */
   pilot_delete(p);

   return 0;
}
/**
 * @brief Clears the current system of pilots.  Used for epic battles and such.
 *
 * Be careful with this command especially in big systems. It will most likely
 *  cause issues if multiple missions are in the same system.
 *
 * @note Clears all global pilot hooks too.
 *
 * @usage pilot.clear()
 *
 * @luafunc clear()
 */
static int pilotL_clear( lua_State *L )
{
   (void) L;
   pilots_clear();
   weapon_clear();
   return 0;
}
/**
 * @brief Disables or enables pilot spawning in the current system.
 *
 * If player jumps the spawn is enabled again automatically.
 *
 * @usage pilot.togglespawn( false )
 *
 *    @luaparam enable true enables spawn, false disables it.
 *    @luareturn The current spawn state.
 * @luafunc toggleSpawn( enable )
 */
static int pilotL_toggleSpawn( lua_State *L )
{
   /* Setting it directly. */
   if ((lua_gettop(L) > 0) && lua_isboolean(L,1))
      space_spawn = lua_toboolean(L,1);
   /* Toggling. */
   else
      space_spawn = !space_spawn;

   lua_pushboolean(L, space_spawn);
   return 1;
}
/**
 * @brief Gets the pilots available in the system by a certain criteria.
 *
 * @usage p = pilot.get() -- Gets all the pilots
 * @usage p = pilot.get( { faction.get("Empire") } ) -- Only gets empire pilots.
 * @usage p = pilot.get( nil, true ) -- Gets all pilots including disabled
 * @usage p = pilot.get( { faction.get("Empire") }, true ) -- Only empire pilots with disabled
 *
 *    @luaparam factions If f is a table of factions, it will only get pilots matching those factions.  Otherwise it gets all the pilots.
 *    @luaparam disabled Whether or not to get disabled ships (default is off if parameter is ommitted).
 *    @luareturn A table containing the pilots.
 * @luafunc get( factions, disabled )
 */
static int pilotL_getPilots( lua_State *L )
{
   int i, j, k, d;
   int *factions;
   int nfactions;
   LuaFaction *f;
   LuaPilot p;

   /* Whether or not to get disabled. */
   d = lua_toboolean(L,2);

   /* Check for belonging to faction. */
   if (lua_istable(L,1)) {
      /* Get table length and preallocate. */
      nfactions = (int) lua_objlen(L,1);
      factions = malloc( sizeof(int) * nfactions );
      /* Load up the table. */
      lua_pushnil(L);
      i = 0;
      while (lua_next(L, -2) != 0) {
         f = lua_tofaction(L, -1);
         factions[i++] = f->f;
         lua_pop(L,1);
      }

      /* Now put all the matching pilots in a table. */
      lua_newtable(L);
      k = 1;
      for (i=0; i<pilot_nstack; i++) {
         for (j=0; j<nfactions; j++) {
            if ((pilot_stack[i]->faction == factions[j]) &&
                  (d || !pilot_isDisabled(pilot_stack[i])) &&
                  !pilot_isFlag(pilot_stack[i], PILOT_DELETE)) {
               lua_pushnumber(L, k++); /* key */
               p.pilot = pilot_stack[i]->id;
               lua_pushpilot(L, p); /* value */
               lua_rawset(L,-3); /* table[key] = value */
            }
         }
      }

      /* clean up. */
      free(factions);
   }
<<<<<<< HEAD
   else if (lua_isnil(L,1) || (lua_gettop(L)==0)) {
=======
   else if ((lua_isnil(L,1)) || (lua_gettop(L) == 0)) {
>>>>>>> 837c2d1a
      /* Now put all the matching pilots in a table. */
      lua_newtable(L);
      k = 1;
      for (i=0; i<pilot_nstack; i++) {
         if ((d || !pilot_isDisabled(pilot_stack[i])) &&
               !pilot_isFlag(pilot_stack[i], PILOT_DELETE)) {
            lua_pushnumber(L, k++); /* key */
            p.pilot = pilot_stack[i]->id;
            lua_pushpilot(L, p); /* value */
            lua_rawset(L,-3); /* table[key] = value */
         }
      }
   }
   else {
      NLUA_INVALID_PARAMETER(L);
   }

   return 1;
}

/**
 * @brief Checks to see if pilot and p are the same.
 *
 * @usage if p == p2 then -- Pilot 'p' and 'p2' match.
 *
 *    @luaparam p Pilot to compare.
 *    @luaparam comp Pilot to compare against.
 *    @luareturn true if they are the same.
 * @luafunc __eq( p, comp )
 */
static int pilotL_eq( lua_State *L )
{
   LuaPilot *p1, *p2;

   /* Get parameters. */
   p1 = luaL_checkpilot(L,1);
   p2 = luaL_checkpilot(L,2);

   /* Push result. */
   lua_pushboolean(L, p1->pilot == p2->pilot);
   return 1;
}

/**
 * @brief Gets the pilot's current name.
 *
 * @usage name = p:name()
 *
 *    @luaparam p Pilot to get the name of.
 *    @luareturn The current name of the pilot.
 * @luafunc name( p )
 */
static int pilotL_name( lua_State *L )
{
   Pilot *p;

   /* Parse parameters. */
   p = luaL_validpilot(L,1);

   /* Get name. */
   lua_pushstring(L, p->name);
   return 1;
}

/**
 * @brief Gets the ID of the pilot.
 *
 * @usage id = p:id()
 *
 *    @luaparam p Pilot to get the ID of.
 *    @luareturn The ID of the curent pilot.
 * @luafunc id( p )
 */
static int pilotL_id( lua_State *L )
{
   Pilot *p;

   /* Parse parameters. */
   p = luaL_validpilot(L,1);

   /* Get name. */
   lua_pushnumber(L, p->id);
   return 1;
}

/**
 * @brief Checks to see if pilot is still in the system and alive.
 *
 * Pilots cease to exist if they die or jump out.
 *
 * @usage if p:exists() then -- Pilot still exists
 *
 *    @luaparam p Pilot to check to see if is still exists.
 *    @luareturn true if pilot is still exists.
 * @luafunc exists( p )
 */
static int pilotL_exists( lua_State *L )
{
   LuaPilot *lp;
   Pilot *p;
   int exists;

   /* Parse parameters. */
   lp = luaL_checkpilot(L,1);
   p  = pilot_get( lp->pilot );

   /* Must still be kicking and alive. */
   if (p==NULL)
      exists = 0;
   else if (pilot_isFlag( p, PILOT_DEAD ))
      exists = 0;
   else
      exists = 1;

   /* Check if the pilot exists. */
   lua_pushboolean(L, exists);
   return 1;
}


/**
 * @brief Gets the pilot target of the pilot.
 *
 * @usage target = p:target()
 *
 *    @luaparam p Pilot to get target of.
 *    @luareturn nil if no target is selected, otherwise the target of the target.
 * @luafunc target( p )
 */
static int pilotL_target( lua_State *L )
{
   Pilot *p;
   LuaPilot lp;
   p = luaL_validpilot(L,1);
   if (p->target == 0)
      return 0;
   lp.pilot = p->target;
   /* Must be targetted. */
   if (p->target == p->id)
      return 0;
   /* Must be valid. */
   if (pilot_get(p->target) == NULL)
      return 0;
   /* Push target. */
   lua_pushpilot(L, lp);
   return 1;
}


/**
 * @brief Checks to see if pilot is in range of pilot.
 *
 * @usage detected, fuzzy = p:inrange( target )
 *
 *    @luaparam p Pilot to see if another pilot is in range.
 *    @luareturn Checks to see if the target is detected and if it's scanned.
 * @luafunc inrange( p, target )
 */
static int pilotL_inrange( lua_State *L )
{
   Pilot *p, *t;
   int ret;

   /* Parse parameters. */
   p = luaL_validpilot(L,1);
   t = luaL_validpilot(L,2);

   /* Check if in range. */
   ret = pilot_inRangePilot( p, t );
   if (ret == 1) {
      lua_pushboolean(L,1);
      lua_pushboolean(L,0);
   }
   else if (ret == 0) {
      lua_pushboolean(L,0);
      lua_pushboolean(L,0);
   }
   else {
      lua_pushboolean(L,1);
      lua_pushboolean(L,1);
   }
   return 2;
}


/**
 * @brief Gets the nav target of the pilot.
 *
 * @usage planet, hyperspace = p:nav()
 *
 *    @luaparam p Pilot to get nav info of.
 *    @luareturn The planet target followed by the hyperspace target or nil if not targetted.
 * @luafunc nav( p )
 */
static int pilotL_nav( lua_State *L )
{
   Pilot *p;
   LuaPlanet lplanet;
   LuaSystem lsystem;
   p = luaL_validpilot(L,1);
   if (p->target == 0)
      return 0;
   if (p->nav_planet >= 0) {
      lplanet.id   = planet_index( cur_system->planets[ p->nav_planet ] );
      lua_pushplanet( L, lplanet );
   }
   else
      lua_pushnil(L);
   if (p->nav_hyperspace >= 0) {
      lsystem.id   = system_index(cur_system->jumps[ p->nav_hyperspace ].target);
      lua_pushsystem( L, lsystem );
   }
   else
      lua_pushnil(L);
   return 2;
}


/**
 * @brief Gets the weapset weapon of the pilot.
 *
 * The weapon sets have the following structure: <br />
 * <ul>
 *  <li> name: name of the set <br />
 *  <li> cooldwon: [0:1] value indicating if ready to shoot (1 is ready) <br />
 *  <li> ammo: Name of the ammo or nil if not applicable <br />
 *  <li> left: Absolute ammo left or nil if not applicable <br />
 *  <li> left_p: Relative ammo left [0:1] or nil if not applicable <br />
 *  <li> level: Level of the weapon (1 is primary, 2 is secondary). <br />
 *  <li> temp: Temperature of the weapon. <br />
 *  <li> type: Type of the weapon. <br />
 *  <li> type: Damage type of the weapon. <br />
 * </ul>
 *
 * An example would be:
 * <pre><code>
 * ws_name, ws = p:weapset( true )
 * print( "Weapnset Name: " .. ws_name )
 * for _,w in ipairs(ws) do
 *    print( "Name: " .. w.name )
 *    print( "Cooldown: " .. tostring(cooldon) )
 *    print( "Level: " .. tostring(level) )
 * end
 * </code></pre>
 *
 * @usage set_name, slots = p:weapset( true ) -- Gets info for all active weapons
 * @usage set_name, slots = p:weapset() -- Get info about the current set
 * @usage set_name, slots = p:weapset( 5 ) -- Get info about the set number 5
 *
 *    @luaparam p Pilot to get weapset weapon of.
 *    @luaparam id ID of the set to get information of. Defaults to currently active set.
 *    @luareturn The name of the set and a table with each slot's information.
 * @luafunc weapset( p, id)
 */
static int pilotL_weapset( lua_State *L )
{
   Pilot *p;
   int i, j, k, n;
   PilotWeaponSetOutfit *po_list;
   PilotOutfitSlot *slot;
   Outfit *ammo, *o;
   double delay;
   int id, all, level, level_match;

   /* Parse parameters. */
   all = 0;
   p   = luaL_validpilot(L,1);
   if (lua_gettop(L) > 1) {
      if (lua_isnumber(L,2))
         id = luaL_checkinteger(L,2) - 1;
      else if (lua_isboolean(L,2)) {
         all = lua_toboolean(L,2);
         id  = p->active_set;
      }
      else
         NLUA_INVALID_PARAMETER(L);
   }
   else
      id = p->active_set;
   id = CLAMP( 0, PILOT_WEAPON_SETS, id );

   /* Push name. */
   lua_pushstring( L, pilot_weapSetName( p, id ) );

   /* Push set. */
   if (all)
      n = p->noutfits;
   else
      po_list = pilot_weapSetList( p, id, &n );

   k = 0;
   lua_newtable(L);
   for (j=0; j<=PILOT_WEAPSET_MAX_LEVELS; j++) {
      /* Level to match. */
      level_match = (j==PILOT_WEAPSET_MAX_LEVELS) ? -1 : j;

      /* Iterate over weapons. */
      for (i=0; i<n; i++) {
         if (all) {
            slot  = p->outfits[i];
            o     = slot->outfit;

            /* Must be valid weapon. */
            if ((o == NULL) || !(outfit_isBolt(o) || outfit_isBeam(o) ||
                  outfit_isLauncher(o) || outfit_isFighterBay(o)))
               continue;

            level = slot->level;
         }
         else {
            slot  = po_list[i].slot;
            level = po_list[i].level;
         }

         /* Must match level. */
         if (level != level_match)
            continue;

         /* Set up for creation. */
         lua_pushnumber(L,++k);
         lua_newtable(L);

         /* Name. */
         lua_pushstring(L,"name");
         lua_pushstring(L,slot->outfit->name);
         lua_rawset(L,-3);

         /* Set cooldown. */
         lua_pushstring(L,"cooldown");
         delay = outfit_delay(slot->outfit);
         if (delay > 0.)
            lua_pushnumber( L, CLAMP( 0., 1., 1. - slot->timer / delay ) );
         else
            lua_pushnumber( L, 1. );
         lua_rawset(L,-3);

         /* Ammo name. */
         lua_pushstring(L,"ammo");
         ammo = outfit_ammo(slot->outfit);
         if (ammo != NULL)
            lua_pushstring(L,ammo->name);
         else
            lua_pushnil(L);
         lua_rawset(L,-3);

         /* Ammo quantity absolute. */
         lua_pushstring(L,"left");
         if ((outfit_isLauncher(slot->outfit) ||
                  outfit_isFighterBay(slot->outfit)) &&
               (slot->u.ammo.outfit != NULL)) {
            lua_pushnumber( L, slot->u.ammo.quantity );
         }
         else
            lua_pushnil( L );
         lua_rawset(L,-3);

         /* Ammo quantity relative. */
         lua_pushstring(L,"left_p");
         if ((outfit_isLauncher(slot->outfit) ||
                  outfit_isFighterBay(slot->outfit)) &&
               (slot->u.ammo.outfit != NULL)) {
            lua_pushnumber( L, (double)slot->u.ammo.quantity / (double)outfit_amount(slot->outfit) );
         }
         else
            lua_pushnil( L );
         lua_rawset(L,-3);

         /* Level. */
         lua_pushstring(L,"level");
         lua_pushnumber(L, level+1);
         lua_rawset(L,-3);

         /* Temperature. */
         lua_pushstring(L,"temp");
         lua_pushnumber(L, pilot_heatFirePercent(slot->heat_T));
         lua_rawset(L,-3);

         /* Type. */
         lua_pushstring(L, "type");
         lua_pushstring(L, outfit_getType(slot->outfit));
         lua_rawset(L,-3);

         /* Damage type. */
         lua_pushstring(L, "dtype");
         if (outfit_isLauncher(slot->outfit) && (slot->u.ammo.outfit != NULL))
            lua_pushstring(L, outfit_damageTypeToStr( outfit_damageType(slot->u.ammo.outfit) ));
         else
            lua_pushstring(L, outfit_damageTypeToStr( outfit_damageType(slot->outfit) ));
         lua_rawset(L,-3);

         /* Set table in table. */
         lua_rawset(L,-3);
      }
   }
   return 2;
}


/**
 * @brief Changes the pilot's name.
 *
 * @usage p:rename( "Black Beard" )
 *
 *    @luaparam p Pilot to change name of.
 *    @luaparam name Name to change to.
 * @luafunc rename( p, name )
 */
static int pilotL_rename( lua_State *L )
{
   const char *name;
   Pilot *p;

   /* Parse parameters */
   p     = luaL_validpilot(L,1);
   name  = luaL_checkstring(L,2);

   /* Change name. */
   if (p->name != NULL)
      free(p->name);
   p->name = strdup(name);

   return 0;
}

/**
 * @brief Gets the pilot's position.
 *
 * @usage v = p:pos()
 *
 *    @luaparam p Pilot to get the position of.
 *    @luareturn The pilot's current position as a vec2.
 * @luafunc pos( p )
 */
static int pilotL_position( lua_State *L )
{
   Pilot *p;
   LuaVector v;

   /* Parse parameters */
   p     = luaL_validpilot(L,1);

   /* Push position. */
   vectcpy( &v.vec, &p->solid->pos );
   lua_pushvector(L, v);
   return 1;
}

/**
 * @brief Gets the pilot's velocity.
 *
 * @usage vel = p:vel()
 *
 *    @luaparam p Pilot to get the velocity of.
 *    @luareturn The pilot's current velocity as a vec2.
 * @luafunc vel( p )
 */
static int pilotL_velocity( lua_State *L )
{
   Pilot *p;
   LuaVector v;

   /* Parse parameters */
   p     = luaL_validpilot(L,1);

   /* Push velocity. */
   vectcpy( &v.vec, &p->solid->vel );
   lua_pushvector(L, v);
   return 1;
}

/**
 * @brief Gets the pilot's direction;
 *
 * @usage d = p:dir()
 *
 *    @luaparam p Pilot to get the direction of.
 *    @luareturn The pilot's current direction as a number (in radians).
 * @luafunc dir( p )
 */
static int pilotL_dir( lua_State *L )
{
   Pilot *p;

   /* Parse parameters */
   p     = luaL_validpilot(L,1);

   /* Push direction. */
   lua_pushnumber( L, p->solid->dir );
   return 1;
}

/**
 * @brief Gets the pilot's faction.
 *
 * @usage f = p:faction()
 *
 *    @luaparam p Pilot to get the faction of.
 *    @luareturn The faction of the pilot.
 * @luafunc faction( p )
 */
static int pilotL_faction( lua_State *L )
{
   Pilot *p;
   LuaFaction f;

   /* Parse parameters */
   p     = luaL_validpilot(L,1);

   /* Push faction. */
   f.f   = p->faction;
   lua_pushfaction(L,f);
   return 1;
}

/**
 * @brief Sets the pilot's position.
 *
 * @usage p:setPos( vec2.new( 300, 200 ) )
 *
 *    @luaparam p Pilot to set the position of.
 *    @luaparam pos Position to set.
 * @luafunc setPos( p, pos )
 */
static int pilotL_setPosition( lua_State *L )
{
   Pilot *p;
   LuaVector *v;

   /* Parse parameters */
   p     = luaL_validpilot(L,1);
   v     = luaL_checkvector(L,2);

   /* Warp pilot to new position. */
   vectcpy( &p->solid->pos, &v->vec );
   return 0;
}

/**
 * @brief Sets the pilot's velocity.
 *
 * @usage p:setVel( vec2.new( 300, 200 ) )
 *
 *    @luaparam p Pilot to set the velocity of.
 *    @luaparam vel Velocity to set.
 * @luafunc setVel( p, vel )
 */
static int pilotL_setVelocity( lua_State *L )
{
   Pilot *p;
   LuaVector *v;

   /* Parse parameters */
   p     = luaL_validpilot(L,1);
   v     = luaL_checkvector(L,2);

   /* Warp pilot to new position. */
   vectcpy( &p->solid->vel, &v->vec );
   return 0;
}

/**
 * @brief Sets the pilot's direction.
 *
 * @note Right is 0, top is 90, left is 180, bottom is 270.
 *
 * @usage p:setDir( 180. )
 *
 *    @luaparam p Pilot to set the direction of.
 *    @luaparam dir Direction to set.
 * @luafunc setDir( p, dir )
 */
static int pilotL_setDir( lua_State *L )
{
   Pilot *p;
   double d;

   /* Parse parameters */
   p     = luaL_validpilot(L,1);
   d     = luaL_checknumber(L,2);

   /* Set direction. */
   p->solid->dir = fmodf( d*M_PI/180., 2*M_PI );
   if (p->solid->dir < 0.)
      p->solid->dir += 2*M_PI;

   return 0;
}

/**
 * @brief Makes the pilot broadcast a message.
 *
 * @usage p:broadcast( "Mayday! Requesting assistance!" )
 * @usage p:broadcast( "Help!", true ) -- Will ignore interference
 *
 *    @luaparam p Pilot to broadcast the message.
 *    @luaparam msg Message to broadcast.
 *    @luaparam ignore_int Whether or not it should ignore interference.
 * @luafunc broadcast( p, msg, ignore_int )
 */
static int pilotL_broadcast( lua_State *L )
{
   Pilot *p;
   const char *msg;
   int ignore_int;

   /* Parse parameters. */
   p           = luaL_validpilot(L,1);
   msg         = luaL_checkstring(L,2);
   ignore_int  = lua_toboolean(L,3);

   /* Broadcast message. */
   pilot_broadcast( p, msg, ignore_int );
   return 0;
}

/**
 * @brief Sends a message to the target or player if no target is passed.
 *
 * @usage p:comm( "How are you doing?" ) -- Messages the player
 * @usage p:comm( "You got this?", true ) -- Messages the player ignoring interference
 * @usage p:comm( target, "Heya!" ) -- Messages target
 * @usage p:comm( target, "Got this?", true ) -- Messages target ignoring interference
 *
 *    @luaparam p Pilot to message the player.
 *    @ulaparam target Target to send message to.
 *    @luaparam msg Message to send.
 * @luafunc comm( p, target, msg )
 */
static int pilotL_comm( lua_State *L )
{
   Pilot *p, *t;
   LuaPilot *target;
   const char *msg;
   int ignore_int;

   /* Parse parameters. */
   p = luaL_validpilot(L,1);
   if (lua_isstring(L,2)) {
      target = NULL;
      msg   = luaL_checkstring(L,2);
      ignore_int = lua_toboolean(L,3);
   }
   else {
      target = luaL_checkpilot(L,2);
      msg   = luaL_checkstring(L,3);
      ignore_int = lua_toboolean(L,4);
   }

   /* Check to see if pilot is valid. */
   if (target == NULL)
      t = player.p;
   else {
      t = pilot_get(target->pilot);
      if (t == NULL) {
         NLUA_ERROR(L,"Pilot param 2 not found in pilot stack!");
         return 0;
      }
   }

   /* Broadcast message. */
   pilot_message( p, t->id, msg, ignore_int );
   return 0;
}

/**
 * @brief Sets the pilot's faction.
 *
 * @usage p:setFaction( "Empire" )
 * @usage p:setFaction( faction.get( "Dvaered" ) )
 *
 *    @luaparam p Pilot to change faction of.
 *    @luaparam faction Faction to set by name or faction.
 * @luafunc setFaction( p, faction )
 */
static int pilotL_setFaction( lua_State *L )
{
   Pilot *p;
   LuaFaction *f;
   int fid;
   const char *faction;

   /* Parse parameters. */
   p = luaL_validpilot(L,1);
   if (lua_isstring(L,2)) {
      faction = lua_tostring(L,2);
      fid = faction_get(faction);
   }
   else if (lua_isfaction(L,2)) {
      f = lua_tofaction(L,2);
      fid = f->f;
   }
   else NLUA_INVALID_PARAMETER(L);

   /* Set the new faction. */
   p->faction = fid;

   return 0;
}


/**
 * @brief Sets the pilot as hostile to player.
 *
 * @usage p:setHostile()
 *
 *    @luaparam p Pilot to set as hostile.
 * @luafunc setHostile( p )
 */
static int pilotL_setHostile( lua_State *L )
{
   Pilot *p;

   /* Get the pilot. */
   p = luaL_validpilot(L,1);

   /* Set as hostile. */
   pilot_rmFlag(p, PILOT_FRIENDLY);
   pilot_setHostile(p);

   return 0;
}


/**
 * @brief Sets the pilot as friendly to player.
 *
 * @usage p:setFriendly()
 *
 *    @luaparam p Pilot to set as friendly.
 * @luafunc setFriendly( p )
 */
static int pilotL_setFriendly( lua_State *L )
{
   Pilot *p;

   /* Get the pilot. */
   p = luaL_validpilot(L,1);

   /* Remove hostile and mark as friendly. */
   pilot_setFriendly(p);

   return 0;
}


/**
 * @brief Sets the pilot's invincibility status.
 *
 * @usage p:setInvincible() -- p can not be hit anymore
 * @usage p:setInvincible(true) -- p can not be hit anymore
 * @usage p:setInvincible(false) -- p can be hit again
 *
 *    @luaparam p Pilot to set invincibility status of.
 *    @luaparam state State to set invincibility, if omitted defaults to true.
 * @luafunc setInvincible( p, state )
 */
static int pilotL_setInvincible( lua_State *L )
{
   Pilot *p;
   int state;

   /* Get the pilot. */
   p = luaL_validpilot(L,1);

   /* Get state. */
   if (lua_gettop(L) > 1)
      state = lua_toboolean(L, 2);
   else
      state = 1;

   /* Set status. */
   if (state)
      pilot_setFlag(p, PILOT_INVINCIBLE);
   else
      pilot_rmFlag(p, PILOT_INVINCIBLE);

   return 0;
}


/**
 * @brief Sets the pilot's invisibility status.
 *
 * An invisible pilot is neither updated nor drawn. It stays frozen in time
 *  until the invisibility is lifted.
 *
 * @usage p:setInvisible() -- p will disappear
 * @usage p:setInvisible(true) -- p will disappear
 * @usage p:setInvisible(false) -- p will appear again
 *
 *    @luaparam p Pilot to set invisibility status of.
 *    @luaparam state State to set invisibility, if omitted defaults to true.
 * @luafunc setInvisible( p, state )
 */
static int pilotL_setInvisible( lua_State *L )
{
   Pilot *p;
   int state;

   /* Get the pilot. */
   p = luaL_validpilot(L,1);

   /* Get state. */
   if (lua_gettop(L) > 1)
      state = lua_toboolean(L, 2);
   else
      state = 1;

   /* Set status. */
   if (state)
      pilot_setFlag(p, PILOT_INVISIBLE);
   else
      pilot_rmFlag(p, PILOT_INVISIBLE);

   return 0;
}


/**
 * @brief Marks the pilot as always visible for the player.
 *
 * This cancels out ewarfare visibility ranges and only affects the visibility of the player.
 *
 * @usage p:setVisplayer( true )
 *
 *    @luaparam p Pilot to set player visibility status of.
 *    @luaparam state State to set player visibility, defaults to true.
 * @luafunc setVisplayer( p, state )
 */
static int pilotL_setVisplayer( lua_State *L )
{
   Pilot *p;
   int state;

   /* Get the pilot. */
   p = luaL_validpilot(L,1);

   /* Get state. */
   if (lua_gettop(L) > 1)
      state = lua_toboolean(L, 2);
   else
      state = 1;

   /* Set status. */
   if (state)
      pilot_setFlag(p, PILOT_VISPLAYER);
   else
      pilot_rmFlag(p, PILOT_VISPLAYER);

   return 0;
}


/**
 * @brief Marks the pilot as always visible for other pilots.
 *
 * This cancels out ewarfare visibility ranges and affects every pilot.
 *
 * @usage p:setVisible( true )
 *
 *    @luaparam p Pilot to set visibility status of.
 *    @luaparam state State to set visibility, defaults to true.
 * @luafunc setVisible( p, state )
 */
static int pilotL_setVisible( lua_State *L )
{
   Pilot *p;
   int state;

   /* Get the pilot. */
   p = luaL_validpilot(L,1);

   /* Get state. */
   if (lua_gettop(L) > 1)
      state = lua_toboolean(L, 2);
   else
      state = 1;

   /* Set status. */
   if (state)
      pilot_setFlag(p, PILOT_VISIBLE);
   else
      pilot_rmFlag(p, PILOT_VISIBLE);

   return 0;
}


/**
 * @brief Makes pilot stand out on radar and the likes.
 *
 * This makes the pilot stand out in the map overlay and radar to increase noticeability.
 *
 * @usage p:setVisplayer( true )
 *
 *    @luaparam p Pilot to set hilight status of.
 *    @luaparam state State to set hilight, defaults to true.
 * @luafunc setHilight( p, state )
 */
static int pilotL_setHilight( lua_State *L )
{
   Pilot *p;
   int state;

   /* Get the pilot. */
   p = luaL_validpilot(L,1);

   /* Get state. */
   if (lua_gettop(L) > 1)
      state = lua_toboolean(L, 2);
   else
      state = 1;

   /* Set status. */
   if (state)
      pilot_setFlag(p, PILOT_HILIGHT);
   else
      pilot_rmFlag(p, PILOT_HILIGHT);

   return 0;
}


/**
 * @brief Disables a pilot.
 *
 * @usage p:disable()
 *
 *    @luaparam p Pilot to disable.
 * @luafunc disable( p )
 */
static int pilotL_disable( lua_State *L )
{
   Pilot *p;

   /* Get the pilot. */
   p = luaL_validpilot(L,1);

   /* Disable the pilot. */
   p->shield = 0.;
   p->armour = PILOT_DISABLED_ARMOR * p->ship->armour;
   pilot_setFlag( p, PILOT_DISABLED );

   return 0;
}


/**
 * @brief Adds an outfit to a pilot.
 *
 * @usage added = p:addOutfit( "Laser Cannon", 5 ) -- Adds 5 laser cannons to p
 *
 *    @luaparam p Pilot to add outfit to.
 *    @luaparam outfit Name of the outfit to add.
 *    @lusparam q Amount of the outfit to add (defaults to 1).
 *    @luareturn The number of outfits added.
 * @luafunc addOutfit( p, outfit, q )
 */
static int pilotL_addOutfit( lua_State *L )
{
   int i;
   Pilot *p;
   const char *outfit;
   Outfit *o;
   int ret;
   int q, added;

   /* Get parameters. */
   p      = luaL_validpilot(L,1);
   outfit = luaL_checkstring(L,2);
   q      = 1;
   if (lua_gettop(L) > 2)
      q = luaL_checkint(L,3);

   /* Get the outfit. */
   o = outfit_get( outfit );
   if (o == NULL)
      return 0;

   /* Add outfit. */
   added = 0;
   for (i=0; i<p->noutfits; i++) {
      /* Must still have to add outfit. */
      if (q <= 0)
         break;

      /* Must not have outfit already. */
      if (p->outfits[i]->outfit != NULL)
         continue;

      /* Must fit slot. */
      if (!outfit_fitsSlot( o, &p->outfits[i]->slot ))
         continue;

      /* Test if can add outfit. */
      ret = pilot_addOutfitTest( p, o, p->outfits[i], 0 );
      if (ret)
         break;

      /* Add outfit - already tested. */
      ret = pilot_addOutfitRaw( p, o, p->outfits[i] );
      pilot_calcStats( p );

      /* Add ammo if needed. */
      if ((ret==0) && (outfit_ammo(o) != NULL))
         pilot_addAmmo( p, p->outfits[i], outfit_ammo(o), outfit_amount(o) );

      /* We added an outfit. */
      q--;
      added++;
   }

   /* Update the weapon sets. */
   if ((added > 0) && p->autoweap)
      pilot_weaponAuto(p);

   lua_pushnumber(L,added);
   return 1;
}


/**
 * @brief Removes an outfit from a pilot.
 *
 * "all" will remove all outfits.
 *
 * @usage p:rmOutfit( "all" ) -- Leaves the pilot naked.
 * @usage p:rmOutfit( "Neutron Disruptor" ) -- Removes a neutron disruptor.
 * @usage p:rmOutfit( "Neutron Disruptor", 2 ) -- Removes two neutron disruptor.
 *
 *    @luparam p Pilot to remove outfit from.
 *    @luaparam outfit Name of the outfit to remove.
 * @luafunc rmOutfit( p, outfit )
 */
static int pilotL_rmOutfit( lua_State *L )
{
   int i;
   Pilot *p;
   const char *outfit;
   Outfit *o;
   int q;

   /* Get parameters. */
   p      = luaL_validpilot(L,1);
   outfit = luaL_checkstring(L,2);
   q      = 1;
   if (lua_gettop(L) > 2)
      q = luaL_checkint(L,3);

   /* If outfit is "all", we remove everything. */
   if (strcmp(outfit,"all")==0) {
      for (i=0; i<p->noutfits; i++) {
         pilot_rmOutfitRaw( p, p->outfits[i] );
      }
      pilot_calcStats( p ); /* Recalculate stats. */
      return 0;
   }

   /* Get the outfit. */
   o = outfit_get( outfit );
   if (o == NULL) {
      NLUA_ERROR(L,"Outfit isn't found in outfit stack.");
      return 0;
   }

   /* Remove the outfit outfit. */
   for (i=0; i<p->noutfits; i++) {
      /* Must still need to remove. */
      if (q <= 0)
         break;

      /* Not found. */
      if (p->outfits[i]->outfit != o)
         continue;

      /* Remove outfit. */
      pilot_rmOutfit( p, p->outfits[i] );
      q--;
   }
   return 0;
}


/**
 * @brief Sets the fuel of a pilot.
 *
 * @usage p:setFuel( true ) -- Sets fuel to max
 *
 *    @luaparam p Pilot to set fuel of.
 *    @luaparam f true sets fuel to max, false sets fuel to 0, a number sets
 *              fuel to that amount in units.
 *    @luareturn The amount of fuel the pilot has.
 * @luafunc setFuel( p, f )
 */
static int pilotL_setFuel( lua_State *L )
{
   Pilot *p;

   /* Get the pilot. */
   p = luaL_validpilot(L,1);

   /* Get the parameter. */
   if (lua_isboolean(L,2)) {
      if (lua_toboolean(L,2))
         p->fuel = p->fuel_max;
      else
         p->fuel = 0.;
   }
   else if (lua_isnumber(L,2)) {
      p->fuel = CLAMP( 0., p->fuel_max, lua_tonumber(L,2) );
   }
   else
      NLUA_INVALID_PARAMETER(L);

   /* Return amount of fuel. */
   lua_pushnumber(L, p->fuel);
   return 1;
}


/**
 * @brief Changes the pilot's AI.
 *
 * @usage p:changeAI( "empire" ) -- set the pilot to use the Empire AI
 *
 * @luafunc changeAI( p, newai )
 */
static int pilotL_changeAI( lua_State *L )
{
   Pilot *p;
   const char *str;
   int ret;

   /* Get parameters. */
   p  = luaL_validpilot(L,1);
   str = luaL_checkstring(L,2);

   /* Get rid of current AI. */
   ai_destroy(p);

   /* Create the new AI. */
   ret = ai_pinit( p, str );
   lua_pushboolean(L, ret);
   return 1;
}


/**
 * @brief Sets the health of a pilot.
 *
 * This recovers the pilot's disabled state, although he may become disabled afterwards.
 *
 * @usage p:setHealth( 100, 100 ) -- Sets pilot to full health
 * @usage p:setHealth(  70,   0 ) -- Sets pilot to 70% armour
 *
 *    @luaparam p Pilot to set health of.
 *    @luaparam armour Value to set armour to, should be double from 0-100 (in percent).
 *    @luaparam shield Value to set shield to, should be double from 0-100 (in percent).
 * @luafunc setHealth( p, armour, shield )
 */
static int pilotL_setHealth( lua_State *L )
{
   Pilot *p;
   double a, s;

   /* Handle parameters. */
   p  = luaL_validpilot(L,1);
   a  = luaL_checknumber(L, 2);
   s  = luaL_checknumber(L, 3);
   a /= 100.;
   s /= 100.;

   /* Set health. */
   p->armour = a * p->armour_max;
   p->shield = s * p->shield_max;

   /* Undisable if was disabled. */
   pilot_rmFlag( p, PILOT_DISABLED );

   return 0;
}


/**
 * @brief Sets the energy of a pilot.
 *
 * @usage p:setEnergy( 100 ) -- Sets pilot to full energy.
 * @usage p:setEnergy(  70 ) -- Sets pilot to 70% energy.
 *
 *    @luaparam p Pilot to set energy of.
 *    @luaparam energy Value to set energy to, should be double from 0-100 (in percent).
 *
 * @luafunc setEnergy( p, energy )
 */
static int pilotL_setEnergy( lua_State *L )
{
   Pilot *p;
   double e;

   /* Handle parameters. */
   p  = luaL_validpilot(L,1);
   e  = luaL_checknumber(L, 2);
   e /= 100.;

   /* Set energy. */
   p->energy = e * p->energy_max;

   return 0;
}


/**
 * @brief Sets the ability to board the pilot.
 *
 * No parameter is equivalent to true.
 *
 * @usage p:setNoboard( true ) -- Pilot can not be boarded by anyone
 *
 *    @luaparam p Pilot to set disable boarding.
 *    @luaparam noboard If true it disallows boarding of the pilot, otherwise
 *              it allows boarding which is the default.
 * @luafunc setNoboard( p, noboard )
 */
static int pilotL_setNoboard( lua_State *L )
{
   Pilot *p;
   int disable;

   /* Handle parameters. */
   p  = luaL_validpilot(L,1);
   if (lua_gettop(L)==1)
      disable = 1;
   else
      disable = lua_toboolean(L, 2);

   /* See if should mark as boarded. */
   if (disable)
      pilot_setFlag(p, PILOT_NOBOARD);
   else
      pilot_rmFlag(p, PILOT_NOBOARD);

   return 0;
}


/**
 * @brief Sets the ability of the pilot to be disabled.
 *
 * No parameter is equivalent to true.
 *
 * @usage p:setNodisable( true ) -- Pilot can not be disabled anymore.
 *
 *    @luaparam p Pilot to set disable disabling.
 *    @luaparam disable If true it disallows disabled of the pilot, otherwise
 *              it allows disabling which is the default.
 * @luafunc setNodisable( p, disable )
 */
static int pilotL_setNodisable( lua_State *L )
{
   Pilot *p;
   int disable;

   /* Handle parameters. */
   p  = luaL_validpilot(L,1);
   if (lua_gettop(L)==1)
      disable = 1;
   else
      disable = lua_toboolean(L, 2);

   /* See if should mark as boarded. */
   if (disable)
      pilot_setFlag(p, PILOT_NODISABLE);
   else
      pilot_rmFlag(p, PILOT_NODISABLE);

   return 0;
}


/**
 * @brief Gets the pilot's health.
 *
 * @usage armour, shield, dis = p:health()
 *
 *    @luaparam p Pilot to get health of.
 *    @luareturn The armour and shield of the pilot in % [0:100], followed by a boolean indicating if piloti s disabled.
 * @luafunc health( p )
 */
static int pilotL_getHealth( lua_State *L )
{
   Pilot *p;

   /* Get the pilot. */
   p  = luaL_validpilot(L,1);

   /* Return parameters. */
   lua_pushnumber(L, p->armour / p->armour_max * 100. );
   lua_pushnumber(L, p->shield / p->shield_max * 100. );
   lua_pushboolean(L, pilot_isDisabled(p));

   return 3;
}


/**
 * @brief Gets the pilot's energy.
 *
 * @usage energy = p:energy()
 *
 *    @luaparam p Pilot to get energy of.
 *    @luareturn The energy of the pilot in % [0:100].
 * @luafunc energy( p )
 */
static int pilotL_getEnergy( lua_State *L )
{
   Pilot *p;

   /* Get the pilot. */
   p  = luaL_validpilot(L,1);

   /* Return parameter. */
   lua_pushnumber(L, p->energy / p->energy_max * 100. );

   return 1;
}


/**
 * @brief Gets the lockons on the pilot.
 *
 * @usage lockon = p:lockon()
 *
 *    @luaparam p Pilot to get lockons of.
 *    @luareturn The number of lockons on the pilot.
 * @luafunc lockon( p )
 */
static int pilotL_getLockon( lua_State *L )
{
   Pilot *p;

   /* Get the pilot. */
   p  = luaL_validpilot(L,1);

   /* Return. */
   lua_pushnumber(L, p->lockons );
   return 1;
}


#define PUSH_DOUBLE( L, name, value ) \
lua_pushstring( L, name ); \
lua_pushnumber( L, value ); \
lua_rawset( L, -3 )
/**
 * @brief Gets stats of the pilot.
 *
 * Some of the stats are:<br />
 * <ul>
 *  <li> cpu <br />
 *  <li> cpu_max <br />
 *  <li> fuel <br />
 *  <li> thrust <br />
 *  <li> speed <br />
 *  <li> turn <br />
 *  <li> armour <br />
 *  <li> shield <br />
 *  <li> energy <br />
 *  <li> armour_regen <br />
 *  <li> shield_regen <br />
 *  <li> energy_regen <br />
 *  <li> jam_range <br />
 *  <li> jam_chance <br />
 *  <li> jump_delay <br />
 * </ul>
 *
 * @usage stats = p:stats() print(stats.armour)
 *
 *    @luaparam p Pilot to get stats of.
 *    @luareturn A table containing the stats of p.
 * @luafunc stats( p )
 */
static int pilotL_getStats( lua_State *L )
{
   Pilot *p;

   /* Get the pilot. */
   p  = luaL_validpilot(L,1);

   /* Create table with information. */
   lua_newtable(L);
   /* Core. */
   PUSH_DOUBLE( L, "cpu", p->cpu );
   PUSH_DOUBLE( L, "cpu_max", p->cpu_max );
   PUSH_DOUBLE( L, "fuel", p->fuel );
   PUSH_DOUBLE( L, "mass", p->solid->mass );
   /* Movement. */
   PUSH_DOUBLE( L, "thrust", p->thrust );
   PUSH_DOUBLE( L, "speed", p->speed );
   PUSH_DOUBLE( L, "turn", p->turn );
   PUSH_DOUBLE( L, "speed_max", p->speed + p->thrust/(3.*p->solid->mass) );
   /* Health. */
   PUSH_DOUBLE( L, "armour", p->armour_max );
   PUSH_DOUBLE( L, "shield", p->shield_max );
   PUSH_DOUBLE( L, "energy", p->energy_max );
   PUSH_DOUBLE( L, "armour_regen", p->armour_regen );
   PUSH_DOUBLE( L, "shield_regen", p->shield_regen );
   PUSH_DOUBLE( L, "energy_regen", p->energy_regen );
   /* Jam. */
   PUSH_DOUBLE( L, "jam_range", p->jam_range );
   PUSH_DOUBLE( L, "jam_chance", p->jam_chance );
   /* Stats. */
   PUSH_DOUBLE( L, "jump_delay", pilot_hyperspaceDelay(p) );

   return 1;
}
#undef PUSH_DOUBLE


/**
 * @brief Gets the free cargo space the pilot has.
 *
 *    @luaparam p The pilot to get the free cargo space of.
 *    @luareturn The free cargo space in tons of the player.
 * @luafunc cargoFree()
 */
static int pilotL_cargoFree( lua_State *L )
{
   Pilot *p;
   p = luaL_validpilot(L,1);

   lua_pushnumber(L, pilot_cargoFree(p) );
   return 1;
}


/**
 * @brief Checks to see how many tons of a specific type of cargo the pilot has.
 *
 *    @luaparam p The pilot to get the cargo count of.
 *    @luaparam type Type of cargo to count.
 *    @luareturn The amount of cargo the player has.
 * @luafunc cargoHas( type )
 */
static int pilotL_cargoHas( lua_State *L )
{
   Pilot *p;
   const char *str;
   int quantity;

   p = luaL_validpilot(L,1);
   str = luaL_checkstring( L, 2 );
   quantity = pilot_cargoOwned( p, str );
   lua_pushnumber( L, quantity );
   return 1;
}


/**
 * @brief Tries to add cargo to the pilot's ship.
 *
 * @usage n = pilot.cargoAdd( player.pilot(), "Food", 20 )
 *
 *    @luaparam p The pilot to add cargo to.
 *    @luaparam type Name of the cargo to add.
 *    @luaparam quantity Quantity of cargo to add.
 *    @luareturn The quantity of cargo added.
 * @luafunc cargoAdd( type, quantity )
 */
static int pilotL_cargoAdd( lua_State *L )
{
   Pilot *p;
   const char *str;
   int quantity;
   Commodity *cargo;

   /* Parse parameters. */
   p = luaL_validpilot(L,1);
   str      = luaL_checkstring( L, 2 );
   quantity = luaL_checknumber( L, 3 );

   /* Get cargo. */
   cargo    = commodity_get( str );
   if (cargo == NULL) {
      NLUA_ERROR( L, "Cargo '%s' does not exist!", str );
      return 0;
   }

   /* Try to add the cargo. */
   quantity = pilot_cargoAdd( player.p, cargo, quantity );
   lua_pushnumber( L, quantity );
   return 1;
}


/**
 * @brief Tries to remove cargo from the pilot's ship.
 *
 * @usage n = pilot.cargoRm( player.pilot(), "Food", 20 )
 *
 *    @luaparam p The pilot to remove cargo from.
 *    @luaparam type Name of the cargo to remove.
 *    @luaparam quantity Quantity of the cargo to remove.
 *    @luareturn The number of cargo removed.
 * @luafunc cargoRm( type, quantity )
 */
static int pilotL_cargoRm( lua_State *L )
{
   Pilot *p;
   const char *str;
   int quantity;
   Commodity *cargo;

   /* Parse parameters. */
   p = luaL_validpilot(L,1);
   str      = luaL_checkstring( L, 2 );
   quantity = luaL_checknumber( L, 3 );

   /* Get cargo. */
   cargo    = commodity_get( str );
   if (cargo == NULL) {
      NLUA_ERROR( L, "Cargo '%s' does not exist!", str );
      return 0;
   }

   /* Try to add the cargo. */
   quantity = pilot_cargoRm( p, cargo, quantity );
   lua_pushnumber( L, quantity );
   return 1;
}


/**
 * @brief Lists the cargo the pilot has.
 *
 * The list has the following members:<br />
 * <ul>
 * <li><b>name:</b> name of the cargo.
 * <li><b>q:</b> quantity of the targo.
 * <li><b>m:</b> true if cargo is for a mission.
 * </ul>
 *
 * @usage for _,v in ipairs(pilot.cargoList(player.pilot())) do print( string.format("%s: %d", v.name, v.q ) ) end
 *
 *    @luareturn An ordered list with the names of the cargo the pilot has.
 * @luafunc cargoList()
 */
static int pilotL_cargoList( lua_State *L )
{
   Pilot *p;
   int i;

   p = luaL_validpilot(L,1);
   lua_newtable(L); /* t */
   for (i=0; i<p->ncommodities; i++) {
      lua_pushnumber(L, i+1); /* t, i */

      /* Represents the cargo. */
      lua_newtable(L); /* t, i, t */
      lua_pushstring(L, "name"); /* t, i, t, i */
      lua_pushstring(L, p->commodities[i].commodity->name); /* t, i, t, i, s */
      lua_rawset(L,-3); /* t, i, t */
      lua_pushstring(L, "q"); /* t, i, t, i */
      lua_pushnumber(L, p->commodities[i].quantity); /* t, i, t, i, s */
      lua_rawset(L,-3); /* t, i, t */
      lua_pushstring(L, "m"); /* t, i, t, i */
      lua_pushboolean(L, p->commodities[i].id); /* t, i, t, i, s */
      lua_rawset(L,-3); /* t, i, t */

      lua_rawset(L,-3); /* t */
   }
   return 1;

}


/**
 * @brief Gets the pilot's colour based on hostility or friendliness to the player.
 *
 * @usage p:colour()
 *
 *    @luaparam p Pilot to get the colour of.
 *    @luareturn The pilot's colour.
 * @luafunc colour( p )
 */
static int pilotL_getColour( lua_State *L )
{
   Pilot *p;
   glColour *col;
   LuaColour lc;

   /* Get the pilot. */
   p = luaL_validpilot(L,1);

   /* Set as hostile. */
   if (pilot_inRangePilot(player.p, p) == -1) col = &cMapNeutral;
   else if (pilot_isDisabled(p)) col = &cInert;
   else if (pilot_isFlag(p,PILOT_BRIBED)) col = &cNeutral;
   else if (pilot_isHostile(p)) col = &cHostile;
   else if (pilot_isFriendly(p)) col = &cFriend;
   else col = faction_getColour(p->faction);

   memcpy( &lc.col, col, sizeof(glColour) );
   lua_pushcolour( L, lc );

   return 1;
}


/**
 * @brief Returns whether the pilot is hostile to the player.
 *
 * @usage p:hostile()
 *
 *    @luaparam p Pilot to get the hostility of.
 *    @luareturn The pilot's hostility status.
 * @luafunc hostile( p )
 */
static int pilotL_getHostile( lua_State *L )
{
   Pilot *p;

   /* Get the pilot. */
   p = luaL_validpilot(L,1);

   /* Push value. */
   lua_pushboolean( L, pilot_isFlag(p, PILOT_HOSTILE) );
   return 1;
}


/**
 * @brief Gets the pilot's ship.
 *
 * @usage s = p:ship()
 *
 *    @luaparam p Pilot to get ship of.
 *    @luareturn The ship of the pilot.
 * @luafunc ship( p )
 */
static int pilotL_ship( lua_State *L )
{
   Pilot *p;
   LuaShip ls;

   /* Get the pilot. */
   p  = luaL_validpilot(L,1);

   /* Create the ship. */
   ls.ship = p->ship;
   lua_pushship(L, ls);
   return 1;
}


/**
 * @brief Checks to see if the pilot is idle.
 *
 * @usage idle = p:idle() -- Returns true if the pilot is idle
 *
 *    @luaparam p Pilot to check to see if is idle.
 *    @luareturn true if pilot is idle, false otherwise
 * @luafunc idle( p )
 */
static int pilotL_idle( lua_State *L )
{
   Pilot *p;

   /* Get the pilot. */
   p = luaL_validpilot(L,1);

   /* Check to see if is idle. */
   lua_pushboolean(L, p->task==0);
   return 1;
}


/**
 * @brief Sets manual control of the pilot.
 *
 * @usage p:control() -- Same as p:control(true), enables manual control of the pilot
 * @usage p:control(false) -- Restarts AI control of the pilot
 *
 *    @luaparam p Pilot to change manual control settings.
 *    @luaparam enable If true or nil enables pilot manual control, otherwise enables automatic AI.
 * @luasee goto
 * @luasee brake
 * @luasee follow
 * @luasee attack
 * @luasee runaway
 * @luasee hyperspace
 * @luasee land
 * @luafunc control( p, enable )
 */
static int pilotL_control( lua_State *L )
{
   Pilot *p;
   int enable;

   /* Handle parameters. */
   p  = luaL_validpilot(L,1);
   if (lua_gettop(L)==1)
      enable = 1;
   else
      enable = lua_toboolean(L, 2);

   /* See if should mark as boarded. */
   if (enable) {
      pilot_setFlag(p, PILOT_MANUAL_CONTROL);
      if (pilot_isPlayer(p))
         ai_pinit( p, "player" );
   }
   else {
      pilot_rmFlag(p, PILOT_MANUAL_CONTROL);
      if (pilot_isPlayer(p))
         ai_destroy( p );
   }

   /* Clear task. */
   pilotL_taskclear( L );

   return 0;
}


/**
 * @brief Copies a value between two states.
 */
static int lua_copyvalue( lua_State *to, lua_State *from, int ind )
{
   switch (lua_type( from, ind )) {
      case LUA_TNIL:
         lua_pushnil(to);
         break;
      case LUA_TNUMBER:
         lua_pushnumber(to, lua_tonumber(from, ind));
         break;
      case LUA_TBOOLEAN:
         lua_pushboolean(to, lua_toboolean(from, ind));
         break;
      case LUA_TSTRING:
         lua_pushstring(to, lua_tostring(from, ind));
         break;

      default:
         NLUA_ERROR(from,"Unsupported value of type '%s'", lua_typename(from, ind));
         break;
   }
   return 0;
}


/**
 * @brief Changes a parameter in the pilot's memory.
 *
 *    @luaparam p Pilot to change memory of.
 *    @luaparam key Key of the memory part to change.
 *    @luaparam value Value to set to.
 * @luafunc memory( p, key, value )
 */
static int pilotL_memory( lua_State *L )
{
   lua_State *pL;
   Pilot *p;

   /* Get the pilot. */
   p  = luaL_validpilot(L,1);

   /* Set the pilot's memory. */
   if (p->ai == NULL) {
      NLUA_ERROR(L,"Pilot does not have AI.");
      return 0;
   }
   pL = p->ai->L;

   /* */
   lua_getglobal(pL, "pilotmem");
   /* pilotmem */
   lua_pushnumber(pL, p->id);
   /* pilotmem, id */
   lua_gettable(pL, -2);
   /* pilotmem, table */
   lua_copyvalue(pL, L, 2);
   /* pilotmem, table, key */
   lua_copyvalue(pL, L, 3);
   /* pilotmem, table, key, value */
   lua_settable(pL, -3);
   /* pilotmem, table */
   lua_pop(L,2);
   /* */

   return 0;
}


/**
 * @brief Clears all the tasks of the pilot.
 *
 * @usage p:taskClear()
 *
 *    @luaparam p Pilot to clear tasks of.
 * @luafunc taskClear( p )
 */
static int pilotL_taskclear( lua_State *L )
{
   Pilot *p;

   /* Get the pilot. */
   p  = luaL_validpilot(L,1);

   /* Clean up tasks. */
   ai_cleartasks( p );

   return 0;
}


/**
 * @brief Does a new task.
 */
static Task *pilotL_newtask( lua_State *L, Pilot* p, const char *task )
{
   Task *t;

   /* Must be on manual control. */
   if (!pilot_isFlag( p, PILOT_MANUAL_CONTROL)) {
      NLUA_ERROR( L, "Pilot is not on manual control." );
      return 0;
   }

   /* Creates the new task. */
   t = ai_newtask( p, task, 0, 1 );

   return t;
}


/**
 * @brief Makes the pilot goto a position.
 *
 * Pilot must be under manual control for this to work.
 *
 * @usage p:goto( v ) -- Goes to v precisely and braking
 * @usage p:goto( v, true, true ) -- Same as p:goto( v )
 * @usage p:goto( v, false ) -- Goes to v without braking compensating velocity
 * @usage p:goto( v, false, false ) -- Really rough aproximation of going to v without braking
 *
 *    @luaparam p Pilot to tell to go to a position.
 *    @luaparam v Vector target for the pilot.
 *    @luaparam brake If true (or nil) brakes the pilot near target position,
 *              otherwise pops the task when it is about to brake.
 *    @luaparam compensate If true (or nil) compensates for velocity, otherwise it
 *              doesn't. It only affects if brake is not set.
 * @luasee control
 * @luafunc goto( p, v, brake, compensate )
 */
static int pilotL_goto( lua_State *L )
{
   Pilot *p;
   Task *t;
   LuaVector *lv;
   int brake, compensate;
   const char *tsk;

   /* Get parameters. */
   p  = luaL_validpilot(L,1);
   lv = luaL_checkvector(L,2);
   if (lua_gettop(L) > 2)
      brake = lua_toboolean(L,3);
   else
      brake = 1;
   if (lua_gettop(L) > 3)
      compensate = lua_toboolean(L,4);
   else
      compensate = 1;


   /* Set the task. */
   if (brake) {
      tsk = "__goto_precise";
   }
   else {
      if (compensate)
         tsk = "__goto_nobrake";
      else
         tsk = "__goto_nobrake_raw";
   }
   t        = pilotL_newtask( L, p, tsk );
   t->dtype = TASKDATA_VEC2;
   vectcpy( &t->dat.vec, &lv->vec );

   return 0;
}


/**
 * @brief Makes the pilot face a target.
 *
 * @usage p:face( enemy_pilot ) -- Face enemy pilot
 * @usage p:face( vec2.new( 0, 0 ) ) -- Face origin
 *
 *    @luaparam p Pilot to add task to.
 *    @luaparam target Target to face (can be vec2 or pilot).
 * @luafunc face( p, target )
 */
static int pilotL_face( lua_State *L )
{
   Pilot *p, *pt;
   LuaVector *vt;
   Task *t;

   /* Get parameters. */
   pt = NULL;
   vt = NULL;
   p  = luaL_validpilot(L,1);
   if (lua_ispilot(L,2))
      pt = luaL_validpilot(L,2);
   else
      vt = luaL_checkvector(L,2);

   /* Set the task. */
   t        = pilotL_newtask( L, p, "__face" );
   if (pt != NULL) {
      t->dtype = TASKDATA_INT;
      t->dat.num = pt->id;
   }
   else {
      t->dtype = TASKDATA_VEC2;
      vectcpy( &t->dat.vec, &vt->vec );
   }

   return 0;
}


/**
 * @brief Makes the pilot brake.
 *
 * Pilot must be under manual control for this to work.
 *
 *    @luaparam p Pilot to tell to brake.
 * @luasee control
 * @luafunc brake( p )
 */
static int pilotL_brake( lua_State *L )
{
   Pilot *p;
   Task *t;

   /* Get parameters. */
   p = luaL_validpilot(L,1);

   /* Set the task. */
   t = pilotL_newtask( L, p, "brake" );

   return 0;
}


/**
 * @brief Makes the pilot follow another pilot.
 *
 * Pilot must be under manual control for this to work.
 *
 *    @luaparam p Pilot to tell to follow another pilot.
 *    @luaparam pt Target pilot to follow.
 * @luasee control
 * @luafunc follow( p, pt )
 */
static int pilotL_follow( lua_State *L )
{
   Pilot *p, *pt;
   Task *t;

   /* Get parameters. */
   p  = luaL_validpilot(L,1);
   pt = luaL_validpilot(L,2);

   /* Set the task. */
   t        = pilotL_newtask( L, p, "follow" );
   t->dtype = TASKDATA_INT;
   t->dat.num = pt->id;

   return 0;
}


/**
 * @brief Makes the pilot attack another pilot.
 *
 * Pilot must be under manual control for this to work.
 *
 * @usage p:attack( another_pilot ) -- Attack another pilot
 * @usage p:attack() -- Attack nearest pilot.
 *
 *    @luaparam p Pilot to tell to attack another pilot.
 *    @luaparam pt Target pilot to attack (or nil to attack nearest enemy).
 * @luasee control
 * @luafunc attack( p, pt )
 */
static int pilotL_attack( lua_State *L )
{
   Pilot *p, *pt;
   Task *t;
   unsigned int pid;

   /* Get parameters. */
   p  = luaL_validpilot(L,1);
   if (lua_gettop(L) == 1) {
      pid = pilot_getNearestEnemy( p );
      if (pid == 0) /* No enemy found. */
         return 0;
   }
   else {
      pt  = luaL_validpilot(L,2);
      pid = pt->id;
   }

   /* Set the task. */
   t        = pilotL_newtask( L, p, "attack" );
   t->dtype = TASKDATA_INT;
   t->dat.num = pid;

   return 0;
}


/**
 * @brief Makes the pilot runaway from another pilot.
 *
 *    @luaparam p Pilot to tell to runaway from another pilot.
 *    @luaparam tp Target pilot to runaway from.
 * @luasee control
 * @luafunc runaway( p, tp )
 */
static int pilotL_runaway( lua_State *L )
{
   Pilot *p, *pt;
   Task *t;

   /* Get parameters. */
   p  = luaL_validpilot(L,1);
   pt = luaL_validpilot(L,2);

   /* Set the task. */
   t        = pilotL_newtask( L, p, "__runaway" );
   t->dtype = TASKDATA_INT;
   t->dat.num = pt->id;

   return 0;
}


/**
 * @brief Tells the pilot to hyperspace.
 *
 * Pilot must be under manual control for this to work.
 *
 *    @luaparam p Pilot to tell to hyperspace.
 *    @luaparam sys Optional system argument to jump to, uses random if nil.
 * @luasee control
 * @luafunc hyperspace( p, sys )
 */
static int pilotL_hyperspace( lua_State *L )
{
   Pilot *p;
   Task *t;
   LuaSystem *sys;
   StarSystem *ss;
   int i;
   JumpPoint *jp;
   double a, rad;

   /* Get parameters. */
   p = luaL_validpilot(L,1);
   if (lua_gettop(L) > 1) {
      sys = luaL_checksystem( L, 2 );
      ss  = system_getIndex( sys->id );
   }
   else
      sys = NULL;

   /* Set the task. */
   t = pilotL_newtask( L, p, "__hyperspace" );
   if (sys != NULL) {
      /* Find the jump. */
      for (i=0; i < cur_system->njumps; i++) {
         jp = &cur_system->jumps[i];
         if (jp->target == ss) {
            break;
         }
      }
      if (i >= cur_system->njumps) {
         NLUA_ERROR( L, "System '%s' is not adjacent to current system '%s'", ss->name, cur_system->name );
         return 0;
      }

      /* Set nav target. */
      p->nav_hyperspace = i;

      /* Copy vector. */
      t->dtype = TASKDATA_VEC2;
      vectcpy( &t->dat.vec, &jp->pos );

      /* Introduce some error. */
      a     = RNGF() * M_PI * 2.;
      rad   = RNGF() * 0.5 * jp->radius;
      vect_cadd( &t->dat.vec, rad*cos(a), rad*sin(a) );
   }

   return 0;
}


/**
 * @brief Tells the pilot to land
 *
 * Pilot must be under manual control for this to work.
 *
 *    @luaparam p Pilot to tell to hyperspace.
 *    @luaparam planet Optional planet to land on, uses random if nil.
 * @luasee control
 * @luafunc land( p, planet )
 */
static int pilotL_land( lua_State *L )
{
   Pilot *p;
   Task *t;
   Planet *pnt;
   int i;
   double a, r;

   /* Get parameters. */
   p = luaL_validpilot(L,1);
   if (lua_gettop(L) > 0)
      pnt = luaL_validplanet( L, 2 );
   else
      pnt = NULL;

   /* Set the task. */
   t = pilotL_newtask( L, p, "__land" );
   if (pnt != NULL) {
      /* Find the jump. */
      for (i=0; i < cur_system->nplanets; i++) {
         if (cur_system->planets[i] == pnt) {
            break;
         }
      }
      if (i >= cur_system->nplanets) {
         NLUA_ERROR( L, "Planet '%s' not found in system '%s'", pnt->name, cur_system->name );
         return 0;
      }

      /* Copy vector. */
      p->nav_planet = i;
      t->dtype = TASKDATA_VEC2;
      vectcpy( &t->dat.vec, &pnt->pos );
      if (p->id == PLAYER_ID)
         gui_setNav();

      /* Introduce some error. */
      a = RNGF() * 2. * M_PI;
      r = RNGF() * pnt->radius;
      vect_cadd( &t->dat.vec, r*cos(a), r*sin(a) );
   }

   return 0;
}


/**
 * @brief Marks the pilot as hailing the player.
 *
 * Automatically deactivated when pilot is hailed.
 *
 * @usage p:hailPlayer() -- Player will be informed he's being hailed and pilot will have an icon
 *    @luaparam p Pilot to hail the player.
 *    @luaparam enable If true hails the pilot, if false disables the hailing. Defaults to true.
 * @luafunc hailPlayer( p, enable )
 */
static int pilotL_hailPlayer( lua_State *L )
{
   Pilot *p;
   int enable;
   char c;

   /* Get parameters. */
   p = luaL_validpilot(L,1);
   if (lua_gettop(L) > 1)
      enable = lua_toboolean(L,3);
   else
      enable = 1;


   /* Set the flag. */
   if (enable) {
      /* Send message. */
      c = pilot_getFactionColourChar( p );
      player_message( "\e%c%s\e0 is hailing you.", c, p->name );

      /* Set flag. */
      pilot_setFlag( p, PILOT_HAILING );
      player_hailStart();
   }
   else
      pilot_rmFlag( p, PILOT_HAILING );

   return 0;
}


/**
 * @brief Clears the pilot's hooks.
 *
 * Clears all the hooks set on the pilot.
 *
 * @usage p:hookClear()
 *    @luaparam p Pilot to clear hooks.
 * @luafunc hookClear( p )
 */
static int pilotL_hookClear( lua_State *L )
{
   Pilot *p;

   p = luaL_validpilot(L,1);
   pilot_clearHooks( p );

   return 0;
}

<|MERGE_RESOLUTION|>--- conflicted
+++ resolved
@@ -725,11 +725,7 @@
       /* clean up. */
       free(factions);
    }
-<<<<<<< HEAD
-   else if (lua_isnil(L,1) || (lua_gettop(L)==0)) {
-=======
    else if ((lua_isnil(L,1)) || (lua_gettop(L) == 0)) {
->>>>>>> 837c2d1a
       /* Now put all the matching pilots in a table. */
       lua_newtable(L);
       k = 1;
