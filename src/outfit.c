--- conflicted
+++ resolved
@@ -1673,31 +1673,6 @@
 
 #define DESC_ADD(x, s) \
 if ((x) != 0) \
-<<<<<<< HEAD
-   i += nsnprintf( &temp->desc_short[i], OUTFIT_SHORTDESC_MAX-i, \
-         "\n\a%c%+.d "s"\a0", ((x)>0)?'g':'r', x )
-#define DESC_ADD0(x, s)    DESC_ADD( x, s, "0", ((x)>0)?'g':'r' )
-#define DESC_ADD1(x, s)    DESC_ADD( x, s, "1", ((x)>0)?'g':'r' )
-#define DESC_ADDI(x, s)    DESC_ADD( x, s, "1", ((x)>0)?'g':'r' )
-   DESC_ADD0( temp->cpu, "CPU" );
-   DESC_ADD0( temp->u.mod.thrust, "Thrust" );
-   DESC_ADD0( temp->u.mod.turn, "Turn Rate" );
-   DESC_ADD0( temp->u.mod.speed, "Maximum Speed" );
-   DESC_ADD0( temp->u.mod.armour, "Armour" );
-   DESC_ADD0( temp->u.mod.shield, "Shield" );
-   DESC_ADD0( temp->u.mod.energy, "Energy" );
-   DESC_ADD_INT( temp->u.mod.fuel, "Fuel" );
-   DESC_ADD1( temp->u.mod.armour_regen, "Armour Per Second" );
-   DESC_ADD1( temp->u.mod.shield_regen, "Shield Per Second" );
-   DESC_ADD1( temp->u.mod.energy_regen, "Energy Per Second" );
-   DESC_ADD0( temp->u.mod.absorb, "Absorption" );
-   DESC_ADD0( temp->u.mod.cargo, "Cargo" );
-   DESC_ADD0( temp->u.mod.crew_rel, "%% Crew" );
-   DESC_ADD0( temp->u.mod.mass_rel, "%% Mass" );
-#undef DESC_ADD1
-#undef DESC_ADD0
-#undef DESC_ADD_INT
-=======
    do { \
       i += nsnprintf( &temp->desc_short[i], OUTFIT_SHORTDESC_MAX-i, "\n\a%c", ((x)>0)?'g':'r' ); \
       i += nsnprintf( &temp->desc_short[i], OUTFIT_SHORTDESC_MAX-i, s, x ); \
@@ -1707,18 +1682,17 @@
    DESC_ADD( temp->u.mod.thrust,       _("%+.0f Thrust") );
    DESC_ADD( temp->u.mod.turn,         _("%+.0f Turn Rate") );
    DESC_ADD( temp->u.mod.speed,        _("%+.0f Maximum Speed") );
-   DESC_ADD( temp->u.mod.armour,       _("%+.0f Armour") );
+   DESC_ADD( temp->u.mod.armour,       _("%+.0f Armor") );
    DESC_ADD( temp->u.mod.shield,       _("%+.0f Shield") );
    DESC_ADD( temp->u.mod.energy,       _("%+.0f Energy") );
    DESC_ADD( temp->u.mod.fuel,         _("%+.d Fuel") );
-   DESC_ADD( temp->u.mod.armour_regen, _("%+.1f Armour Per Second") );
+   DESC_ADD( temp->u.mod.armour_regen, _("%+.1f Armor Per Second") );
    DESC_ADD( temp->u.mod.shield_regen, _("%+.1f Shield Per Second") );
    DESC_ADD( temp->u.mod.energy_regen, _("%+.1f Energy Per Second") );
    DESC_ADD( temp->u.mod.absorb,       _("%+.0f Absorption") );
    DESC_ADD( temp->u.mod.cargo,        _("%+.0f Cargo") );
    DESC_ADD( temp->u.mod.crew_rel,     _("%+.0f %% Crew") );
    DESC_ADD( temp->u.mod.mass_rel,     _("%+.0f %% Mass") );
->>>>>>> 7b996084
 #undef DESC_ADD
 
    /* More processing. */
