--- conflicted
+++ resolved
@@ -208,12 +208,6 @@
    double duration;  /**< Time the active outfit stays on (in seconds). */
    double cooldown;  /**< Time the active outfit stays off after it's duration (in seconds). */
 
-<<<<<<< HEAD
-   /* movement */
-   double thrust;    /**< Maximum thrust modifier, this is absolute and is per 100 mass. */
-   double turn;      /**< Maximum turn modifier, this is absolute and is per 100 mass. */
-   double speed;     /**< Maximum speed modifier, this is absolute and per 100 mass. */
-=======
    /* Movement. */
    double thrust;    /**< Maximum thrust modifier. */
    double thrust_rel; /**< Relative thrust modifier. */
@@ -221,7 +215,6 @@
    double turn_rel;  /**< Relative turn modifier. */
    double speed;     /**< Maximum speed modifier. */
    double speed_rel; /**< Relative speed modifier. */
->>>>>>> e9fa9910
 
    /* Health. */
    double armour;    /**< Maximum armour modifier. */
