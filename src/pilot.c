--- conflicted
+++ resolved
@@ -1493,18 +1493,6 @@
       }
    }
 
-<<<<<<< HEAD
-=======
-   /* Some minor effects and stuff. */
-   else if (p->shield <= 0.) {
-      if (p->id == PLAYER_ID) { /* a bit of shaking */
-         double spfx_mod = tdarmour/p->armour_max;
-         spfx_shake( spfx_mod );
-         spfx_damage( spfx_mod );
-      }
-   }
-
->>>>>>> 0d3ebeaa
    /* Update player meta-data if applicable. */
    if (p->id == PLAYER_ID) {
       player.dmg_taken_shield += tdshield;
