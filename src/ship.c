--- conflicted
+++ resolved
@@ -643,12 +643,7 @@
    xmlNodePtr cur, node;
    int sx, sy;
    char *stmp, *buf;
-<<<<<<< HEAD
-   int l, m, h;
-=======
    int l, m, h, engine;
-   OutfitSlotSize base_size;
->>>>>>> 49385946
    ShipStatList *ll;
 
    /* Clear memory. */
