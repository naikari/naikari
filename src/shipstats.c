/*
 * See Licensing and Copyright notice in naev.h
 */

/**
 * @file shipstats.c
 *
 * @brief Handles the ship statistics.
 */


/** @cond */
#include "naev.h"
/** @endcond */

#include "shipstats.h"

#include "log.h"
#include "nstring.h"


/**
 * @brief The data type.
 */
typedef enum StatDataType_ {
   SS_DATA_TYPE_DOUBLE,          /**< Relative [0:inf] value. */
   SS_DATA_TYPE_DOUBLE_ABSOLUTE, /**< Absolute double value. */
   SS_DATA_TYPE_INTEGER,         /**< Absolute integer value. */
   SS_DATA_TYPE_BOOLEAN          /**< Boolean value, defaults 0. */
} StatDataType;


/**
 * @brief Internal look up table for ship stats.
 *
 * Makes it much easier to work with stats at the cost of some minor performance.
 */
typedef struct ShipStatsLookup_ {
   /* Explicitly set. */
   ShipStatsType type;  /**< Type of the stat. */
   const char *name;    /**< Name to look into XML for, must match name in the structure. */
   const char *display; /**< Display name for visibility by player. */
   StatDataType data;   /**< Type of data for the stat. */
   int inverted;        /**< Indicates whether the good value is inverted, by
                             default positive is good, with this set negative
                             is good. */

   /* Self calculated. */
   size_t offset;       /**< Stores the byte offset in the structure. */
} ShipStatsLookup;


/* Flexible do everything macro. */
#define ELEM( t, n, dsp, d , i) \
   { .type=t, .name=#n, .display=dsp, .data=d, .inverted=i, .offset=offsetof( ShipStats, n ) }
/* Standard types. */
#define D__ELEM( t, n, dsp ) \
   ELEM( t, n, dsp, SS_DATA_TYPE_DOUBLE, 0 )
#define A__ELEM( t, n, dsp ) \
   ELEM( t, n, dsp, SS_DATA_TYPE_DOUBLE_ABSOLUTE, 0 )
#define I__ELEM( t, n, dsp ) \
   ELEM( t, n, dsp, SS_DATA_TYPE_INTEGER, 0 )
#define B__ELEM( t, n, dsp ) \
   ELEM( t, n, dsp, SS_DATA_TYPE_BOOLEAN, 0 )
/* Inverted types. */
#define DI_ELEM( t, n, dsp ) \
   ELEM( t, n, dsp, SS_DATA_TYPE_DOUBLE, 1 )
#define AI_ELEM( t, n, dsp ) \
   ELEM( t, n, dsp, SS_DATA_TYPE_DOUBLE_ABSOLUTE, 1 )
#define II_ELEM( t, n, dsp ) \
   ELEM( t, n, dsp, SS_DATA_TYPE_INTEGER, 1 )
#define BI_ELEM( t, n, dsp ) \
   ELEM( t, n, dsp, SS_DATA_TYPE_BOOLEAN, 1 )
/** Nil element. */
#define N__ELEM( t ) \
   { .type=t, .name=NULL, .display=NULL, .inverted=0, .offset=0 }

/**
 * The ultimate look up table for ship stats, everything goes through this.
 */
static const ShipStatsLookup ss_lookup[] = {
   /* Null element. */
   N__ELEM( SS_TYPE_NIL ),

   D__ELEM( SS_TYPE_D_SPEED_MOD,          speed_mod,           gettext_noop("Speed") ),
   D__ELEM( SS_TYPE_D_TURN_MOD,           turn_mod,            gettext_noop("Turn") ),
   D__ELEM( SS_TYPE_D_THRUST_MOD,         thrust_mod,          gettext_noop("Thrust") ),
   D__ELEM( SS_TYPE_D_CARGO_MOD,          cargo_mod,           gettext_noop("Cargo Space") ),
   D__ELEM( SS_TYPE_D_ARMOUR_MOD,         armour_mod,          gettext_noop("Armour Strength") ),
   D__ELEM( SS_TYPE_D_ARMOUR_REGEN_MOD,   armour_regen_mod,    gettext_noop("Armour Regeneration") ),
   D__ELEM( SS_TYPE_D_SHIELD_MOD,         shield_mod,          gettext_noop("Shield Strength") ),
   D__ELEM( SS_TYPE_D_SHIELD_REGEN_MOD,   shield_regen_mod,    gettext_noop("Shield Regeneration") ),
   D__ELEM( SS_TYPE_D_ENERGY_MOD,         energy_mod,          gettext_noop("Energy Capacity") ),
   D__ELEM( SS_TYPE_D_ENERGY_REGEN_MOD,   energy_regen_mod,    gettext_noop("Energy Regeneration") ),
   D__ELEM( SS_TYPE_D_CPU_MOD,            cpu_mod,             gettext_noop("CPU Capacity") ),

   DI_ELEM( SS_TYPE_D_JUMP_DELAY,         jump_delay,          gettext_noop("Jump Time") ),
   DI_ELEM( SS_TYPE_D_LAND_DELAY,         land_delay,          gettext_noop("Landing Time") ),
   DI_ELEM( SS_TYPE_D_CARGO_INERTIA,      cargo_inertia,       gettext_noop("Cargo Inertia") ),

   D__ELEM( SS_TYPE_D_EW_HIDE,            ew_hide,             gettext_noop("Cloaking") ),
   D__ELEM( SS_TYPE_D_EW_DETECT,          ew_detect,           gettext_noop("Detection") ),
   D__ELEM( SS_TYPE_D_EW_JUMPDETECT,      ew_jump_detect,      gettext_noop("Jump Detection") ),

   D__ELEM( SS_TYPE_D_LAUNCH_RATE,        launch_rate,         gettext_noop("Fire Rate (Launcher)") ),
   D__ELEM( SS_TYPE_D_LAUNCH_RANGE,       launch_range,        gettext_noop("Launch Range") ),
   D__ELEM( SS_TYPE_D_LAUNCH_DAMAGE,      launch_damage,       gettext_noop("Damage (Launcher)") ),
   D__ELEM( SS_TYPE_D_AMMO_CAPACITY,      ammo_capacity,       gettext_noop("Ammo Capacity") ),
   D__ELEM( SS_TYPE_D_LAUNCH_LOCKON,      launch_lockon,       gettext_noop("Launch Lock-on") ),

   D__ELEM( SS_TYPE_D_FBAY_DAMAGE,        fbay_damage,         gettext_noop("Fighter Damage") ),
   D__ELEM( SS_TYPE_D_FBAY_HEALTH,        fbay_health,         gettext_noop("Fighter Health") ),
   D__ELEM( SS_TYPE_D_FBAY_MOVEMENT,      fbay_movement,       gettext_noop("Fighter Movement") ),

   DI_ELEM( SS_TYPE_D_FORWARD_HEAT,       fwd_heat,            gettext_noop("Heat (Cannon)") ),
   D__ELEM( SS_TYPE_D_FORWARD_DAMAGE,     fwd_damage,          gettext_noop("Damage (Cannon)") ),
   D__ELEM( SS_TYPE_D_FORWARD_FIRERATE,   fwd_firerate,        gettext_noop("Fire Rate (Cannon)") ),
   DI_ELEM( SS_TYPE_D_FORWARD_ENERGY,     fwd_energy,          gettext_noop("Energy Usage (Cannon)") ),
   D__ELEM( SS_TYPE_D_FORWARD_DAMAGE_AS_DISABLE,fwd_dam_as_dis,gettext_noop("Damage as Disable (Cannon)") ),

   DI_ELEM( SS_TYPE_D_TURRET_HEAT,        tur_heat,            gettext_noop("Heat (Turret)") ),
   D__ELEM( SS_TYPE_D_TURRET_DAMAGE,      tur_damage,          gettext_noop("Damage (Turret)") ),
   D__ELEM( SS_TYPE_D_TURRET_TRACKING,    tur_tracking,        gettext_noop("Tracking (Turret)") ),
   D__ELEM( SS_TYPE_D_TURRET_FIRERATE,    tur_firerate,        gettext_noop("Fire Rate (Turret)") ),
   DI_ELEM( SS_TYPE_D_TURRET_ENERGY,      tur_energy,          gettext_noop("Energy Usage (Turret)") ),
   D__ELEM( SS_TYPE_D_TURRET_DAMAGE_AS_DISABLE, tur_dam_as_dis,gettext_noop("Damage as Disable (Turret)") ),

   D__ELEM( SS_TYPE_D_NEBULA_ABSORB_SHIELD,  nebu_absorb_shield,   gettext_noop("Nebula Resistance (Shield)") ),
   D__ELEM( SS_TYPE_D_NEBULA_ABSORB_ARMOUR,  nebu_absorb_armour,   gettext_noop("Nebula Resistance (Armour)") ),

   D__ELEM( SS_TYPE_D_HEAT_DISSIPATION,   heat_dissipation,    gettext_noop("Heat Dissipation") ),
   D__ELEM( SS_TYPE_D_STRESS_DISSIPATION, stress_dissipation,  gettext_noop("Stress Dissipation") ),
   D__ELEM( SS_TYPE_D_CREW,               crew_mod,            gettext_noop("Crew") ),
   DI_ELEM( SS_TYPE_D_MASS,               mass_mod,            gettext_noop("Ship Mass") ),
   D__ELEM( SS_TYPE_D_ENGINE_LIMIT_REL,   engine_limit_rel,    gettext_noop("Engine Mass Limit") ),
   D__ELEM( SS_TYPE_D_LOOT_MOD,           loot_mod,            gettext_noop("Boarding Bonus") ),
<<<<<<< HEAD
   D__ELEM( SS_TYPE_D_TIME_MOD,           time_mod,            gettext_noop("Time Constant") ),
=======
   DI_ELEM( SS_TYPE_D_TIME_MOD,           time_mod,            gettext_noop("Time Constant") ),
   D__ELEM( SS_TYPE_D_TIME_SPEEDUP,       time_speedup,        gettext_noop("Speed-Up") ),
>>>>>>> 5cf7756d

   A__ELEM( SS_TYPE_A_ENERGY_FLAT,        energy_flat,         gettext_noop("Energy Capacity") ),
   AI_ELEM( SS_TYPE_A_ENERGY_REGEN_FLAT,  energy_usage,        gettext_noop("Energy Usage") ),
   A__ELEM( SS_TYPE_A_SHIELD_FLAT,        shield_flat,         gettext_noop("Shield Capacity") ),
   AI_ELEM( SS_TYPE_A_SHIELD_REGEN_FLAT,  shield_usage,        gettext_noop("Shield Usage") ),
   A__ELEM( SS_TYPE_A_ARMOUR_FLAT,        armour_flat,         gettext_noop("Armour") ),
   AI_ELEM( SS_TYPE_A_ARMOUR_REGEN_FLAT,  armour_damage,       gettext_noop("Armour Damage") ),
   A__ELEM( SS_TYPE_A_CPU_MAX,            cpu_max,             gettext_noop("CPU Capacity") ),

   A__ELEM( SS_TYPE_A_ENGINE_LIMIT,       engine_limit,        gettext_noop("Engine Mass Limit") ),

   I__ELEM( SS_TYPE_I_HIDDEN_JUMP_DETECT, misc_hidden_jump_detect, gettext_noop("Hidden Jump Detection") ),

   B__ELEM( SS_TYPE_B_INSTANT_JUMP,       misc_instant_jump,   gettext_noop("Instant Jump") ),
   B__ELEM( SS_TYPE_B_REVERSE_THRUST,     misc_reverse_thrust, gettext_noop("Reverse Thrusters") ),
   B__ELEM( SS_TYPE_B_ASTEROID_SCAN,      misc_asteroid_scan,  gettext_noop("Asteroid Scanner") ),

   /* Sentinel. */
   N__ELEM( SS_TYPE_SENTINEL )
};


/*
 * Prototypes.
 */
static const char* ss_printD_colour( double d, const ShipStatsLookup *sl );
static const char* ss_printI_colour( int i, const ShipStatsLookup *sl );
static int ss_printD( char *buf, int len, int newline, double d, const ShipStatsLookup *sl );
static int ss_printA( char *buf, int len, int newline, double d, const ShipStatsLookup *sl );
static int ss_printI( char *buf, int len, int newline, int i, const ShipStatsLookup *sl );
static int ss_printB( char *buf, int len, int newline, int b, const ShipStatsLookup *sl );


/**
 * @brief Creatse a shipstat list element from an xml node.
 *
 *    @param node Node to create element from.
 *    @return Liste lement created from node.
 */
ShipStatList* ss_listFromXML( xmlNodePtr node )
{
   const ShipStatsLookup *sl;
   ShipStatList *ll;
   ShipStatsType type;

   /* Try to get type. */
   type = ss_typeFromName( (char*) node->name );
   if (type == SS_TYPE_NIL)
      return NULL;

   /* Allocate. */
   ll = malloc( sizeof(ShipStatList) );
   ll->next    = NULL;
   ll->target  = 0;
   ll->type    = type;

   /* Set the data. */
   sl = &ss_lookup[ type ];
   switch (sl->data) {
      case SS_DATA_TYPE_DOUBLE:
         ll->d.d     = xml_getFloat(node) / 100.;
         break;

      case SS_DATA_TYPE_DOUBLE_ABSOLUTE:
         ll->d.d     = xml_getFloat(node);
         break;

      case SS_DATA_TYPE_BOOLEAN:
         ll->d.i     = !!xml_getInt(node);
         break;

      case SS_DATA_TYPE_INTEGER:
         ll->d.i     = xml_getInt(node);
         break;
   }

   return ll;
}


/**
 * @brief Checks for validity.
 */
int ss_check (void)
{
   ShipStatsType i;

   for (i=0; i<=SS_TYPE_SENTINEL; i++) {
      if (ss_lookup[i].type != i) {
         WARN(_("ss_lookup: %s should have id %d but has %d"),
               ss_lookup[i].name, i, ss_lookup[i].type );
         return -1;
      }
   }

   return 0;
}


/**
 * @brief Initializes a stat structure.
 */
int ss_statsInit( ShipStats *stats )
{
   int i;
   char *ptr;
   char *fieldptr;
   double *dbl;
   const ShipStatsLookup *sl;

   /* Clear the memory. */
   memset( stats, 0, sizeof(ShipStats) );

   ptr = (char*) stats;
   for (i=0; i<SS_TYPE_SENTINEL; i++) {
      sl = &ss_lookup[ i ];

      /* Only want valid names. */
      if (sl->name == NULL)
         continue;

      /* Handle doubles. */
      switch (sl->data) {
         case SS_DATA_TYPE_DOUBLE:
            fieldptr = &ptr[ sl->offset ];
            memcpy(&dbl, &fieldptr, sizeof(double*));
            *dbl  = 1.0;
            break;

         /* No need to set, memset does the work. */
         case SS_DATA_TYPE_DOUBLE_ABSOLUTE:
         case SS_DATA_TYPE_INTEGER:
         case SS_DATA_TYPE_BOOLEAN:
            break;
      }
   }

   return 0;
}


/**
 * @brief Merges two different ship stats.
 *
 *    @param dest Destination ship stats.
 *    @param src Source to be merged with destination.
 */
int ss_statsMerge( ShipStats *dest, const ShipStats *src )
{
   int i;
   int *destint;
   const int *srcint;
   double *destdbl;
   const double *srcdbl;
   char *destptr;
   const char *srcptr;
   const ShipStatsLookup *sl;

   destptr = (char*) dest;
   srcptr = (const char*) src;
   for (i=0; i<SS_TYPE_SENTINEL; i++) {
      sl = &ss_lookup[ i ];

      switch (sl->data) {
         case SS_DATA_TYPE_DOUBLE:
            destdbl = (double*) &destptr[ sl->offset ];
            srcdbl = (const double*) &srcptr[ sl->offset ];
            *destdbl = (*destdbl) * (*srcdbl);
            break;

         case SS_DATA_TYPE_DOUBLE_ABSOLUTE:
            destdbl = (double*) &destptr[ sl->offset ];
            srcdbl = (const double*) &srcptr[ sl->offset ];
            *destdbl = (*destdbl) + (*srcdbl);
            break;

         case SS_DATA_TYPE_INTEGER:
            destint = (int*) &destptr[ sl->offset ];
            srcint = (const int*) &srcptr[ sl->offset ];
            *destint = (*destint) + (*srcint);
            break;

         case SS_DATA_TYPE_BOOLEAN:
            destint = (int*) &destptr[ sl->offset ];
            srcint = (const int*) &srcptr[ sl->offset ];
            *destint = !!((*destint) + (*srcint));
            break;
      }
   }

   return 0;
}


/**
 * @brief Modifies a stat structure using a single element.
 *
 *    @param stats Stat structure to modify.
 *    @param list Single element to apply.
 *    @param amount If non nil stores the number found in amount.
 *    @return 0 on success.
 */
int ss_statsModSingle( ShipStats *stats, const ShipStatList* list, const ShipStats *amount )
{
   char *ptr;
   char *fieldptr;
   double *dbl;
   int *i;
   const ShipStatsLookup *sl = &ss_lookup[ list->type ];

   ptr = (char*) stats;
   switch (sl->data) {
      case SS_DATA_TYPE_DOUBLE:
      case SS_DATA_TYPE_DOUBLE_ABSOLUTE:
         fieldptr = &ptr[ sl->offset ];
         memcpy(&dbl, &fieldptr, sizeof(double*));
         *dbl += list->d.d;
         if ((sl->data==SS_DATA_TYPE_DOUBLE) && (*dbl < 0.)) /* Don't let the values go negative. */
            *dbl = 0.;

         /* We'll increment amount. */
         if (amount != NULL) {
            if ((sl->inverted && (list->d.d < 0.)) ||
                  (!sl->inverted && (list->d.d > 0.))) {
               memcpy(&ptr, &amount, sizeof(char*));
               fieldptr = &ptr[ sl->offset ];
               memcpy(&dbl, &fieldptr, sizeof(double*));
               (*dbl)  += 1.0;
            }
         }
         break;

      case SS_DATA_TYPE_INTEGER:
         fieldptr = &ptr[ sl->offset ];
         memcpy(&i, &fieldptr, sizeof(int*));
         *i   += list->d.i;
         if (amount != NULL) {
            if ((sl->inverted && (list->d.i < 0)) ||
                  (!sl->inverted && (list->d.i > 0))) {
               memcpy(&ptr, &amount, sizeof(char*));
               fieldptr = &ptr[ sl->offset ];
               memcpy(&i, &fieldptr, sizeof(int*));
               (*i)    += 1;
            }
         }
         break;

      case SS_DATA_TYPE_BOOLEAN:
         fieldptr = &ptr[ sl->offset ];
         memcpy(&i, &fieldptr, sizeof(int*));
         *i    = 1; /* Can only set to true. */
         break;
   }

   return 0;
}


/**
 * @brief Updates a stat structure from a stat list.
 *
 *    @param stats Stats to update.
 *    @param list List to update from.
 *    @param amount If non nil stores the number found in amount.
 */
int ss_statsModFromList( ShipStats *stats, const ShipStatList* list, const ShipStats *amount )
{
   int ret;
   const ShipStatList *ll;

   ret = 0;
   for (ll = list; ll != NULL; ll = ll->next)
      ret |= ss_statsModSingle( stats, ll, amount );

   return ret;
}


/**
 * @brief Gets the name from type.
 *
 * O(1) look up.
 *
 *    @param type Type to get name of.
 *    @return Name of the type.
 */
const char* ss_nameFromType( ShipStatsType type )
{
   return ss_lookup[ type ].name;
}


/**
 * @brief Gets the offset from type.
 *
 *    @param type Type to get offset of.
 *    @return Offset of the type.
 */
size_t ss_offsetFromType( ShipStatsType type )
{
   return ss_lookup[ type ].offset;
}


/**
 * @brief Gets the type from the name.
 *
 *    @param name Name to get type of.
 *    @return Type matching the name.
 */
ShipStatsType ss_typeFromName( const char *name )
{
   int i;
   for (i=0; i<SS_TYPE_SENTINEL; i++)
      if ((ss_lookup[i].name != NULL) && (strcmp(name,ss_lookup[i].name)==0))
         return ss_lookup[i].type;

   WARN(_("ss_typeFromName: No ship stat matching '%s'"), name);
   return SS_TYPE_NIL;
}


/**
 * @brief Some colour coding for ship stats doubles.
 */
static const char* ss_printD_colour( double d, const ShipStatsLookup *sl )
{
   if (sl->inverted) {
      if (d < 0.)
         return "g";
      return "r";
   }

   if (d > 0.)
      return "g";
   return "r";
}
/**
 * @brief Some colour coding for ship stats integers.
 */
static const char* ss_printI_colour( int i, const ShipStatsLookup *sl )
{
   if (sl->inverted) {
      if (i < 0)
         return "g";
      return "r";
   }

   if (i > 0)
      return "g";
   return "r";
}


/**
 * @brief Helper to print doubles.
 */
static int ss_printD( char *buf, int len, int newline, double d, const ShipStatsLookup *sl )
{
   if (FABS(d) < 1e-10)
      return 0;
   return scnprintf( buf, len, "%s#%s%+.0f%% %s#0",
         (newline) ? "\n" : "",
         ss_printD_colour( d, sl ),
         d*100., _(sl->display) );
}


/**
 * @brief Helper to print absolute doubles.
 */
static int ss_printA( char *buf, int len, int newline, double d, const ShipStatsLookup *sl )
{
   if (FABS(d) < 1e-10)
      return 0;
   return scnprintf( buf, len, "%s#%s%+.0f %s#0",
         (newline) ? "\n" : "",
         ss_printD_colour( d, sl ),
         d, _(sl->display) );
}


/**
 * @brief Helper to print integers.
 */
static int ss_printI( char *buf, int len, int newline, int i, const ShipStatsLookup *sl )
{
   if (i == 0)
      return 0;
   return scnprintf( buf, len, "%s#%s%+d %s#0",
         (newline) ? "\n" : "",
         ss_printI_colour( i, sl ),
         i, _(sl->display) );
}


/**
 * @brief Helper to print booleans.
 */
static int ss_printB( char *buf, int len, int newline, int b, const ShipStatsLookup *sl )
{
   if (!b)
      return 0;
   return scnprintf( buf, len, "%s#%s%s#0",
         (newline) ? "\n" : "",
         ss_printI_colour( b, sl ),
         _(sl->display) );
}




/**
 * @brief Writes the ship statistics description.
 *
 *    @param ll Ship stats to use.
 *    @param buf Buffer to write to.
 *    @param len Space left in the buffer.
 *    @param newline Add a newline at start.
 *    @return Number of characters written.
 */
int ss_statsListDesc( const ShipStatList *ll, char *buf, int len, int newline )
{
   int i, left, newl;
   const ShipStatsLookup *sl;
   i     = 0;
   newl  = newline;
   for ( ; ll != NULL; ll=ll->next) {
      left  = len-i;
      if (left < 0)
         break;
      sl    = &ss_lookup[ ll->type ];

      switch (sl->data) {
         case SS_DATA_TYPE_DOUBLE:
            i += ss_printD( &buf[i], left, newl, ll->d.d, sl );
            break;

         case SS_DATA_TYPE_DOUBLE_ABSOLUTE:
            i += ss_printA( &buf[i], left, newl, ll->d.d, sl );
            break;

         case SS_DATA_TYPE_INTEGER:
            i += ss_printI( &buf[i], left, newl, ll->d.i, sl );
            break;

         case SS_DATA_TYPE_BOOLEAN:
            i += ss_printB( &buf[i], left, newl, ll->d.i, sl );
            break;
      }

      newl = 1;
   }
   return i;
}


/**
 * @brief Writes the ship statistics description.
 *
 *    @param s Ship stats to use.
 *    @param buf Buffer to write to.
 *    @param len Space left in the buffer.
 *    @param newline Add a newline at start.
 *    @return Number of characters written.
 */
int ss_statsDesc( const ShipStats *s, char *buf, int len, int newline )
{
   int i, l, left;
   char *ptr;
   char *fieldptr;
   double *dbl;
   int *num;
   const ShipStatsLookup *sl;

   l   = 0;
   ptr = (char*) s;
   for (i=0; i<SS_TYPE_SENTINEL; i++) {
      sl = &ss_lookup[ i ];

      /* Only want valid names. */
      if (sl->name == NULL)
         continue;

      /* Calculate offset left. */
      left = len-l;
      if (left < 0)
         break;

      switch (sl->data) {
         case SS_DATA_TYPE_DOUBLE:
            fieldptr = &ptr[ sl->offset ];
            memcpy(&dbl, &fieldptr, sizeof(double*));
            l    += ss_printD( &buf[l], left, (newline||(l!=0)), ((*dbl)-1.), sl );
            break;

         case SS_DATA_TYPE_DOUBLE_ABSOLUTE:
            fieldptr = &ptr[ sl->offset ];
            memcpy(&dbl, &fieldptr, sizeof(double*));
            l    += ss_printA( &buf[l], left, (newline||(l!=0)), (*dbl), sl );
            break;

         case SS_DATA_TYPE_INTEGER:
            fieldptr = &ptr[ sl->offset ];
            memcpy(&num, &fieldptr, sizeof(int*));
            l    += ss_printI( &buf[l], left, (newline||(l!=0)), (*num), sl );
            break;

         case SS_DATA_TYPE_BOOLEAN:
            fieldptr = &ptr[ sl->offset ];
            memcpy(&num, &fieldptr, sizeof(int*));
            l    += ss_printB( &buf[l], left, (newline||(l!=0)), (*num), sl );
            break;
      }
   }

   return l;
}


/**
 * @brief Generates CSV output for the given ship stats.
 *
 *    @param s Ship stats to use.
 *    @param[out] buf Buffer to write to.
 *    @param len Space left in the buffer.
 *    @return Number of characters written.
 */
int ss_csv( const ShipStats *s, char *buf, int len )
{
   int i, l, left, num;
   double dbl;
   char *ptr;
   const ShipStatsLookup *sl;

   l = 0;
   ptr = (char*) s;
   for (i=0; i<SS_TYPE_SENTINEL; i++) {
      sl = &ss_lookup[ i ];

      /* Only want valid names. */
      if (sl->name == NULL)
         continue;

      /* Calculate offset left. */
      left = len - l;
      if (left < 0) {
         WARN(_("Buffer out of space, CSV output truncated"));
         break;
      }

      if (s == NULL) {
         l += scnprintf( &buf[l], left, "%s,", sl->name );
         continue;
      }

      switch (sl->data) {
         case SS_DATA_TYPE_DOUBLE:
            memcpy(&dbl, &ptr[ sl->offset ], sizeof(double));
            l  += scnprintf( &buf[l], left, "%f,", (dbl - 1.) * 100. );
            break;

         case SS_DATA_TYPE_DOUBLE_ABSOLUTE:
            memcpy(&dbl, &ptr[ sl->offset ], sizeof(double));
            l  += scnprintf( &buf[l], left, "%f,", dbl );
            break;

         case SS_DATA_TYPE_INTEGER:
         case SS_DATA_TYPE_BOOLEAN:
            memcpy(&num, &ptr[ sl->offset ], sizeof(int));
            l  += scnprintf( &buf[l], left, "%d,", num );
            break;
      }
   }

   buf[l-1] = '\n'; /* Terminate with a newline. */
   return l;
}


/**
 * @brief Frees a list of ship stats.
 *
 *    @param ll List to free.
 */
void ss_free( ShipStatList *ll )
{
   while (ll != NULL) {
      ShipStatList *tmp = ll;
      ll = ll->next;
      free(tmp);
   }
}


<|MERGE_RESOLUTION|>--- conflicted
+++ resolved
@@ -134,12 +134,7 @@
    DI_ELEM( SS_TYPE_D_MASS,               mass_mod,            gettext_noop("Ship Mass") ),
    D__ELEM( SS_TYPE_D_ENGINE_LIMIT_REL,   engine_limit_rel,    gettext_noop("Engine Mass Limit") ),
    D__ELEM( SS_TYPE_D_LOOT_MOD,           loot_mod,            gettext_noop("Boarding Bonus") ),
-<<<<<<< HEAD
-   D__ELEM( SS_TYPE_D_TIME_MOD,           time_mod,            gettext_noop("Time Constant") ),
-=======
    DI_ELEM( SS_TYPE_D_TIME_MOD,           time_mod,            gettext_noop("Time Constant") ),
-   D__ELEM( SS_TYPE_D_TIME_SPEEDUP,       time_speedup,        gettext_noop("Speed-Up") ),
->>>>>>> 5cf7756d
 
    A__ELEM( SS_TYPE_A_ENERGY_FLAT,        energy_flat,         gettext_noop("Energy Capacity") ),
    AI_ELEM( SS_TYPE_A_ENERGY_REGEN_FLAT,  energy_usage,        gettext_noop("Energy Usage") ),
