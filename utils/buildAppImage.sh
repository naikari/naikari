#!/bin/bash

# AppImage BUILD SCRIPT FOR NAEV
#
# Written by Jack Greiner (ProjectSynchro on Github: https://github.com/ProjectSynchro/)
#
# For more information, see http://appimage.org/
# Pass in [-d] [-c] (set this for debug builds) [-n] (set this for nightly builds) [-m] (set this if you want to use Meson) -s <SOURCEROOT> (Sets location of source) -b <BUILDROOT> (Sets location of build directory)

# Output destination is ${BUILDPATH}/dist

set -e

# Defaults
SOURCEROOT="$(pwd)"
BUILDPATH="$(pwd)/build/appimageBuild"
NIGHTLY="false"
BUILDTYPE="release"

while getopts dcnms:b:o: OPTION "$@"; do
    case $OPTION in
    d)
        set -x
        ;;
    c)
        BUILDTYPE="debug"
        ;;        
    n)
        NIGHTLY="true"
        ;;
    s)
        SOURCEROOT="${OPTARG}"
        ;;
    b)
        BUILDPATH="${OPTARG}"
        ;;
    esac
done

BUILD_DATE="$(date +%Y%m%d)"

# Honours the MESON variable set by the environment before setting it manually.

if [ -z "$MESON" ]; then
    MESON="$SOURCEROOT/meson.sh"
fi


# Output configured variables

echo "SOURCE ROOT:        $SOURCEROOT"
echo "BUILD ROOT:         $BUILDPATH"
echo "NIGHTLY:            $NIGHTLY"
echo "MESON WRAPPER PATH: $MESON"

<<<<<<< HEAD
# Set DESTDIR

OLDDISTDIR="$DISTDIR"
unset DESTDIR
export DESTDIR="$BUILDOUTPUT/Naikari.AppDir"
=======
export DESTDIR="$(readlink -mf "$BUILDPATH")/dist/Naev.AppDir"
>>>>>>> c9a3c466

# Run build
# Setup AppImage Build Directory
sh "$MESON" setup "$BUILDPATH" "$SOURCEROOT" \
--native-file "$SOURCEROOT/utils/build/linux_appimage.ini" \
--buildtype "$BUILDTYPE" \
-Dnightly=$NIGHTLY \
-Db_lto=true \
-Dauto_features=enabled \
-Ddocs_c=disabled \
-Ddocs_lua=disabled

# Compile and Install Naev to DISTDIR
sh "$MESON" install -C "$BUILDPATH"

# Prep dist directory for appimage
# (I hate this but otherwise linuxdeploy fails on systems that generate the desktop file)
<<<<<<< HEAD

rm "$DESTDIR"/usr/share/applications/*.desktop
cp "$SOURCEROOT/org.naikari.naikari.desktop" "$DESTDIR/usr/share/applications/"
=======
cp -f "$SOURCEROOT/org.naev.naev.desktop" "$DESTDIR/usr/share/applications/"
>>>>>>> c9a3c466

# Set ARCH of AppImage
export ARCH=$(arch)

# Set VERSION and OUTPUT variables
if [ -f "$SOURCEROOT/dat/VERSION" ]; then
    export VERSION="$(<"$SOURCEROOT/dat/VERSION")"
else
    echo "The VERSION file is missing from $SOURCEROOT."
    exit -1
fi
if [ "$NIGHTLY" == "true" ]; then
    export VERSION="$VERSION.$BUILD_DATE"
fi
if [[ "$BUILDTYPE" =~ "debug" ]]; then
    export VERSION="$VERSION+DEBUG.$BUILD_DATE"
fi
SUFFIX="$VERSION-linux-x86-64"

# Make output dir (if it does not exist)
mkdir -p "$BUILDPATH/dist"

<<<<<<< HEAD
export OUTPUT="$BUILDOUTPUT/out/naikari-$SUFFIX.AppImage"
=======
export OUTPUT="$BUILDPATH/dist/naev-$SUFFIX.AppImage"
>>>>>>> c9a3c466

# Get linuxdeploy's AppImage
linuxdeploy="$BUILDPATH/linuxdeploy-x86_64.AppImage"
if [ ! -f "$linuxdeploy" ]; then
    wget https://github.com/linuxdeploy/linuxdeploy/releases/download/continuous/linuxdeploy-x86_64.AppImage \
        -O "$linuxdeploy"
    chmod +x "$linuxdeploy"
fi

# Run linuxdeploy and generate an AppDir, then generate an AppImage

"$linuxdeploy" \
    --appdir "$DESTDIR" \
    --output appimage

# Mark as executable
chmod +x "$OUTPUT"<|MERGE_RESOLUTION|>--- conflicted
+++ resolved
@@ -53,15 +53,7 @@
 echo "NIGHTLY:            $NIGHTLY"
 echo "MESON WRAPPER PATH: $MESON"
 
-<<<<<<< HEAD
-# Set DESTDIR
-
-OLDDISTDIR="$DISTDIR"
-unset DESTDIR
-export DESTDIR="$BUILDOUTPUT/Naikari.AppDir"
-=======
-export DESTDIR="$(readlink -mf "$BUILDPATH")/dist/Naev.AppDir"
->>>>>>> c9a3c466
+export DESTDIR="$(readlink -mf "$BUILDPATH")/dist/Naikari.AppDir"
 
 # Run build
 # Setup AppImage Build Directory
@@ -79,13 +71,7 @@
 
 # Prep dist directory for appimage
 # (I hate this but otherwise linuxdeploy fails on systems that generate the desktop file)
-<<<<<<< HEAD
-
-rm "$DESTDIR"/usr/share/applications/*.desktop
-cp "$SOURCEROOT/org.naikari.naikari.desktop" "$DESTDIR/usr/share/applications/"
-=======
-cp -f "$SOURCEROOT/org.naev.naev.desktop" "$DESTDIR/usr/share/applications/"
->>>>>>> c9a3c466
+cp -f "$SOURCEROOT/org.naikari.naikari.desktop" "$DESTDIR/usr/share/applications/"
 
 # Set ARCH of AppImage
 export ARCH=$(arch)
@@ -108,11 +94,7 @@
 # Make output dir (if it does not exist)
 mkdir -p "$BUILDPATH/dist"
 
-<<<<<<< HEAD
-export OUTPUT="$BUILDOUTPUT/out/naikari-$SUFFIX.AppImage"
-=======
-export OUTPUT="$BUILDPATH/dist/naev-$SUFFIX.AppImage"
->>>>>>> c9a3c466
+export OUTPUT="$BUILDPATH/dist/naikari-$SUFFIX.AppImage"
 
 # Get linuxdeploy's AppImage
 linuxdeploy="$BUILDPATH/linuxdeploy-x86_64.AppImage"
