#!/bin/bash
# Manually runs the nightly workflow when sent.

# Pass in -t <personalAPItoken> -r <releasetype, (nightly, prerelease, release)> -g <github repo name e.g. (naev/naev)>

set -e

<<<<<<< HEAD
REPO="naikari/naikari"
=======
# Defaults
REPO="naev/naev"
>>>>>>> 156a6c15

while getopts d:t:r:g: OPTION "$@"; do
    case $OPTION in
    d)
        set -x
        ;;
    t)
        TOKEN="${OPTARG}"
        ;;
    r)
        RELEASETYPE="${OPTARG}"
        ;;
    g)
        REPO="${OPTARG}"
        ;;
    esac
done

if [[ -z "$TOKEN" ]]; then
    echo "usage: `basename $0` [-d] -t <personalAPItoken> -r <releasetype, (nightly, prerelease, release)>"
    exit 1
elif [[ -z "$RELEASETYPE" ]]; then
    echo "usage: `basename $0` [-d] -t <personalAPItoken> -r <releasetype, (nightly, prerelease, release)>"
    exit 1
fi

if [[ "$RELEASETYPE" == "nightly" ]]; then
  curl \
    -X POST \
    -H "Accept: application/vnd.github.v3+json" \
    -H "Authorization: token $TOKEN" \
    https://api.github.com/repos/"$REPO"/dispatches \
    -d '{"event_type":"manual-nightly"}'
elif [[ "$RELEASETYPE" == "prerelease" ]]; then
  curl \
    -X POST \
    -H "Accept: application/vnd.github.v3+json" \
    -H "Authorization: token $TOKEN" \
    https://api.github.com/repos/"$REPO"/dispatches \
    -d '{"event_type":"manual-prerelease"}'
elif [[ "$RELEASETYPE" == "release" ]]; then
  curl \
    -X POST \
    -H "Accept: application/vnd.github.v3+json" \
    -H "Authorization: token $TOKEN" \
    https://api.github.com/repos/"$REPO"/dispatches \
    -d '{"event_type":"manual-release"}'
else
    echo "-r must be either nightly, prerelease or release"
    exit 1
fi
<|MERGE_RESOLUTION|>--- conflicted
+++ resolved
@@ -5,12 +5,8 @@
 
 set -e
 
-<<<<<<< HEAD
+# Defaults
 REPO="naikari/naikari"
-=======
-# Defaults
-REPO="naev/naev"
->>>>>>> 156a6c15
 
 while getopts d:t:r:g: OPTION "$@"; do
     case $OPTION in
