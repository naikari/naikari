--- conflicted
+++ resolved
@@ -27,14 +27,6 @@
     exit 1
 fi
 
-<<<<<<< HEAD
-curl \
-  -X POST \
-  -H "Accept: application/vnd.github.v3+json" \
-  -H "Authorization: token $TOKEN" \
-  https://api.github.com/repos/naikari/naikari/dispatches \
-  -d '{"event_type":"manual-nightly"}'
-=======
 if [[ "$RELEASETYPE" == "nightly" ]]; then
   curl \
     -X POST \
@@ -60,4 +52,3 @@
     echo "-r must be either nightly, prerelease or release"
     exit 1
 fi
->>>>>>> 456f6de9
