--- conflicted
+++ resolved
@@ -1,14 +1,9 @@
 #!/usr/bin/bash
 
-<<<<<<< HEAD
-if [[ ! -f "naikari.6" ]]; then
-   echo "Please run from Naikari root directory."
-=======
 ROOT=${1-$(pwd)}
 
 if [[ ! -f "$ROOT/naev.6" ]]; then
-   echo "Please run from Naev root directory, or run with update-po.sh [source_root]"
->>>>>>> 50c295ad
+   echo "Please run from Naikari root directory, or run with update-po.sh [source_root]"
    exit -1
 fi
 
